--- conflicted
+++ resolved
@@ -50,13 +50,8 @@
 click = "^8.1.3"
 frozendict = "^2.3.8"
 fsspec = ">=2022.5.0"
-<<<<<<< HEAD
 msgspec = "^0.16.0"
-numpy = "^1.24.3"
-=======
-msgspec = "^0.15.1"
 numpy = "^1.25.0"
->>>>>>> ef9f8431
 pandas = "^2.0.2"
 psutil = "^5.9.5"
 pyarrow = "^12.0.1"
