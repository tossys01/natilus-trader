--- conflicted
+++ resolved
@@ -49,18 +49,14 @@
 redis = "^3.5.3"
 scipy = "1.6.1"  # Pinned at 1.6.1 due Python 3.7.9
 tabulate = "^0.8.9"
-<<<<<<< HEAD
-uvloop = { version = "^0.15.2", markers = "sys_platform != 'win32'" }
-aiohttp = "^3.7.4"
-=======
 tqdm = "^4.62.0"
 uvloop = { version = "^0.15.3", markers = "sys_platform != 'win32'" }
 bokeh = { version = "^2.3.2", optional = true }
->>>>>>> e72df9a3
 betfairlightweight = {extras = ["speed"], version = "^2.12.1", optional = true}
 distributed = { version = "^2021.7.1", optional = true }
 ccxt = { version = "^1.54.33", optional = true }
 ib_insync = { version = "^0.9.66", optional = true }
+aiohttp = "^3.7.4"
 
 [tool.poetry.dev-dependencies]
 # coverage 5.x is currently broken for Cython
