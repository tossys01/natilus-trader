--- conflicted
+++ resolved
@@ -56,13 +56,8 @@
 msgspec = "^0.9.1"
 numpy = "^1.23.5"
 pandas = "^1.5.1"
-<<<<<<< HEAD
-psutil = "^5.9.3"
-pyarrow = "^9.0.0"
-=======
 psutil = "^5.9.4"
 pyarrow = "^10.0.0"
->>>>>>> f0f33466
 pydantic = "^1.10.2"
 pytz = "^2022.2.6"
 tabulate = "^0.9.0"
