--- conflicted
+++ resolved
@@ -66,15 +66,10 @@
 hiredis = { version = "^2.0.0", optional = true }
 hyperopt = { version = "^0.2.7", optional = true }
 ib_insync = { version = "^0.9.70", optional = true }
-<<<<<<< HEAD
-# TODO - Removed due to 3.10 windows build issue - https://github.com/docker/docker-py/issues/2902
-#docker = {version = "^5.0.3", optional = true }
-TA-Lib = "^0.4.24"
-=======
 redis = { version = "^4.2.2", optional = true }
 # Removed due to 3.10 windows build issue - https://github.com/docker/docker-py/issues/2902
 # docker = {version = "^5.0.3", optional = true }
->>>>>>> b816485b
+TA-Lib = "^0.4.24"
 
 [tool.poetry.dev-dependencies]
 # coverage 5.x is currently broken for Cython
