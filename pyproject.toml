[tool.poetry]
name = "nautilus_trader"
version = "1.130.0"
description = "A high-performance algorithmic trading platform and event-driven backtester"
authors = ["Nautech Systems <info@nautechsystems.io>"]
license = "LGPL-3.0-or-later"
readme = "README.md"
homepage = "https://nautechsystems.io"
repository = "https://github.com/nautechsystems/nautilus_trader"
classifiers = [
    "License :: OSI Approved :: GNU Lesser General Public License v3 or later (LGPLv3+)",
    "Operating System :: OS Independent",
    "Development Status :: 4 - Beta",
    "Programming Language :: Python :: 3.8",
    "Programming Language :: Python :: 3.9",
    "Topic :: Software Development :: Libraries",
    "Topic :: Software Development :: Libraries :: Python Modules",
    "Topic :: Scientific/Engineering",
    "Topic :: Office/Business :: Financial",
    "Topic :: Office/Business :: Financial :: Investment",
    "Intended Audience :: Developers",
    "Intended Audience :: Financial and Insurance Industry",
    "Intended Audience :: Science/Research",
]
include = [
    # Compiled extensions must be included in the wheel distributions
    { path = "nautilus_trader/**/*.so", format = "wheel" },
    { path = "nautilus_trader/**/*.pyd", format = "wheel" },
]

[build-system]
requires = [
    "setuptools",
    "poetry-core>=1.0.4",
    "numpy>=1.21.2",
    "Cython>=3.0.0a9",
]
build-backend = "poetry.core.masonry.api"

[tool.poetry.build]
script = "build.py"
generate-setup-file = false

[tool.poetry.dependencies]
python = ">=3.8,<3.10"
cython = "^3.0.0a9"
aiodns = "^3.0.0"
aiohttp = "^3.7.4"
<<<<<<< HEAD
dask = "^2021.9.0"
empyrical = "^0.5.5"
fsspec = "^2021.8.1"
=======
dask = "^2021.9.1"
fsspec = "^2021.9.0"
>>>>>>> 95bb79a8
msgpack = "^1.0.2"
numpy = "^1.21.2"
orjson = "^3.6.3"
pandas = "^1.3.3"
psutil = "^5.8.0"
pyarrow = ">=4.0.0,<6.0.0"
pydantic = "^1.8.2"
pytz = "^2021.1"
quantstats = "^0.0.36"
redis = "^3.5.3"
scipy = "^1.7.1"
tabulate = "^0.8.9"
tqdm = "^4.62.3"
uvloop = { version = "^0.16.0", markers = "sys_platform != 'win32'" }
bokeh = { version = "^2.4.0", optional = true }
distributed = { version = "^2021.8.0", optional = true }
ib_insync = { version = "^0.9.66", optional = true }

[tool.poetry.dev-dependencies]
# coverage 5.x is currently broken for Cython
# https://github.com/cython/cython/issues/3515
coverage = "4.5.4"  # Pinned at 4.5.4 due Cython 3.0.0a9
nox = "^2021.6.12"
pre-commit = "^2.15.0"
pytest = "^6.2.5"
pytest-asyncio = "^0.15.1"
pytest-benchmark = "^3.4.1"
pytest-cov = "2.10.1"  # Pinned at 2.10.1 due coverage 4.5.4
pytest-mock = "^3.6.1"
pytest-xdist = { version = "^2.4.0", extras = ["psutil"] }
numpydoc = { version = "^1.1.0", optional = true }
sphinx = { version = "^4.1.2", optional = true }
sphinx-rtd-theme = { version = "^0.5.2", optional = true }

[tool.poetry.extras]
distributed = ["distributed", "bokeh"]
docs = ["numpydoc", "sphinx", "sphinx-rtd-theme"]
ib = ["ib_insync"]


##########################################################
# Test configs                                           #
##########################################################
[tool.pytest.ini_options]
testpaths = ["tests"]
addopts = "-ra --new-first --failed-first"
filterwarnings = [
    "ignore::UserWarning",
    "ignore::DeprecationWarning",
]

# TODO (move .coveragerc here once we're on coverage 5.x)<|MERGE_RESOLUTION|>--- conflicted
+++ resolved
@@ -46,14 +46,8 @@
 cython = "^3.0.0a9"
 aiodns = "^3.0.0"
 aiohttp = "^3.7.4"
-<<<<<<< HEAD
-dask = "^2021.9.0"
-empyrical = "^0.5.5"
-fsspec = "^2021.8.1"
-=======
 dask = "^2021.9.1"
 fsspec = "^2021.9.0"
->>>>>>> 95bb79a8
 msgpack = "^1.0.2"
 numpy = "^1.21.2"
 orjson = "^3.6.3"
