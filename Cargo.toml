--- conflicted
+++ resolved
@@ -59,11 +59,7 @@
 nautilus-risk = { path = "crates/risk", version = "0.46.0" }
 nautilus-serialization = { path = "crates/serialization", version = "0.46.0" }
 nautilus-system = { path = "crates/system", version = "0.46.0" }
-<<<<<<< HEAD
-nautilus-test-kit = { path = "crates/test_kit", version = "0.46.0" }
-=======
 nautilus-testkit = { path = "crates/testkit", version = "0.46.0" }
->>>>>>> e83a4c79
 nautilus-trading = { path = "crates/trading", version = "0.46.0" }
 
 # Adapters
