--- conflicted
+++ resolved
@@ -14,13 +14,8 @@
       fail-fast: false
       matrix:
         arch: [x64]
-<<<<<<< HEAD
-        os: [ubuntu-latest, macos-latest]  # windows-latest
-        python-version: ["3.9", "3.10", "3.11"]
-=======
         os: [ubuntu-latest, macos-latest]
         python-version: ["3.11"]
->>>>>>> c38b2816
     name: build - Python ${{ matrix.python-version }} (${{ matrix.arch }} ${{ matrix.os }})
     runs-on: ${{ matrix.os }}
     env:
