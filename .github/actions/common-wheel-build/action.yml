--- conflicted
+++ resolved
@@ -40,11 +40,7 @@
       shell: bash
       run: |
         echo "Building for Linux ARM64"
-<<<<<<< HEAD
-        
-=======
 
->>>>>>> 8c5f237f
         PYTHON_LIB_DIR=$(python3 -c 'import sysconfig; print(sysconfig.get_config_var("LIBDIR"))')
         PYTHON_VERSION=$(python3 -c 'import platform; print(".".join(platform.python_version_tuple()[:2]))')
 
