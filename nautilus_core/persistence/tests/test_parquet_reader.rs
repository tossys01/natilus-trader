--- conflicted
+++ resolved
@@ -40,12 +40,8 @@
     });
 
     let mut total = 0;
-<<<<<<< HEAD
-    let mut chunk = CVec::default();
+    let mut chunk = CVec::empty();
     let mut data: Vec<CVec> = Vec::new();
-=======
-    let mut chunk = CVec::empty();
->>>>>>> 2b21eaab
     unsafe {
         loop {
             chunk =
