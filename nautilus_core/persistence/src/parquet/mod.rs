--- conflicted
+++ resolved
@@ -31,10 +31,6 @@
 use nautilus_core::string::pystr_to_string;
 use nautilus_model::data::tick::{QuoteTick, TradeTick};
 
-<<<<<<< HEAD
-pub use crate::parquet::reader::{GroupFilterArg, ParquetReader};
-pub use crate::parquet::writer::ParquetWriter;
-=======
 #[repr(C)]
 /// Filter groups based on a field's metadata values.
 pub enum GroupFilterArg {
@@ -242,7 +238,8 @@
         let _size = self.writer.end(None);
     }
 }
->>>>>>> 2b21eaab
+pub use crate::parquet::reader::{GroupFilterArg, ParquetReader};
+pub use crate::parquet::writer::ParquetWriter;
 
 pub trait DecodeFromChunk
 where
@@ -393,9 +390,21 @@
 }
 
 /// # Safety
+/// - Assumes `metadata` is borrowed from a valid Python `dict`.
+#[no_mangle]
+pub unsafe fn pydict_to_btree_map(py_metadata: *mut ffi::PyObject) -> BTreeMap<String, String> {
+    assert!(!py_metadata.is_null(), "pointer was NULL");
+    Python::with_gil(|py| {
+        let py_metadata = PyDict::from_borrowed_ptr(py, py_metadata);
+        py_metadata
+            .extract()
+            .expect("unable to convert python metadata to rust btree")
+    })
+}
+
+/// # Safety
 /// - Assumes `file_path` is a valid `*mut ParquetReader<QuoteTick>`.
 #[no_mangle]
-<<<<<<< HEAD
 pub unsafe extern "C" fn parquet_reader_file_new(
     file_path: *mut ffi::PyObject,
     parquet_type: ParquetType,
@@ -423,16 +432,6 @@
             Box::into_raw(b) as *mut c_void
         }
     }
-=======
-pub unsafe fn pydict_to_btree_map(py_metadata: *mut ffi::PyObject) -> BTreeMap<String, String> {
-    assert!(!py_metadata.is_null(), "pointer was NULL");
-    Python::with_gil(|py| {
-        let py_metadata = PyDict::from_borrowed_ptr(py, py_metadata);
-        py_metadata
-            .extract()
-            .expect("unable to convert python metadata to rust btree")
-    })
->>>>>>> 2b21eaab
 }
 
 /// # Safety
@@ -515,7 +514,7 @@
             let chunk = reader.next();
             // Leak reader value back otherwise it will be dropped after this function
             Box::into_raw(reader);
-            chunk.map_or_else(CVec::empty, |data| data.into())
+            chunk.map_or_else(CVec::default, |data| data.into())
         }
         (ParquetType::TradeTick, ParquetReaderType::File) => {
             let mut reader = Box::from_raw(reader as *mut ParquetReader<TradeTick, File>);
@@ -529,7 +528,7 @@
             let chunk = reader.next();
             // Leak reader value back otherwise it will be dropped after this function
             Box::into_raw(reader);
-            chunk.map_or_else(CVec::default, |data| data.into())
+            chunk.map_or_else(CVec::empty, |data| data.into())
         }
         (ParquetType::TradeTick, ParquetReaderType::Buffer) => {
             let mut reader = Box::from_raw(reader as *mut ParquetReader<TradeTick, Cursor<&[u8]>>);
