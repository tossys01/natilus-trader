[workspace]
resolver = "2"

members = [
    "common",
    "core",
    "model",
<<<<<<< HEAD
    "catalog"
=======
    "persistence"
>>>>>>> 5240b330
]

[profile.dev]
opt-level = 0
debug = true
debug-assertions = true
overflow-checks = true
panic = "unwind"

[profile.test]
opt-level = 2
debug = true
debug-assertions = true
overflow-checks = true

[profile.release]
opt-level = 3
debug = false
lto = true
panic = "abort"<|MERGE_RESOLUTION|>--- conflicted
+++ resolved
@@ -5,11 +5,7 @@
     "common",
     "core",
     "model",
-<<<<<<< HEAD
-    "catalog"
-=======
     "persistence"
->>>>>>> 5240b330
 ]
 
 [profile.dev]
