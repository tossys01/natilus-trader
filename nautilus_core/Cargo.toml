--- conflicted
+++ resolved
@@ -46,15 +46,9 @@
 itertools = "0.13.0"
 itoa = "1.0.14"
 once_cell = "1.20.2"
-<<<<<<< HEAD
-log = { version = "0.4.22", features = ["std", "kv_unstable", "serde", "release_max_level_debug"] }
-parquet = "53.2.0"  # Keep in line with datafusion
-pyo3 = { version = "0.22.6", features = ["rust_decimal", "indexmap", "smallvec"] }
-=======
 log = { version = "0.4.25", features = ["std", "kv_unstable", "serde", "release_max_level_debug"] }
 parquet = "53.4.0"  # Keep major version in line with datafusion
-pyo3 = { version = "0.22.6", features = ["gil-refs", "indexmap", "rust_decimal", "smallvec"] }
->>>>>>> 3ba7eb1b
+pyo3 = { version = "0.22.6", features = ["rust_decimal", "indexmap", "smallvec"] }
 pyo3-async-runtimes = { version = "0.22.0", features = ["tokio-runtime", "tokio", "attributes"] }
 rand = "0.8.5"
 reqwest = { version = "0.12.12", features = ["blocking"] }
