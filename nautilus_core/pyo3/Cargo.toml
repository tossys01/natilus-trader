--- conflicted
+++ resolved
@@ -27,7 +27,7 @@
 pyo3 = { workspace = true }
 
 [features]
-default = ["high_precision"]
+default = []
 extension-module = [
   "pyo3/extension-module",
   "nautilus-common/extension-module",
@@ -44,18 +44,8 @@
   "nautilus-tardis/extension-module",
 ]
 ffi = [
-<<<<<<< HEAD
-    "nautilus-adapters/ffi",
-    "nautilus-common/ffi",
-    "nautilus-core/ffi",
-    "nautilus-model/ffi",
-    "nautilus-persistence/ffi",
-]
-high_precision = ["nautilus-adapters/high_precision"]
-=======
   "nautilus-common/ffi",
   "nautilus-core/ffi",
   "nautilus-model/ffi",
   "nautilus-persistence/ffi",
-]
->>>>>>> 9a2ed76c
+]