// -------------------------------------------------------------------------------------------------
//  Copyright (C) 2015-2024 Nautech Systems Pty Ltd. All rights reserved.
//  https://nautechsystems.io
//
//  Licensed under the GNU Lesser General Public License Version 3.0 (the "License");
//  You may not use this file except in compliance with the License.
//  You may obtain a copy of the License at https://www.gnu.org/licenses/lgpl-3.0.en.html
//
//  Unless required by applicable law or agreed to in writing, software
//  distributed under the License is distributed on an "AS IS" BASIS,
//  WITHOUT WARRANTIES OR CONDITIONS OF ANY KIND, either express or implied.
//  See the License for the specific language governing permissions and
//  limitations under the License.
// -------------------------------------------------------------------------------------------------

use std::{
    collections::{hash_map::DefaultHasher, HashMap},
    hash::{Hash, Hasher},
    str::FromStr,
};

use nautilus_core::{
    nanos::UnixNanos,
    python::{serialization::from_dict_pyo3, to_pyvalue_err},
    serialization::Serializable,
};
use pyo3::{
    prelude::*,
    pyclass::CompareOp,
    types::{PyDict, PyLong, PyString, PyTuple},
};

use super::data_to_pycapsule;
use crate::{
    data::{Data, QuoteTick},
    enums::PriceType,
    identifiers::InstrumentId,
    python::common::PY_MODULE_MODEL,
<<<<<<< HEAD
    types::{
        price::{Price, PriceRaw},
        quantity::Quantity,
    },
=======
    types::{Price, Quantity},
>>>>>>> 9a2ed76c
};

impl QuoteTick {
    /// Create a new [`QuoteTick`] extracted from the given [`PyAny`].
    pub fn from_pyobject(obj: &Bound<'_, PyAny>) -> PyResult<Self> {
        let instrument_id_obj: Bound<'_, PyAny> = obj.getattr("instrument_id")?.extract()?;
        let instrument_id_str: String = instrument_id_obj.getattr("value")?.extract()?;
        let instrument_id =
            InstrumentId::from_str(instrument_id_str.as_str()).map_err(to_pyvalue_err)?;

        let bid_price_py: Bound<'_, PyAny> = obj.getattr("bid_price")?.extract()?;
        let bid_price_raw: PriceRaw = bid_price_py.getattr("raw")?.extract()?;
        let bid_price_prec: u8 = bid_price_py.getattr("precision")?.extract()?;
        let bid_price = Price::from_raw(bid_price_raw, bid_price_prec);

        let ask_price_py: Bound<'_, PyAny> = obj.getattr("ask_price")?.extract()?;
        let ask_price_raw: PriceRaw = ask_price_py.getattr("raw")?.extract()?;
        let ask_price_prec: u8 = ask_price_py.getattr("precision")?.extract()?;
        let ask_price = Price::from_raw(ask_price_raw, ask_price_prec);

        let bid_size_py: Bound<'_, PyAny> = obj.getattr("bid_size")?.extract()?;
        let bid_size_raw: u64 = bid_size_py.getattr("raw")?.extract()?;
        let bid_size_prec: u8 = bid_size_py.getattr("precision")?.extract()?;
        let bid_size = Quantity::from_raw(bid_size_raw, bid_size_prec);

        let ask_size_py: Bound<'_, PyAny> = obj.getattr("ask_size")?.extract()?;
        let ask_size_raw: u64 = ask_size_py.getattr("raw")?.extract()?;
        let ask_size_prec: u8 = ask_size_py.getattr("precision")?.extract()?;
        let ask_size = Quantity::from_raw(ask_size_raw, ask_size_prec);

        let ts_event: u64 = obj.getattr("ts_event")?.extract()?;
        let ts_init: u64 = obj.getattr("ts_init")?.extract()?;

        Self::new_checked(
            instrument_id,
            bid_price,
            ask_price,
            bid_size,
            ask_size,
            ts_event.into(),
            ts_init.into(),
        )
        .map_err(to_pyvalue_err)
    }
}

#[pymethods]
impl QuoteTick {
    #[new]
    fn py_new(
        instrument_id: InstrumentId,
        bid_price: Price,
        ask_price: Price,
        bid_size: Quantity,
        ask_size: Quantity,
        ts_event: u64,
        ts_init: u64,
    ) -> PyResult<Self> {
        Self::new_checked(
            instrument_id,
            bid_price,
            ask_price,
            bid_size,
            ask_size,
            ts_event.into(),
            ts_init.into(),
        )
        .map_err(to_pyvalue_err)
    }

    fn __setstate__(&mut self, state: &Bound<'_, PyAny>) -> PyResult<()> {
        let py_tuple: &Bound<'_, PyTuple> = state.downcast::<PyTuple>()?;
        let binding = py_tuple.get_item(0)?;
        let instrument_id_str: &str = binding.downcast::<PyString>()?.extract()?;
        let bid_price_raw: PriceRaw = py_tuple.get_item(1)?.downcast::<PyLong>()?.extract()?;
        let ask_price_raw: PriceRaw = py_tuple.get_item(2)?.downcast::<PyLong>()?.extract()?;
        let bid_price_prec: u8 = py_tuple.get_item(3)?.downcast::<PyLong>()?.extract()?;
        let ask_price_prec: u8 = py_tuple.get_item(4)?.downcast::<PyLong>()?.extract()?;

        let bid_size_raw: u64 = py_tuple.get_item(5)?.downcast::<PyLong>()?.extract()?;
        let ask_size_raw: u64 = py_tuple.get_item(6)?.downcast::<PyLong>()?.extract()?;
        let bid_size_prec: u8 = py_tuple.get_item(7)?.downcast::<PyLong>()?.extract()?;
        let ask_size_prec: u8 = py_tuple.get_item(8)?.downcast::<PyLong>()?.extract()?;
        let ts_event: u64 = py_tuple.get_item(9)?.downcast::<PyLong>()?.extract()?;
        let ts_init: u64 = py_tuple.get_item(10)?.downcast::<PyLong>()?.extract()?;

        self.instrument_id = InstrumentId::from_str(instrument_id_str).map_err(to_pyvalue_err)?;
        self.bid_price = Price::from_raw(bid_price_raw, bid_price_prec);
        self.ask_price = Price::from_raw(ask_price_raw, ask_price_prec);
        self.bid_size = Quantity::from_raw(bid_size_raw, bid_size_prec);
        self.ask_size = Quantity::from_raw(ask_size_raw, ask_size_prec);
        self.ts_event = ts_event.into();
        self.ts_init = ts_init.into();

        Ok(())
    }

    fn __getstate__(&self, py: Python) -> PyResult<PyObject> {
        Ok((
            self.instrument_id.to_string(),
            self.bid_price.raw,
            self.ask_price.raw,
            self.bid_price.precision,
            self.ask_price.precision,
            self.bid_size.raw,
            self.ask_size.raw,
            self.bid_size.precision,
            self.ask_size.precision,
            self.ts_event.as_u64(),
            self.ts_init.as_u64(),
        )
            .to_object(py))
    }

    fn __reduce__(&self, py: Python) -> PyResult<PyObject> {
        let safe_constructor = py.get_type_bound::<Self>().getattr("_safe_constructor")?;
        let state = self.__getstate__(py)?;
        Ok((safe_constructor, PyTuple::empty_bound(py), state).to_object(py))
    }

    #[staticmethod]
    fn _safe_constructor() -> PyResult<Self> {
        Self::new_checked(
            InstrumentId::from("NULL.NULL"),
            Price::zero(0),
            Price::zero(0),
            Quantity::zero(0),
            Quantity::zero(0),
            UnixNanos::default(),
            UnixNanos::default(),
        )
        .map_err(to_pyvalue_err)
    }

    fn __richcmp__(&self, other: &Self, op: CompareOp, py: Python<'_>) -> Py<PyAny> {
        match op {
            CompareOp::Eq => self.eq(other).into_py(py),
            CompareOp::Ne => self.ne(other).into_py(py),
            _ => py.NotImplemented(),
        }
    }

    fn __hash__(&self) -> isize {
        let mut h = DefaultHasher::new();
        self.hash(&mut h);
        h.finish() as isize
    }

    fn __repr__(&self) -> String {
        format!("{}({})", stringify!(QuoteTick), self)
    }

    fn __str__(&self) -> String {
        self.to_string()
    }

    #[getter]
    #[pyo3(name = "instrument_id")]
    fn py_instrument_id(&self) -> InstrumentId {
        self.instrument_id
    }

    #[getter]
    #[pyo3(name = "bid_price")]
    fn py_bid_price(&self) -> Price {
        self.bid_price
    }

    #[getter]
    #[pyo3(name = "ask_price")]
    fn py_ask_price(&self) -> Price {
        self.ask_price
    }

    #[getter]
    #[pyo3(name = "bid_size")]
    fn py_bid_size(&self) -> Quantity {
        self.bid_size
    }

    #[getter]
    #[pyo3(name = "ask_size")]
    fn py_ask_size(&self) -> Quantity {
        self.ask_size
    }

    #[getter]
    #[pyo3(name = "ts_event")]
    fn py_ts_event(&self) -> u64 {
        self.ts_event.as_u64()
    }

    #[getter]
    #[pyo3(name = "ts_init")]
    fn py_ts_init(&self) -> u64 {
        self.ts_init.as_u64()
    }

    #[staticmethod]
    #[pyo3(name = "fully_qualified_name")]
    fn py_fully_qualified_name() -> String {
        format!("{}:{}", PY_MODULE_MODEL, stringify!(QuoteTick))
    }

    #[staticmethod]
    #[pyo3(name = "get_metadata")]
    fn py_get_metadata(
        instrument_id: &InstrumentId,
        price_precision: u8,
        size_precision: u8,
    ) -> PyResult<HashMap<String, String>> {
        Ok(Self::get_metadata(
            instrument_id,
            price_precision,
            size_precision,
        ))
    }

    #[staticmethod]
    #[pyo3(name = "get_fields")]
    fn py_get_fields(py: Python<'_>) -> PyResult<Bound<'_, PyDict>> {
        let py_dict = PyDict::new_bound(py);
        for (k, v) in Self::get_fields() {
            py_dict.set_item(k, v)?;
        }

        Ok(py_dict)
    }

    #[staticmethod]
    #[pyo3(name = "from_raw")]
    #[allow(clippy::too_many_arguments)]
    fn py_from_raw(
        instrument_id: InstrumentId,
        bid_price_raw: PriceRaw,
        ask_price_raw: PriceRaw,
        bid_price_prec: u8,
        ask_price_prec: u8,
        bid_size_raw: u64,
        ask_size_raw: u64,
        bid_size_prec: u8,
        ask_size_prec: u8,
        ts_event: u64,
        ts_init: u64,
    ) -> PyResult<Self> {
        Self::new_checked(
            instrument_id,
            Price::from_raw(bid_price_raw, bid_price_prec),
            Price::from_raw(ask_price_raw, ask_price_prec),
            Quantity::from_raw(bid_size_raw, bid_size_prec),
            Quantity::from_raw(ask_size_raw, ask_size_prec),
            ts_event.into(),
            ts_init.into(),
        )
        .map_err(to_pyvalue_err)
    }

    /// Returns a new object from the given dictionary representation.
    #[staticmethod]
    #[pyo3(name = "from_dict")]
    fn py_from_dict(py: Python<'_>, values: Py<PyDict>) -> PyResult<Self> {
        from_dict_pyo3(py, values)
    }

    #[staticmethod]
    #[pyo3(name = "from_json")]
    fn py_from_json(data: Vec<u8>) -> PyResult<Self> {
        Self::from_json_bytes(&data).map_err(to_pyvalue_err)
    }

    #[staticmethod]
    #[pyo3(name = "from_msgpack")]
    fn py_from_msgpack(data: Vec<u8>) -> PyResult<Self> {
        Self::from_msgpack_bytes(&data).map_err(to_pyvalue_err)
    }

    #[pyo3(name = "extract_price")]
    fn py_extract_price(&self, price_type: PriceType) -> PyResult<Price> {
        Ok(self.extract_price(price_type))
    }

    #[pyo3(name = "extract_size")]
    fn py_extract_size(&self, price_type: PriceType) -> PyResult<Quantity> {
        Ok(self.extract_size(price_type))
    }

    /// Creates a `PyCapsule` containing a raw pointer to a `Data::Quote` object.
    ///
    /// This function takes the current object (assumed to be of a type that can be represented as
    /// `Data::Quote`), and encapsulates a raw pointer to it within a `PyCapsule`.
    ///
    /// # Safety
    ///
    /// This function is safe as long as the following conditions are met:
    /// - The `Data::Quote` object pointed to by the capsule must remain valid for the lifetime of the capsule.
    /// - The consumer of the capsule must ensure proper handling to avoid dereferencing a dangling pointer.
    ///
    /// # Panics
    ///
    /// The function will panic if the `PyCapsule` creation fails, which can occur if the
    /// `Data::Quote` object cannot be converted into a raw pointer.
    #[pyo3(name = "as_pycapsule")]
    fn py_as_pycapsule(&self, py: Python<'_>) -> PyObject {
        data_to_pycapsule(py, Data::Quote(*self))
    }

    /// Return a dictionary representation of the object.
    #[pyo3(name = "as_dict")]
    fn py_as_dict(&self, py: Python<'_>) -> PyResult<Py<PyDict>> {
        // Serialize object to JSON bytes
        let json_str = serde_json::to_string(self).map_err(to_pyvalue_err)?;
        // Parse JSON into a Python dictionary
        let py_dict: Py<PyDict> = PyModule::import_bound(py, "json")?
            .call_method("loads", (json_str,), None)?
            .extract()?;
        Ok(py_dict)
    }

    /// Return JSON encoded bytes representation of the object.
    #[pyo3(name = "as_json")]
    fn py_as_json(&self, py: Python<'_>) -> Py<PyAny> {
        // Unwrapping is safe when serializing a valid object
        self.as_json_bytes().unwrap().into_py(py)
    }

    /// Return MsgPack encoded bytes representation of the object.
    #[pyo3(name = "as_msgpack")]
    fn py_as_msgpack(&self, py: Python<'_>) -> Py<PyAny> {
        // Unwrapping is safe when serializing a valid object
        self.as_msgpack_bytes().unwrap().into_py(py)
    }
}

////////////////////////////////////////////////////////////////////////////////
// Tests
////////////////////////////////////////////////////////////////////////////////
#[cfg(test)]
mod tests {
    use pyo3::{IntoPy, Python};
    use rstest::rstest;

    use crate::data::{stubs::quote_ethusdt_binance, QuoteTick};

    #[rstest]
    fn test_as_dict(quote_ethusdt_binance: QuoteTick) {
        pyo3::prepare_freethreaded_python();
        let quote = quote_ethusdt_binance;

        Python::with_gil(|py| {
            let dict_string = quote.py_as_dict(py).unwrap().to_string();
            let expected_string = r"{'type': 'QuoteTick', 'instrument_id': 'ETHUSDT-PERP.BINANCE', 'bid_price': '10000.0000', 'ask_price': '10001.0000', 'bid_size': '1.00000000', 'ask_size': '1.00000000', 'ts_event': 0, 'ts_init': 1}";
            assert_eq!(dict_string, expected_string);
        });
    }

    #[rstest]
    fn test_from_dict(quote_ethusdt_binance: QuoteTick) {
        pyo3::prepare_freethreaded_python();
        let quote = quote_ethusdt_binance;

        Python::with_gil(|py| {
            let dict = quote.py_as_dict(py).unwrap();
            let parsed = QuoteTick::py_from_dict(py, dict).unwrap();
            assert_eq!(parsed, quote);
        });
    }

    #[rstest]
    fn test_from_pyobject(quote_ethusdt_binance: QuoteTick) {
        pyo3::prepare_freethreaded_python();
        let quote = quote_ethusdt_binance;

        Python::with_gil(|py| {
            let tick_pyobject = quote.into_py(py);
            let parsed_tick = QuoteTick::from_pyobject(tick_pyobject.bind(py)).unwrap();
            assert_eq!(parsed_tick, quote);
        });
    }
}<|MERGE_RESOLUTION|>--- conflicted
+++ resolved
@@ -36,14 +36,10 @@
     enums::PriceType,
     identifiers::InstrumentId,
     python::common::PY_MODULE_MODEL,
-<<<<<<< HEAD
     types::{
         price::{Price, PriceRaw},
         quantity::Quantity,
     },
-=======
-    types::{Price, Quantity},
->>>>>>> 9a2ed76c
 };
 
 impl QuoteTick {
