--- conflicted
+++ resolved
@@ -61,13 +61,9 @@
     /// The order size.
     pub size: Quantity,
     /// The order ID.
-<<<<<<< HEAD
-    pub order_id: u64,
+    pub order_id: OrderId,
     /// The order book quantity at the time of order acceptance.
     pub pre_book_qty: Quantity, // For more accurate backtesting
-=======
-    pub order_id: OrderId,
->>>>>>> d37befb9
 }
 
 impl BookOrder {
