--- conflicted
+++ resolved
@@ -323,19 +323,14 @@
             (100.00 * SCALAR) as PriceRaw
         );
         assert_eq!(high_values.len(), 2);
-<<<<<<< HEAD
         assert_eq!(
             get_raw_price(high_values.value(0)),
             (102.00 * SCALAR) as PriceRaw
         );
         assert_eq!(
             get_raw_price(high_values.value(1)),
-            (100.00 * SCALAR) as PriceRaw
-        );
-=======
-        assert_eq!(high_values.value(0), 102_000_000_000);
-        assert_eq!(high_values.value(1), 100_100_000_000);
->>>>>>> 0e2a8b43
+            (100.10 * SCALAR) as PriceRaw
+        );
         assert_eq!(low_values.len(), 2);
         assert_eq!(
             get_raw_price(low_values.value(0)),
