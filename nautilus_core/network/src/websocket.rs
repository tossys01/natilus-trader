--- conflicted
+++ resolved
@@ -13,20 +13,14 @@
 //  limitations under the License.
 // -------------------------------------------------------------------------------------------------
 
-<<<<<<< HEAD
-=======
 use std::io;
 use std::sync::Arc;
 
->>>>>>> 858cfd6d
 use futures_util::stream::SplitSink;
 use futures_util::{SinkExt, StreamExt};
 use pyo3::prelude::*;
 use pyo3::types::PyBytes;
 use pyo3::{PyObject, Python};
-<<<<<<< HEAD
-use std::io;
-use std::sync::Arc;
 use std::time::Duration;
 use tokio::net::TcpStream;
 use tokio::sync::Mutex;
@@ -37,15 +31,6 @@
 use tracing::{event, Level};
 
 /// WebSocketClient connects to a websocket server to read and send messages
-=======
-use tokio::net::TcpStream;
-use tokio::sync::Mutex;
-use tokio::task;
-use tokio_tungstenite::tungstenite::{Error, Message};
-use tokio_tungstenite::{connect_async, MaybeTlsStream, WebSocketStream};
-
-/// WebSocketClient connects to a websocket server to read and send messages.
->>>>>>> 858cfd6d
 ///
 /// The client is opinionated about how messages are read and written. It
 /// assumes that data can only have one reader but multiple writers.
@@ -56,7 +41,6 @@
 /// as its parameter. It stores the write half in the struct wrapped
 /// with an Arc Mutex. This way the client struct can be used to write
 /// data to the server from multiple scopes/tasks.
-<<<<<<< HEAD
 ///
 /// The client also maintains a heartbeat if given a duration in seconds.
 /// It's preferable to set the duration slightly lower - heartbeat more
@@ -65,59 +49,37 @@
 pub struct WebSocketClient {
     pub read_task: Option<task::JoinHandle<io::Result<()>>>,
     pub heartbeat_task: Option<task::JoinHandle<()>>,
-=======
-#[pyclass]
-pub struct WebSocketClient {
-    pub read_task: Option<task::JoinHandle<io::Result<()>>>,
->>>>>>> 858cfd6d
     write_mutex: Arc<Mutex<SplitSink<WebSocketStream<MaybeTlsStream<TcpStream>>, Message>>>,
 }
 
 impl WebSocketClient {
-<<<<<<< HEAD
     pub async fn connect(
         url: &str,
         handler: PyObject,
         heartbeat: Option<u64>,
     ) -> Result<Self, Error> {
-=======
-    pub async fn connect(url: &str, handler: PyObject) -> Result<Self, Error> {
->>>>>>> 858cfd6d
         let (stream, _) = connect_async(url).await?;
         let (write_half, mut read_half) = stream.split();
         let write_mutex = Arc::new(Mutex::new(write_half));
 
-<<<<<<< HEAD
-        // keep receiving messages from socket
-        // pass them as arguments to handler
+        // Keep receiving messages from socket and pass them as arguments to handler
         let read_task = Some(task::spawn(async move {
             loop {
                 event!(Level::DEBUG, "websocket: Receiving message");
                 match read_half.next().await {
                     Some(Ok(Message::Binary(bytes))) => {
                         event!(Level::DEBUG, "websocket: Received binary message");
-=======
-        // Keep receiving messages from socket and pass them as arguments to handler
-        let read_task = Some(task::spawn(async move {
-            loop {
-                match read_half.next().await {
-                    Some(Ok(Message::Binary(bytes))) => {
->>>>>>> 858cfd6d
                         Python::with_gil(|py| handler.call1(py, (PyBytes::new(py, &bytes),)))
                             .unwrap();
                     }
                     Some(Ok(Message::Text(data))) => {
-<<<<<<< HEAD
                         event!(Level::DEBUG, "websocket: Received text message");
-=======
->>>>>>> 858cfd6d
                         Python::with_gil(|py| {
                             handler.call1(py, (PyBytes::new(py, data.as_bytes()),))
                         })
                         .unwrap();
                     }
                     // TODO: log closing
-<<<<<<< HEAD
                     Some(Ok(Message::Close(_))) => {
                         event!(
                             Level::DEBUG,
@@ -144,20 +106,11 @@
                         );
                         break;
                     }
-=======
-                    Some(Ok(Message::Close(_))) => break,
-                    Some(Ok(_)) => (),
-                    // TODO: log error
-                    Some(Err(_)) => break,
-                    // TODO: break on no next item or not. Probably yes
-                    None => (),
->>>>>>> 858cfd6d
                 }
             }
             Ok(())
         }));
 
-<<<<<<< HEAD
         let heartbeat_task = heartbeat.map(|duration| {
             let heartbeat_writer = write_mutex.clone();
             task::spawn(async move {
@@ -174,10 +127,6 @@
         Ok(Self {
             read_task,
             heartbeat_task,
-=======
-        Ok(Self {
-            read_task,
->>>>>>> 858cfd6d
             write_mutex,
         })
     }
@@ -192,32 +141,23 @@
         write_half.close().await.unwrap();
         self.read_task.take()
     }
-<<<<<<< HEAD
 
     pub fn check_read_task(&self) -> bool {
         self.read_task
             .as_ref()
             .map_or(false, |handle| !handle.is_finished())
     }
-=======
->>>>>>> 858cfd6d
 }
 
 impl Drop for WebSocketClient {
     fn drop(&mut self) {
-<<<<<<< HEAD
-        // cancel reading task
+        // Cancel reading task
         if let Some(ref handle) = self.read_task.take() {
             handle.abort();
         }
 
-        // cancel heart beat task
+        // Cancel heart beat task
         if let Some(ref handle) = self.heartbeat_task.take() {
-=======
-        // TODO: should this close write end before dropping?
-        // cancel reading task
-        if let Some(ref handle) = self.read_task {
->>>>>>> 858cfd6d
             handle.abort();
         }
     }
@@ -226,7 +166,6 @@
 #[pymethods]
 impl WebSocketClient {
     #[staticmethod]
-<<<<<<< HEAD
     fn connect_url(
         url: String,
         handler: PyObject,
@@ -237,11 +176,6 @@
             Ok(WebSocketClient::connect(&url, handler, heartbeat)
                 .await
                 .unwrap())
-=======
-    fn connect_url(url: String, handler: PyObject, py: Python<'_>) -> PyResult<&PyAny> {
-        pyo3_asyncio::tokio::future_into_py(py, async move {
-            Ok(Self::connect(&url, handler).await.unwrap())
->>>>>>> 858cfd6d
         })
     }
 
@@ -252,20 +186,14 @@
     ) -> PyResult<&'py PyAny> {
         let write_half = slf.write_mutex.clone();
         pyo3_asyncio::tokio::future_into_py(py, async move {
-<<<<<<< HEAD
             event!(Level::DEBUG, "websocket: Sending message");
             let mut write_half = write_half.lock().await;
             write_half.send(Message::Binary(data)).await.unwrap();
             event!(Level::DEBUG, "websocket: Sent message");
-=======
-            let mut write_half = write_half.lock().await;
-            write_half.send(Message::Binary(data)).await.unwrap();
->>>>>>> 858cfd6d
             Ok(())
         })
     }
 
-<<<<<<< HEAD
     fn close<'py>(slf: PyRefMut<'_, Self>, py: Python<'py>) -> PyResult<&'py PyAny> {
         event!(Level::DEBUG, "websocket: closing connection");
         // cancel reading task
@@ -278,19 +206,12 @@
         if let Some(ref handle) = slf.heartbeat_task {
             handle.abort();
             event!(Level::DEBUG, "websocket: Aborted heart beat task");
-=======
-    fn close<'py>(slf: PyRef<'_, Self>, py: Python<'py>) -> PyResult<&'py PyAny> {
-        // Cancel reading task
-        if let Some(ref handle) = slf.read_task {
-            handle.abort();
->>>>>>> 858cfd6d
         }
 
         let write_half = slf.write_mutex.clone();
         pyo3_asyncio::tokio::future_into_py(py, async move {
             let mut write_half = write_half.lock().await;
             write_half.close().await.unwrap();
-<<<<<<< HEAD
             event!(Level::DEBUG, "websocket: Closed writer");
             Ok(())
         })
@@ -309,11 +230,6 @@
     fn is_connected(slf: PyRef<'_, Self>) -> bool {
         slf.check_read_task()
     }
-=======
-            Ok(())
-        })
-    }
->>>>>>> 858cfd6d
 }
 
 #[cfg(test)]
@@ -334,11 +250,7 @@
             let server = TcpListener::bind("127.0.0.1:0").unwrap();
             let port = TcpListener::local_addr(&server).unwrap().port();
 
-<<<<<<< HEAD
-            // setup test server
-=======
             // Setup test server
->>>>>>> 858cfd6d
             thread::spawn(move || {
                 let conn = server.incoming().next().unwrap();
                 let mut websocket = accept(conn.unwrap()).unwrap();
@@ -346,46 +258,24 @@
                 loop {
                     let msg = websocket.read_message().unwrap();
 
-<<<<<<< HEAD
                     // We do not want to send back ping/pong messages.
-=======
-                    // We do not want to send back ping/pong messages
->>>>>>> 858cfd6d
                     if msg.is_binary() || msg.is_text() {
                         websocket.write_message(msg).unwrap();
                     } else if msg.is_close() {
                         if let Err(err) = websocket.close(None) {
-<<<<<<< HEAD
-                            println!("Connection already closed {}", err);
-=======
                             println!("Connection already closed {err}");
->>>>>>> 858cfd6d
                         };
                         break;
                     }
                 }
             });
 
-<<<<<<< HEAD
-            TestServer { port }
-=======
             Self { port }
->>>>>>> 858cfd6d
         }
     }
 
     #[tokio::test]
     async fn basic_client_test() {
-<<<<<<< HEAD
-        const N: usize = 10;
-
-        // initialize test server
-        let server = TestServer::basic_client_test();
-
-        prepare_freethreaded_python();
-
-        // create counter class and handler that increments it
-=======
         prepare_freethreaded_python();
 
         const N: usize = 10;
@@ -394,7 +284,6 @@
         let server = TestServer::basic_client_test();
 
         // Create counter class and handler that increments it
->>>>>>> 858cfd6d
         let (counter, handler) = Python::with_gil(|py| {
             let pymod = PyModule::from_code(
                 py,
@@ -422,7 +311,6 @@
             (counter, handler)
         });
 
-<<<<<<< HEAD
         let client = WebSocketClient::connect(
             &format!("ws://127.0.0.1:{}", server.port),
             handler.clone(),
@@ -431,36 +319,19 @@
         .await
         .unwrap();
 
-        // check that websocket read task is running
-=======
-        let client =
-            WebSocketClient::connect(&format!("ws://127.0.0.1:{}", server.port), handler.clone())
-                .await
-                .unwrap();
-
         // Check that websocket read task is running
->>>>>>> 858cfd6d
         let task_running = client
             .read_task
             .as_ref()
             .map_or(false, |handle| !handle.is_finished());
         assert!(task_running);
 
-<<<<<<< HEAD
-        // send messages that increment the count
-        for _ in 0..N {
-            client.send("ping".to_string().into_bytes()).await;
-        }
-
-        // shutdown client and wait for read task to terminate
-=======
         // Send messages that increment the count
         for _ in 0..N {
             client.send(b"ping".to_vec()).await;
         }
 
         // Shutdown client and wait for read task to terminate
->>>>>>> 858cfd6d
         let handle = client.shutdown().await.unwrap();
         handle.await.unwrap().unwrap();
 
@@ -474,11 +345,7 @@
                 .unwrap()
         });
 
-<<<<<<< HEAD
-        // check count is same as number messages sent
-=======
         // Check count is same as number messages sent
->>>>>>> 858cfd6d
         assert_eq!(count_value, N);
     }
 }