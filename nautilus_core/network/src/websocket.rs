--- conflicted
+++ resolved
@@ -58,11 +58,7 @@
 }
 
 impl WebSocketClientInner {
-<<<<<<< HEAD
-    /// Create an inner websocket client
-=======
     /// Create an inner websocket client.
->>>>>>> dc299991
     pub async fn connect_url(
         url: &str,
         handler: PyObject,
@@ -87,21 +83,13 @@
         })
     }
 
-<<<<<<< HEAD
-    /// Connects with the server creating a tokio-tungstenite websocket stream
-=======
     /// Connects with the server creating a tokio-tungstenite websocket stream.
->>>>>>> dc299991
     #[inline]
     pub async fn connect_with_server(url: &str) -> Result<(MessageWriter, MessageReader), Error> {
         connect_async(url).await.map(|resp| resp.0.split())
     }
 
-<<<<<<< HEAD
-    /// Optionally spawn a hearbeat task to periodically ping the server
-=======
     /// Optionally spawn a hearbeat task to periodically ping the server.
->>>>>>> dc299991
     pub fn spawn_heartbeat_task(
         heartbeat: Option<u64>,
         writer: SharedMessageWriter,
@@ -122,11 +110,7 @@
         })
     }
 
-<<<<<<< HEAD
-    /// Keep receiving messages from socket and pass them as arguments to handler
-=======
     /// Keep receiving messages from socket and pass them as arguments to handler.
->>>>>>> dc299991
     pub fn spawn_read_task(mut reader: MessageReader, handler: PyObject) -> task::JoinHandle<()> {
         task::spawn(async move {
             loop {
@@ -250,11 +234,7 @@
 }
 
 impl WebSocketClient {
-<<<<<<< HEAD
-    /// Creates a websocket client
-=======
     /// Creates a websocket client.
->>>>>>> dc299991
     ///
     /// Creates an inner client and controller task to reconnect or disconnect
     /// the client. Also assumes ownership of writer from inner client
@@ -290,11 +270,7 @@
         })
     }
 
-<<<<<<< HEAD
-    /// Set disconnect mode to true
-=======
     /// Set disconnect mode to true.
->>>>>>> dc299991
     ///
     /// Controller task will periodically check the disconnect mode
     /// and shutdown the client if it is alive
@@ -330,11 +306,7 @@
             loop {
                 sleep(Duration::from_secs(1)).await;
 
-<<<<<<< HEAD
-                // check if client needs to disconnect
-=======
                 // Check if client needs to disconnect
->>>>>>> dc299991
                 let guard = disconnect_mode.lock().await;
                 disconnect_flag = *guard;
                 drop(guard);
@@ -380,11 +352,7 @@
 
 #[pymethods]
 impl WebSocketClient {
-<<<<<<< HEAD
-    /// Create a websocket client
-=======
     /// Create a websocket client.
->>>>>>> dc299991
     ///
     /// # Safety
     /// - Throws an Exception if it is unable to make websocket connection
@@ -448,11 +416,7 @@
         })
     }
 
-<<<<<<< HEAD
-    /// Check if the client is still alive
-=======
     /// Check if the client is still alive.
->>>>>>> dc299991
     ///
     /// Even if the connection is disconnected the client will still be alive
     /// and try to reconnect. Only when reconnect fails the client will
