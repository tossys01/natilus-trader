--- conflicted
+++ resolved
@@ -17,9 +17,6 @@
 
 pub mod atr;
 pub mod dc;
-<<<<<<< HEAD
 pub mod rvi;
-=======
 pub mod kc;
->>>>>>> adbb7c9e
 pub mod vr;