--- conflicted
+++ resolved
@@ -42,11 +42,7 @@
         vhf::VerticalHorizontalFilter,
     },
     ratio::efficiency_ratio::EfficiencyRatio,
-<<<<<<< HEAD
-    volatility::{dc::DonchianChannel, rvi::RelativeVolatilityIndex, vr::VolatilityRatio},
-=======
-    volatility::{dc::DonchianChannel, kc::KeltnerChannel, vr::VolatilityRatio},
->>>>>>> adbb7c9e
+    volatility::{dc::DonchianChannel,kc::KeltnerChannel, rvi::RelativeVolatilityIndex, vr::VolatilityRatio},
 };
 
 ////////////////////////////////////////////////////////////////////////////////
@@ -261,10 +257,9 @@
 }
 
 #[fixture]
-<<<<<<< HEAD
 pub fn rvi_10() -> RelativeVolatilityIndex {
     RelativeVolatilityIndex::new(10, Some(10.0), Some(MovingAverageType::Simple)).unwrap()
-=======
+
 pub fn kc_10() -> KeltnerChannel {
     KeltnerChannel::new(
         10,
@@ -275,5 +270,4 @@
         Some(0.0),
     )
     .unwrap()
->>>>>>> adbb7c9e
 }