--- conflicted
+++ resolved
@@ -44,13 +44,8 @@
     },
     ratio::{efficiency_ratio::EfficiencyRatio, spread_analyzer::SpreadAnalyzer},
     volatility::{
-<<<<<<< HEAD
-        dc::DonchianChannel, fuzzy_candlesticks::FuzzyCandlesticks, kc::KeltnerChannel,
-        rvi::RelativeVolatilityIndex, vr::VolatilityRatio,
-=======
-        dc::DonchianChannel, kc::KeltnerChannel, kp::KeltnerPosition, rvi::RelativeVolatilityIndex,
+        dc::DonchianChannel, fuzzy_candlesticks::FuzzyCandlesticks, kc::KeltnerChannel, kp::KeltnerPosition, rvi::RelativeVolatilityIndex,
         vr::VolatilityRatio,
->>>>>>> 8d209d5b
     },
 };
 
