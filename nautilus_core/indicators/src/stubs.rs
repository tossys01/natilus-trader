// -------------------------------------------------------------------------------------------------
//  Copyright (C) 2015-2024 Nautech Systems Pty Ltd. All rights reserved.
//  https://nautechsystems.io
//
//  Licensed under the GNU Lesser General Public License Version 3.0 (the "License");
//  You may not use this file except in compliance with the License.
//  You may obtain a copy of the License at https://www.gnu.org/licenses/lgpl-3.0.en.html
//
//  Unless required by applicable law or agreed to in writing, software
//  distributed under the License is distributed on an "AS IS" BASIS,
//  WITHOUT WARRANTIES OR CONDITIONS OF ANY KIND, either express or implied.
//  See the License for the specific language governing permissions and
//  limitations under the License.
// -------------------------------------------------------------------------------------------------

//! Type stubs to facilitate testing.

use nautilus_model::{
    data::{
        bar::{Bar, BarSpecification, BarType},
        quote::QuoteTick,
        trade::TradeTick,
    },
    enums::{AggregationSource, AggressorSide, BarAggregation, PriceType},
    identifiers::{InstrumentId, Symbol, TradeId, Venue},
    types::{price::Price, quantity::Quantity},
};
use rstest::*;

use crate::{
    average::{
        ama::AdaptiveMovingAverage, dema::DoubleExponentialMovingAverage,
        ema::ExponentialMovingAverage, hma::HullMovingAverage, rma::WilderMovingAverage,
        sma::SimpleMovingAverage, vidya::VariableIndexDynamicAverage,
        vwap::VolumeWeightedAveragePrice, wma::WeightedMovingAverage, MovingAverageType,
    },
    momentum::{
        amat::ArcherMovingAveragesTrends, bb::BollingerBands, bias::Bias,
        cmo::ChandeMomentumOscillator, dm::DirectionalMovement, kvo::KlingerVolumeOscillator,
        rsi::RelativeStrengthIndex, stochastics::Stochastics, swings::Swings,
        vhf::VerticalHorizontalFilter,
    },
    ratio::efficiency_ratio::EfficiencyRatio,
    volatility::vr::VolatilityRatio,
};

////////////////////////////////////////////////////////////////////////////////
// Common
////////////////////////////////////////////////////////////////////////////////
#[fixture]
pub fn quote_tick(
    #[default("1500")] bid_price: &str,
    #[default("1502")] ask_price: &str,
) -> QuoteTick {
    QuoteTick {
        instrument_id: InstrumentId::from("ETHUSDT-PERP.BINANCE"),
        bid_price: Price::from(bid_price),
        ask_price: Price::from(ask_price),
        bid_size: Quantity::from("1.00000000"),
        ask_size: Quantity::from("1.00000000"),
        ts_event: 1.into(),
        ts_init: 0.into(),
    }
}

#[fixture]
pub fn trade_tick() -> TradeTick {
    TradeTick {
        instrument_id: InstrumentId::from("ETHUSDT-PERP.BINANCE"),
        price: Price::from("1500.0000"),
        size: Quantity::from("1.00000000"),
        aggressor_side: AggressorSide::Buyer,
        trade_id: TradeId::from("123456789"),
        ts_event: 1.into(),
        ts_init: 0.into(),
    }
}

#[fixture]
pub fn bar_ethusdt_binance_minute_bid(#[default("1522")] close_price: &str) -> Bar {
    let instrument_id = InstrumentId {
        symbol: Symbol::new("ETHUSDT-PERP.BINANCE").unwrap(),
        venue: Venue::new("BINANCE").unwrap(),
    };
    let bar_spec = BarSpecification {
        step: 1,
        aggregation: BarAggregation::Minute,
        price_type: PriceType::Bid,
    };
    let bar_type = BarType {
        instrument_id,
        spec: bar_spec,
        aggregation_source: AggregationSource::External,
    };
    Bar {
        bar_type,
        open: Price::from("1500.0"),
        high: Price::from("1550.0"),
        low: Price::from("1495.0"),
        close: Price::from(close_price),
        volume: Quantity::from("100000"),
        ts_event: 0.into(),
        ts_init: 1.into(),
    }
}

////////////////////////////////////////////////////////////////////////////////
// Average
////////////////////////////////////////////////////////////////////////////////
#[fixture]
pub fn indicator_ama_10() -> AdaptiveMovingAverage {
    AdaptiveMovingAverage::new(10, 2, 30, Some(PriceType::Mid)).unwrap()
}

#[fixture]
pub fn indicator_sma_10() -> SimpleMovingAverage {
    SimpleMovingAverage::new(10, Some(PriceType::Mid)).unwrap()
}

#[fixture]
pub fn indicator_ema_10() -> ExponentialMovingAverage {
    ExponentialMovingAverage::new(10, Some(PriceType::Mid)).unwrap()
}

#[fixture]
pub fn indicator_hma_10() -> HullMovingAverage {
    HullMovingAverage::new(10, Some(PriceType::Mid)).unwrap()
}

#[fixture]
pub fn indicator_rma_10() -> WilderMovingAverage {
    WilderMovingAverage::new(10, Some(PriceType::Mid)).unwrap()
}

#[fixture]
pub fn indicator_dema_10() -> DoubleExponentialMovingAverage {
    DoubleExponentialMovingAverage::new(10, Some(PriceType::Mid)).unwrap()
}

#[fixture]
pub fn indicator_vidya_10() -> VariableIndexDynamicAverage {
    VariableIndexDynamicAverage::new(10, Some(PriceType::Mid), Some(MovingAverageType::Wilder))
        .unwrap()
}

#[fixture]
pub fn indicator_vwap() -> VolumeWeightedAveragePrice {
    VolumeWeightedAveragePrice::new().unwrap()
}

#[fixture]
pub fn indicator_wma_10() -> WeightedMovingAverage {
    let weights = vec![0.1, 0.2, 0.3, 0.4, 0.5, 0.6, 0.7, 0.8, 0.9, 1.0];
    WeightedMovingAverage::new(10, weights, Some(PriceType::Mid)).unwrap()
}

////////////////////////////////////////////////////////////////////////////////
// Ratios
////////////////////////////////////////////////////////////////////////////////
#[fixture]
pub fn efficiency_ratio_10() -> EfficiencyRatio {
    EfficiencyRatio::new(10, Some(PriceType::Mid)).unwrap()
}

////////////////////////////////////////////////////////////////////////////////
// Momentum
////////////////////////////////////////////////////////////////////////////////
#[fixture]
pub fn rsi_10() -> RelativeStrengthIndex {
    RelativeStrengthIndex::new(10, Some(MovingAverageType::Exponential)).unwrap()
}

#[fixture]
pub fn cmo_10() -> ChandeMomentumOscillator {
    ChandeMomentumOscillator::new(10, Some(MovingAverageType::Wilder)).unwrap()
}

#[fixture]
pub fn bias_10() -> Bias {
    Bias::new(10, Some(MovingAverageType::Wilder)).unwrap()
}

#[fixture]
pub fn vhf_10() -> VerticalHorizontalFilter {
    VerticalHorizontalFilter::new(10, Some(MovingAverageType::Simple)).unwrap()
}

#[fixture]
pub fn kvo_345() -> KlingerVolumeOscillator {
    KlingerVolumeOscillator::new(3, 4, 5, Some(MovingAverageType::Simple)).unwrap()
}

#[fixture]
pub fn dm_10() -> DirectionalMovement {
    DirectionalMovement::new(10, Some(MovingAverageType::Simple)).unwrap()
}

#[fixture]
pub fn amat_345() -> ArcherMovingAveragesTrends {
    ArcherMovingAveragesTrends::new(3, 4, 5, Some(MovingAverageType::Simple)).unwrap()
}

#[fixture]
pub fn swings_10() -> Swings {
    Swings::new(10).unwrap()
}

#[fixture]
pub fn bb_10() -> BollingerBands {
    BollingerBands::new(10, 0.1, Some(MovingAverageType::Simple)).unwrap()
}

#[fixture]
<<<<<<< HEAD
pub fn stochastics_10() -> Stochastics {
    Stochastics::new(10, 10).unwrap()
=======
pub fn vr_10() -> VolatilityRatio {
    VolatilityRatio::new(
        10,
        10,
        Some(MovingAverageType::Simple),
        Some(false),
        Some(10.0),
    )
    .unwrap()
>>>>>>> a72fef75
}<|MERGE_RESOLUTION|>--- conflicted
+++ resolved
@@ -211,10 +211,11 @@
 }
 
 #[fixture]
-<<<<<<< HEAD
 pub fn stochastics_10() -> Stochastics {
     Stochastics::new(10, 10).unwrap()
-=======
+}
+
+#[fixture]
 pub fn vr_10() -> VolatilityRatio {
     VolatilityRatio::new(
         10,
@@ -224,5 +225,4 @@
         Some(10.0),
     )
     .unwrap()
->>>>>>> a72fef75
 }