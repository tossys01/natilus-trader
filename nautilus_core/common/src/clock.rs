// -------------------------------------------------------------------------------------------------
//  Copyright (C) 2015-2024 Nautech Systems Pty Ltd. All rights reserved.
//  https://nautechsystems.io
//
//  Licensed under the GNU Lesser General Public License Version 3.0 (the "License");
//  You may not use this file except in compliance with the License.
//  You may obtain a copy of the License at https://www.gnu.org/licenses/lgpl-3.0.en.html
//
//  Unless required by applicable law or agreed to in writing, software
//  distributed under the License is distributed on an "AS IS" BASIS,
//  WITHOUT WARRANTIES OR CONDITIONS OF ANY KIND, either express or implied.
//  See the License for the specific language governing permissions and
//  limitations under the License.
// -------------------------------------------------------------------------------------------------

//! Real-time and static test `Clock` implementations.

use std::{
    collections::{BTreeMap, BinaryHeap, HashMap},
    ops::Deref,
    pin::Pin,
    sync::Arc,
    task::{Context, Poll},
};

use chrono::{DateTime, Utc};
use futures::Stream;
use nautilus_core::{
    correctness::{check_positive_u64, check_predicate_true, check_valid_string, FAILED},
    nanos::UnixNanos,
    time::{get_atomic_clock_realtime, AtomicTime},
};
use tokio::sync::Mutex;
use ustr::Ustr;

use crate::timer::{LiveTimer, TestTimer, TimeEvent, TimeEventCallback, TimeEventHandlerV2};

<<<<<<< HEAD
=======
pub type GlobalClock = Rc<RefCell<dyn Clock>>;

thread_local! {
    static CLOCK: OnceCell<GlobalClock> = OnceCell::new();
}

#[must_use]
pub fn get_clock() -> Rc<RefCell<dyn Clock>> {
    CLOCK
        .try_with(|clock| {
            clock
                .get()
                .expect("Clock should be initialized by runner")
                .clone()
        })
        .expect("Should be able to access thread local storage")
}

pub fn set_clock(c: Rc<RefCell<dyn Clock>>) {
    CLOCK
        .try_with(|clock| {
            assert!(clock.set(c).is_ok(), "Global clock already set");
        })
        .expect("Should be able to access thread local clock");
}

>>>>>>> 442bdfbb
/// Represents a type of clock.
///
/// # Notes
///
/// An active timer is one which has not expired (`timer.is_expired == False`).
pub trait Clock {
    /// Returns the current date and time as a timezone-aware `DateTime<UTC>`.
    fn utc_now(&self) -> DateTime<Utc> {
        DateTime::from_timestamp_nanos(self.timestamp_ns().as_i64())
    }

    /// Returns the current UNIX timestamp in nanoseconds (ns).
    fn timestamp_ns(&self) -> UnixNanos;

    /// Returns the current UNIX timestamp in microseconds (μs).
    fn timestamp_us(&self) -> u64;

    /// Returns the current UNIX timestamp in milliseconds (ms).
    fn timestamp_ms(&self) -> u64;

    /// Returns the current UNIX timestamp in seconds.
    fn timestamp(&self) -> f64;

    /// Returns the names of active timers in the clock.
    fn timer_names(&self) -> Vec<&str>;

    /// Returns the count of active timers in the clock.
    fn timer_count(&self) -> usize;

    /// Register a default event handler for the clock. If a `Timer`
    /// does not have an event handler, then this handler is used.
    fn register_default_handler(&mut self, callback: TimeEventCallback);

    /// Get handler for [`TimeEvent`]
    ///
    /// Note: Panics if the event does not have an associated handler
    fn get_handler(&self, event: TimeEvent) -> TimeEventHandlerV2;

    /// Set a `Timer` to alert at a particular time. Optional
    /// callback gets used to handle generated events.
    fn set_time_alert_ns(
        &mut self,
        name: &str,
        alert_time_ns: UnixNanos,
        callback: Option<TimeEventCallback>,
    );

    /// Set a `Timer` to start alerting at every interval
    /// between start and stop time. Optional callback gets
    /// used to handle generated event.
    fn set_timer_ns(
        &mut self,
        name: &str,
        interval_ns: u64,
        start_time_ns: UnixNanos,
        stop_time_ns: Option<UnixNanos>,
        callback: Option<TimeEventCallback>,
    );

    /// Returns the time interval in which the timer `name` is triggered.
    ///
    /// If the timer doesn't exist 0 is returned.
    fn next_time_ns(&self, name: &str) -> UnixNanos;
    fn cancel_timer(&mut self, name: &str);
    fn cancel_timers(&mut self);
}

/// A static test clock.
///
/// Stores the current timestamp internally which can be advanced.
pub struct TestClock {
    time: AtomicTime,
    // use btree map to ensure stable ordering when scanning for timers
    // in `advance_time`
    timers: BTreeMap<Ustr, TestTimer>,
    default_callback: Option<TimeEventCallback>,
    callbacks: HashMap<Ustr, TimeEventCallback>,
    heap: BinaryHeap<TimeEvent>,
}

impl TestClock {
    /// Creates a new [`TestClock`] instance.
    #[must_use]
    pub fn new() -> Self {
        Self {
            time: AtomicTime::new(false, UnixNanos::default()),
            timers: BTreeMap::new(),
            default_callback: None,
            callbacks: HashMap::new(),
            heap: BinaryHeap::new(),
        }
    }

    /// Returns a reference to the internal timers for the clock.
    #[must_use]
    pub const fn get_timers(&self) -> &BTreeMap<Ustr, TestTimer> {
        &self.timers
    }

    /// Advances the internal clock to the specified `to_time_ns` and optionally sets the clock to that time.
    ///
    /// This function ensures that the clock behaves in a non-decreasing manner. If `set_time` is `true`,
    /// the internal clock will be updated to the value of `to_time_ns`. Otherwise, the clock will advance
    /// without explicitly setting the time.
    ///
    /// The method processes active timers, advancing them to `to_time_ns`, and collects any `TimeEvent`
    /// objects that are triggered as a result. Only timers that are not expired are processed.
    pub fn advance_time(&mut self, to_time_ns: UnixNanos, set_time: bool) -> Vec<TimeEvent> {
        // Time should be non-decreasing
        assert!(
            to_time_ns >= self.time.get_time_ns(),
            "`to_time_ns` {} was < `self.time.get_time_ns()` {}",
            to_time_ns,
            self.time.get_time_ns()
        );

        if set_time {
            self.time.set_time(to_time_ns);
        }

        let mut events: Vec<TimeEvent> = self
            .timers
            .iter_mut()
            .filter(|(_, timer)| !timer.is_expired())
            .flat_map(|(_, timer)| timer.advance(to_time_ns))
            .collect();

        events.sort_by(|a, b| a.ts_event.cmp(&b.ts_event));
        events
    }

    /// Advances the internal clock to the specified `to_time_ns` and optionally sets the clock to that time.
    ///
    /// Pushes the [`TimeEvent`]s on the heap to ensure ordering
    ///
    /// Note: `set_time` is not used but present to keep backward compatible api call
    pub fn advance_to_time_on_heap(&mut self, to_time_ns: UnixNanos) {
        // Time should be non-decreasing
        assert!(
            to_time_ns >= self.time.get_time_ns(),
            "`to_time_ns` {} was < `self.time.get_time_ns()` {}",
            to_time_ns,
            self.time.get_time_ns()
        );

        self.time.set_time(to_time_ns);

        self.timers
            .iter_mut()
            .filter(|(_, timer)| !timer.is_expired())
            .flat_map(|(_, timer)| timer.advance(to_time_ns))
            .for_each(|event| {
                self.heap.push(event);
            });
    }

    /// Matches `TimeEvent` objects with their corresponding event handlers.
    ///
    /// This function takes an `events` vector of `TimeEvent` objects, assumes they are already sorted
    /// by their `ts_event`, and matches them with the appropriate callback handler from the internal
    /// registry of callbacks. If no specific callback is found for an event, the default callback is used.
    #[must_use]
    pub fn match_handlers(&self, events: Vec<TimeEvent>) -> Vec<TimeEventHandlerV2> {
        events
            .into_iter()
            .map(|event| {
                let callback = self.callbacks.get(&event.name).cloned().unwrap_or_else(|| {
                    // If callback_py is None, use the default_callback_py
                    // TODO: clone for now
                    self.default_callback
                        .clone()
                        .expect("Default callback should exist")
                });
                TimeEventHandlerV2::new(event, callback)
            })
            .collect()
    }
}

impl Iterator for TestClock {
    type Item = TimeEventHandlerV2;

    fn next(&mut self) -> Option<Self::Item> {
        self.heap.pop().map(|event| self.get_handler(event))
    }
}

impl Default for TestClock {
    /// Creates a new default [`TestClock`] instance.
    fn default() -> Self {
        Self::new()
    }
}

impl Deref for TestClock {
    type Target = AtomicTime;

    fn deref(&self) -> &Self::Target {
        &self.time
    }
}

impl Clock for TestClock {
    fn timestamp_ns(&self) -> UnixNanos {
        self.time.get_time_ns()
    }

    fn timestamp_us(&self) -> u64 {
        self.time.get_time_us()
    }

    fn timestamp_ms(&self) -> u64 {
        self.time.get_time_ms()
    }

    fn timestamp(&self) -> f64 {
        self.time.get_time()
    }

    fn timer_names(&self) -> Vec<&str> {
        self.timers
            .iter()
            .filter(|(_, timer)| !timer.is_expired())
            .map(|(k, _)| k.as_str())
            .collect()
    }

    fn timer_count(&self) -> usize {
        self.timers
            .iter()
            .filter(|(_, timer)| !timer.is_expired())
            .count()
    }

    fn register_default_handler(&mut self, callback: TimeEventCallback) {
        self.default_callback = Some(callback);
    }

    fn get_handler(&self, event: TimeEvent) -> TimeEventHandlerV2 {
        // Get the callback from either the event-specific callbacks or default callback
        let callback = self
            .callbacks
            .get(&event.name)
            .cloned()
            .or_else(|| self.default_callback.clone())
            .unwrap_or_else(|| panic!("Event '{}' should have associated handler", event.name));

        TimeEventHandlerV2::new(event, callback)
    }

    fn set_time_alert_ns(
        &mut self,
        name: &str,
        alert_time_ns: UnixNanos,
        callback: Option<TimeEventCallback>,
    ) {
        check_valid_string(name, stringify!(name)).expect(FAILED);
        check_predicate_true(
            callback.is_some() | self.default_callback.is_some(),
            "All Python callbacks were `None`",
        )
        .expect(FAILED);

        let name_ustr = Ustr::from(name);
        match callback {
            Some(callback_py) => self.callbacks.insert(name_ustr, callback_py),
            None => None,
        };

        let time_ns = self.time.get_time_ns();
        let timer = TestTimer::new(
            name,
            (alert_time_ns - time_ns).into(),
            time_ns,
            Some(alert_time_ns),
        );
        self.timers.insert(name_ustr, timer);
    }

    fn set_timer_ns(
        &mut self,
        name: &str,
        interval_ns: u64,
        start_time_ns: UnixNanos,
        stop_time_ns: Option<UnixNanos>,
        callback: Option<TimeEventCallback>,
    ) {
        check_valid_string(name, "name").expect(FAILED);
        check_positive_u64(interval_ns, stringify!(interval_ns)).expect(FAILED);
        check_predicate_true(
            callback.is_some() | self.default_callback.is_some(),
            "All Python callbacks were `None`",
        )
        .expect(FAILED);

        let name_ustr = Ustr::from(name);
        match callback {
            Some(callback_py) => self.callbacks.insert(name_ustr, callback_py),
            None => None,
        };

        let timer = TestTimer::new(name, interval_ns, start_time_ns, stop_time_ns);
        self.timers.insert(name_ustr, timer);
    }

    fn next_time_ns(&self, name: &str) -> UnixNanos {
        let timer = self.timers.get(&Ustr::from(name));
        match timer {
            None => 0.into(),
            Some(timer) => timer.next_time_ns(),
        }
    }

    fn cancel_timer(&mut self, name: &str) {
        let timer = self.timers.remove(&Ustr::from(name));
        match timer {
            None => {}
            Some(mut timer) => timer.cancel(),
        }
    }

    fn cancel_timers(&mut self) {
        for timer in &mut self.timers.values_mut() {
            timer.cancel();
        }
        self.timers = BTreeMap::new();
    }
}

/// A real-time clock which uses system time.
///
/// Timestamps are guaranteed to be unique and monotonically increasing.
pub struct LiveClock {
    time: &'static AtomicTime,
    timers: HashMap<Ustr, LiveTimer>,
    default_callback: Option<TimeEventCallback>,
    pub heap: Arc<Mutex<BinaryHeap<TimeEvent>>>,
    #[allow(dead_code)]
    callbacks: HashMap<Ustr, TimeEventCallback>,
}

impl LiveClock {
    /// Creates a new [`LiveClock`] instance.
    #[must_use]
    pub fn new() -> Self {
        Self {
            time: get_atomic_clock_realtime(),
            timers: HashMap::new(),
            default_callback: None,
            heap: Arc::new(Mutex::new(BinaryHeap::new())),
            callbacks: HashMap::new(),
        }
    }

    #[must_use]
    pub fn get_event_stream(&self) -> TimeEventStream {
        TimeEventStream::new(self.heap.clone())
    }

    #[must_use]
    pub const fn get_timers(&self) -> &HashMap<Ustr, LiveTimer> {
        &self.timers
    }
}

impl Default for LiveClock {
    /// Creates a new default [`LiveClock`] instance.
    fn default() -> Self {
        Self::new()
    }
}

impl Deref for LiveClock {
    type Target = AtomicTime;

    fn deref(&self) -> &Self::Target {
        self.time
    }
}

impl Clock for LiveClock {
    fn timestamp_ns(&self) -> UnixNanos {
        self.time.get_time_ns()
    }

    fn timestamp_us(&self) -> u64 {
        self.time.get_time_us()
    }

    fn timestamp_ms(&self) -> u64 {
        self.time.get_time_ms()
    }

    fn timestamp(&self) -> f64 {
        self.time.get_time()
    }

    fn timer_names(&self) -> Vec<&str> {
        self.timers
            .iter()
            .filter(|(_, timer)| !timer.is_expired())
            .map(|(k, _)| k.as_str())
            .collect()
    }

    fn timer_count(&self) -> usize {
        self.timers
            .iter()
            .filter(|(_, timer)| !timer.is_expired())
            .count()
    }

    fn register_default_handler(&mut self, handler: TimeEventCallback) {
        self.default_callback = Some(handler);
    }

    #[allow(unused_variables)]
    fn get_handler(&self, event: TimeEvent) -> TimeEventHandlerV2 {
        #[cfg(not(feature = "clock_v2"))]
        panic!("Cannot get live clock handler without 'clock_v2' feature");

        // Get the callback from either the event-specific callbacks or default callback
        #[cfg(feature = "clock_v2")]
        {
            let callback = self
                .callbacks
                .get(&event.name)
                .cloned()
                .or_else(|| self.default_callback.clone())
                .unwrap_or_else(|| panic!("Event '{}' should have associated handler", event.name));

            TimeEventHandlerV2::new(event, callback)
        }
    }

    fn set_time_alert_ns(
        &mut self,
        name: &str,
        mut alert_time_ns: UnixNanos,
        callback: Option<TimeEventCallback>,
    ) {
        check_valid_string(name, stringify!(name)).expect(FAILED);
        assert!(
            callback.is_some() | self.default_callback.is_some(),
            "No callbacks provided",
        );

        let callback = match callback {
            Some(callback) => callback,
            None => self.default_callback.clone().unwrap(),
        };

        #[cfg(feature = "clock_v2")]
        {
            let name = Ustr::from(name);
            self.callbacks.insert(name, callback.clone());
        }

        let ts_now = self.get_time_ns();
        alert_time_ns = std::cmp::max(alert_time_ns, ts_now);
        let interval_ns = (alert_time_ns - ts_now).into();

        #[cfg(not(feature = "clock_v2"))]
        let mut timer = LiveTimer::new(name, interval_ns, ts_now, Some(alert_time_ns), callback);
        #[cfg(feature = "clock_v2")]
        let mut timer = LiveTimer::new(
            name,
            interval_ns,
            ts_now,
            Some(alert_time_ns),
            callback,
            self.heap.clone(),
        );

        timer.start();
        self.timers.insert(Ustr::from(name), timer);
    }

    fn set_timer_ns(
        &mut self,
        name: &str,
        interval_ns: u64,
        start_time_ns: UnixNanos,
        stop_time_ns: Option<UnixNanos>,
        callback: Option<TimeEventCallback>,
    ) {
        check_valid_string(name, stringify!(name)).expect(FAILED);
        check_positive_u64(interval_ns, stringify!(interval_ns)).expect(FAILED);
        check_predicate_true(
            callback.is_some() | self.default_callback.is_some(),
            "No callbacks provided",
        )
        .expect(FAILED);

        let callback = match callback {
            Some(callback) => callback,
            None => self.default_callback.clone().unwrap(),
        };

        #[cfg(feature = "clock_v2")]
        {
            let name = Ustr::from(name);
            self.callbacks.insert(name, callback.clone());
        }

        #[cfg(not(feature = "clock_v2"))]
        let mut timer = LiveTimer::new(name, interval_ns, start_time_ns, stop_time_ns, callback);
        #[cfg(feature = "clock_v2")]
        let mut timer = LiveTimer::new(
            name,
            interval_ns,
            start_time_ns,
            stop_time_ns,
            callback,
            self.heap.clone(),
        );
        timer.start();
        self.timers.insert(Ustr::from(name), timer);
    }

    fn next_time_ns(&self, name: &str) -> UnixNanos {
        let timer = self.timers.get(&Ustr::from(name));
        match timer {
            None => 0.into(),
            Some(timer) => timer.next_time_ns(),
        }
    }

    fn cancel_timer(&mut self, name: &str) {
        let timer = self.timers.remove(&Ustr::from(name));
        match timer {
            None => {}
            Some(mut timer) => {
                if let Err(e) = timer.cancel() {
                    log::error!("Error on timer cancel: {e:?}");
                }
            }
        }
    }

    fn cancel_timers(&mut self) {
        for timer in &mut self.timers.values_mut() {
            if let Err(e) = timer.cancel() {
                log::error!("Error on timer cancel: {e:?}");
            }
        }
        self.timers.clear();
    }
}

// Helper struct to stream events from the heap
pub struct TimeEventStream {
    heap: Arc<Mutex<BinaryHeap<TimeEvent>>>,
}

impl TimeEventStream {
    pub const fn new(heap: Arc<Mutex<BinaryHeap<TimeEvent>>>) -> Self {
        Self { heap }
    }
}

impl Stream for TimeEventStream {
    type Item = TimeEvent;

    fn poll_next(self: Pin<&mut Self>, cx: &mut Context<'_>) -> Poll<Option<Self::Item>> {
        let mut heap = match self.heap.try_lock() {
            Ok(guard) => guard,
            Err(e) => {
                tracing::error!("Unable to get LiveClock heap lock: {e}");
                cx.waker().wake_by_ref();
                return Poll::Pending;
            }
        };

        if let Some(event) = heap.pop() {
            Poll::Ready(Some(event))
        } else {
            cx.waker().wake_by_ref();
            Poll::Pending
        }
    }
}

////////////////////////////////////////////////////////////////////////////////
// Tests
////////////////////////////////////////////////////////////////////////////////
#[cfg(test)]
mod tests {
    use std::{cell::RefCell, rc::Rc};

    use rstest::{fixture, rstest};

    use super::*;

    #[derive(Default)]
    struct TestCallback {
        called: Rc<RefCell<bool>>,
    }

    impl TestCallback {
        const fn new(called: Rc<RefCell<bool>>) -> Self {
            Self { called }
        }
    }

    impl From<TestCallback> for TimeEventCallback {
        fn from(callback: TestCallback) -> Self {
            Self::Rust(Rc::new(move |_event: TimeEvent| {
                *callback.called.borrow_mut() = true;
            }))
        }
    }

    #[fixture]
    pub fn test_clock() -> TestClock {
        let mut clock = TestClock::new();
        clock.register_default_handler(TestCallback::default().into());
        clock
    }

    #[rstest]
    fn test_time_monotonicity(mut test_clock: TestClock) {
        let initial_time = test_clock.timestamp_ns();
        test_clock.advance_time((*initial_time + 1000).into(), true);
        assert!(test_clock.timestamp_ns() > initial_time);
    }

    #[rstest]
    fn test_timer_registration(mut test_clock: TestClock) {
        test_clock.set_time_alert_ns(
            "test_timer",
            (*test_clock.timestamp_ns() + 1000).into(),
            None,
        );
        assert_eq!(test_clock.timer_count(), 1);
        assert_eq!(test_clock.timer_names(), vec!["test_timer"]);
    }

    #[rstest]
    fn test_timer_expiration(mut test_clock: TestClock) {
        let alert_time = (*test_clock.timestamp_ns() + 1000).into();
        test_clock.set_time_alert_ns("test_timer", alert_time, None);
        let events = test_clock.advance_time(alert_time, true);
        assert_eq!(events.len(), 1);
        assert_eq!(events[0].name.as_str(), "test_timer");
    }

    #[rstest]
    fn test_timer_cancellation(mut test_clock: TestClock) {
        test_clock.set_time_alert_ns(
            "test_timer",
            (*test_clock.timestamp_ns() + 1000).into(),
            None,
        );
        assert_eq!(test_clock.timer_count(), 1);
        test_clock.cancel_timer("test_timer");
        assert_eq!(test_clock.timer_count(), 0);
    }

    #[rstest]
    fn test_time_advancement(mut test_clock: TestClock) {
        let start_time = test_clock.timestamp_ns();
        test_clock.set_timer_ns("test_timer", 1000, start_time, None, None);
        let events = test_clock.advance_time((*start_time + 2500).into(), true);
        assert_eq!(events.len(), 2);
        assert_eq!(*events[0].ts_event, *start_time + 1000);
        assert_eq!(*events[1].ts_event, *start_time + 2000);
    }

    #[test]
    fn test_default_and_custom_callbacks() {
        let mut clock = TestClock::new();
        let default_called = Rc::new(RefCell::new(false));
        let custom_called = Rc::new(RefCell::new(false));

        let default_callback = TestCallback::new(Rc::clone(&default_called));
        let custom_callback = TestCallback::new(Rc::clone(&custom_called));

        clock.register_default_handler(TimeEventCallback::from(default_callback));
        clock.set_time_alert_ns("default_timer", (*clock.timestamp_ns() + 1000).into(), None);
        clock.set_time_alert_ns(
            "custom_timer",
            (*clock.timestamp_ns() + 1000).into(),
            Some(TimeEventCallback::from(custom_callback)),
        );

        let events = clock.advance_time((*clock.timestamp_ns() + 1000).into(), true);
        let handlers = clock.match_handlers(events);

        for handler in handlers {
            handler.callback.call(handler.event);
        }

        assert!(*default_called.borrow());
        assert!(*custom_called.borrow());
    }

    #[rstest]
    fn test_multiple_timers(mut test_clock: TestClock) {
        let start_time = test_clock.timestamp_ns();
        test_clock.set_timer_ns("timer1", 1000, start_time, None, None);
        test_clock.set_timer_ns("timer2", 2000, start_time, None, None);
        let events = test_clock.advance_time((*start_time + 2000).into(), true);
        assert_eq!(events.len(), 3);
        assert_eq!(events[0].name.as_str(), "timer1");
        assert_eq!(events[1].name.as_str(), "timer1");
        assert_eq!(events[2].name.as_str(), "timer2");
    }
}<|MERGE_RESOLUTION|>--- conflicted
+++ resolved
@@ -35,35 +35,6 @@
 
 use crate::timer::{LiveTimer, TestTimer, TimeEvent, TimeEventCallback, TimeEventHandlerV2};
 
-<<<<<<< HEAD
-=======
-pub type GlobalClock = Rc<RefCell<dyn Clock>>;
-
-thread_local! {
-    static CLOCK: OnceCell<GlobalClock> = OnceCell::new();
-}
-
-#[must_use]
-pub fn get_clock() -> Rc<RefCell<dyn Clock>> {
-    CLOCK
-        .try_with(|clock| {
-            clock
-                .get()
-                .expect("Clock should be initialized by runner")
-                .clone()
-        })
-        .expect("Should be able to access thread local storage")
-}
-
-pub fn set_clock(c: Rc<RefCell<dyn Clock>>) {
-    CLOCK
-        .try_with(|clock| {
-            assert!(clock.set(c).is_ok(), "Global clock already set");
-        })
-        .expect("Should be able to access thread local clock");
-}
-
->>>>>>> 442bdfbb
 /// Represents a type of clock.
 ///
 /// # Notes
