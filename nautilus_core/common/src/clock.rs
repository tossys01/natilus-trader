--- conflicted
+++ resolved
@@ -473,27 +473,7 @@
     use rstest::{fixture, rstest};
 
     use super::*;
-<<<<<<< HEAD
-
-    // #[derive(Default)]
-    // struct TestCallback {
-    //     called: Rc<RefCell<bool>>,
-    // }
-
-    // impl RustTimeEventCallback for TestCallback {
-    //     fn call(&self, _event: TimeEvent) {
-    //         *self.called.borrow_mut() = true;
-    //     }
-    // }
-
-    // impl Into<TimeEventCallback> for TestCallback {
-    //     fn into(self) -> TimeEventCallback {
-    //         TimeEventCallback::Rust(Rc::new(self))
-    //     }
-    // }
-=======
     use crate::timer::RustTimeEventCallback;
->>>>>>> 96104a95
 
     #[derive(Default)]
     struct TestCallback {
@@ -507,15 +487,10 @@
     }
 
     impl From<TestCallback> for TimeEventCallback {
-<<<<<<< HEAD
         fn from(callback: TestCallback) -> Self {
             Self::Rust(Rc::new(move |_event: TimeEvent| {
                 *callback.called.borrow_mut() = true;
             }))
-=======
-        fn from(val: TestCallback) -> Self {
-            Self::Rust(Rc::new(val))
->>>>>>> 96104a95
         }
     }
 
