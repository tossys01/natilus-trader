// -------------------------------------------------------------------------------------------------
//  Copyright (C) 2015-2024 Nautech Systems Pty Ltd. All rights reserved.
//  https://nautechsystems.io
//
//  Licensed under the GNU Lesser General Public License Version 3.0 (the "License");
//  You may not use this file except in compliance with the License.
//  You may obtain a copy of the License at https://www.gnu.org/licenses/lgpl-3.0.en.html
//
//  Unless required by applicable law or agreed to in writing, software
//  distributed under the License is distributed on an "AS IS" BASIS,
//  WITHOUT WARRANTIES OR CONDITIONS OF ANY KIND, either express or implied.
//  See the License for the specific language governing permissions and
//  limitations under the License.
// -------------------------------------------------------------------------------------------------

pub mod callbacks;
pub mod inner;

use std::{cell::RefCell, fmt::Debug, rc::Rc};

use callbacks::{ThrottlerProcess, ThrottlerResume};
use inner::InnerThrottler;

use crate::clock::Clock;

/// Represents a throttling limit per interval.
#[derive(Debug, Clone)]
pub struct RateLimit {
    pub limit: usize,
    pub interval_ns: u64,
}

impl RateLimit {
<<<<<<< HEAD
=======
    /// Creates a new [`RateLimit`] instance.
>>>>>>> 6d39f594
    #[must_use]
    pub const fn new(limit: usize, interval_ns: u64) -> Self {
        Self { limit, interval_ns }
    }
}

/// Shareable reference to an [`InnerThrottler`]
///
/// Throttler takes messages of type T and callback of type F for dropping
/// or processing messages.
#[derive(Clone)]
pub struct Throttler<T, F> {
    inner: Rc<RefCell<InnerThrottler<T, F>>>,
}

impl<T, F> Debug for Throttler<T, F>
where
    T: Debug,
{
    fn fmt(&self, f: &mut std::fmt::Formatter<'_>) -> std::fmt::Result {
        f.debug_struct(stringify!(Throttler))
            .field("inner", &self.inner)
            .finish()
    }
}

impl<T, F> Throttler<T, F> {
    /// Creates a new [`Throttler`] instance.
    pub fn new(
        rate_limit: RateLimit,
        clock: Rc<RefCell<dyn Clock>>,
        timer_name: String,
        output_send: F,
        output_drop: Option<F>,
    ) -> Self {
        let inner = InnerThrottler::new(
            rate_limit.limit,
            rate_limit.interval_ns,
            clock,
            timer_name,
            output_send,
            output_drop,
        );

        Self {
            inner: Rc::new(RefCell::new(inner)),
        }
    }

    #[must_use]
    pub fn qsize(&self) -> usize {
        let inner = self.inner.borrow();
        inner.buffer.len()
    }

    pub fn reset(&self) {
        let mut inner = self.inner.borrow_mut();
        inner.reset();
    }

    #[must_use]
    pub fn used(&self) -> f64 {
        let inner = self.inner.borrow();
        inner.used()
    }
}

impl<T, F> Throttler<T, F>
where
    F: Fn(T) + 'static,
    T: 'static,
{
    pub fn send(&self, msg: T) {
        let throttler_clone = Self {
            inner: self.inner.clone(),
        };
        let mut inner = self.inner.borrow_mut();
        inner.recv_count += 1;

        if inner.is_limiting || inner.delta_next() > 0 {
            inner.limit_msg(msg, throttler_clone);
        } else {
            inner.send_msg(msg);
        }
    }

    fn get_process_callback(&self) -> ThrottlerProcess<T, F> {
        ThrottlerProcess::new(self.inner.clone())
    }

    fn get_resume_callback(&self) -> ThrottlerResume<T, F> {
        ThrottlerResume::new(self.inner.clone())
    }
}

////////////////////////////////////////////////////////////////////////////////
// Tests
////////////////////////////////////////////////////////////////////////////////
#[cfg(test)]
mod tests {
    use std::{cell::RefCell, rc::Rc};

    use rstest::{fixture, rstest};

    use super::{RateLimit, Throttler};
    use crate::clock::TestClock;

    /// Test throttler with default values for testing
    ///
    /// - Rate limit is 5 messages in 10 intervals.
    /// - Message handling is decided by specific fixture
    struct TestThrottler {
        throttler: Throttler<u64, Box<dyn Fn(u64)>>,
        clock: Rc<RefCell<TestClock>>,
        interval: u64,
    }

    #[fixture]
    pub fn test_throttler_buffered() -> TestThrottler {
        let output_send: Box<dyn Fn(u64)> = Box::new(|msg: u64| {
            log::debug!("Sent: {msg}");
        });
        let clock = Rc::new(RefCell::new(TestClock::new()));
        let inner_clock = Rc::clone(&clock);
        let rate_limit = RateLimit::new(5, 10);
        let interval = rate_limit.interval_ns;

        TestThrottler {
            throttler: Throttler::new(
                rate_limit,
                clock,
                "buffer_timer".to_string(),
                output_send,
                None,
            ),
            clock: inner_clock,
            interval,
        }
    }

    #[fixture]
    pub fn test_throttler_unbuffered() -> TestThrottler {
        let output_send: Box<dyn Fn(u64)> = Box::new(|msg: u64| {
            log::debug!("Sent: {msg}");
        });
        let output_drop: Box<dyn Fn(u64)> = Box::new(|msg: u64| {
            log::debug!("Dropped: {msg}");
        });
        let clock = Rc::new(RefCell::new(TestClock::new()));
        let inner_clock = Rc::clone(&clock);
        let rate_limit = RateLimit::new(5, 10);
        let interval = rate_limit.interval_ns;

        TestThrottler {
            throttler: Throttler::new(
                rate_limit,
                clock,
                "dropper_timer".to_string(),
                output_send,
                Some(output_drop),
            ),
            clock: inner_clock,
            interval,
        }
    }

    #[rstest]
    fn test_buffering_send_to_limit_becomes_throttled(mut test_throttler_buffered: TestThrottler) {
        let throttler = &mut test_throttler_buffered.throttler;
        for _ in 0..6 {
            throttler.send(42);
        }
        assert_eq!(throttler.qsize(), 1);

        let inner = throttler.inner.borrow();
        assert!(inner.is_limiting);
        assert_eq!(inner.recv_count, 6);
        assert_eq!(inner.sent_count, 5);
        assert_eq!(inner.clock.borrow().timer_names(), vec!["buffer_timer"]);
    }

    #[rstest]
    fn test_buffering_used_when_sent_to_limit_returns_one(
        mut test_throttler_buffered: TestThrottler,
    ) {
        let throttler = &mut test_throttler_buffered.throttler;

        for _ in 0..5 {
            throttler.send(42);
        }

        let inner = throttler.inner.borrow();
        assert_eq!(inner.used(), 1.0);
        assert_eq!(inner.recv_count, 5);
        assert_eq!(inner.sent_count, 5);
    }

    #[rstest]
    fn test_buffering_used_when_half_interval_from_limit_returns_one(
        mut test_throttler_buffered: TestThrottler,
    ) {
        let throttler = &mut test_throttler_buffered.throttler;

        for _ in 0..5 {
            throttler.send(42);
        }

        let half_interval = test_throttler_buffered.interval / 2;
        // Advance the clock by half the interval
        {
            let mut clock = test_throttler_buffered.clock.borrow_mut();
            clock.advance_time(half_interval.into(), true);
        }

        let inner = throttler.inner.borrow();
        assert_eq!(inner.used(), 1.0);
        assert_eq!(inner.recv_count, 5);
        assert_eq!(inner.sent_count, 5);
    }

    #[rstest]
    fn test_buffering_used_before_limit_when_halfway_returns_half(
        mut test_throttler_buffered: TestThrottler,
    ) {
        let throttler = &mut test_throttler_buffered.throttler;

        for _ in 0..3 {
            throttler.send(42);
        }

        let inner = throttler.inner.borrow();
        assert_eq!(inner.used(), 0.6);
        assert_eq!(inner.recv_count, 3);
        assert_eq!(inner.sent_count, 3);
    }

    #[rstest]
    fn test_buffering_refresh_when_at_limit_sends_remaining_items(
        mut test_throttler_buffered: TestThrottler,
    ) {
        let throttler = &mut test_throttler_buffered.throttler;

        for _ in 0..6 {
            throttler.send(42);
        }

        // Advance time and process events
        {
            let mut clock = test_throttler_buffered.clock.borrow_mut();
            let time_events = clock.advance_time(test_throttler_buffered.interval.into(), true);
            for each_event in clock.match_handlers(time_events) {
                drop(clock); // Release the mutable borrow

                each_event.callback.call(each_event.event);

                // Re-borrow the clock for the next iteration
                clock = test_throttler_buffered.clock.borrow_mut();
            }
        }

        // Assert final state
        {
            let inner = throttler.inner.borrow();
            assert_eq!(inner.used(), 0.2);
            assert_eq!(inner.recv_count, 6);
            assert_eq!(inner.sent_count, 6);
            assert_eq!(inner.qsize(), 0);
        }
    }

    #[rstest]
    fn test_buffering_send_message_after_buffering_message(
        mut test_throttler_buffered: TestThrottler,
    ) {
        let throttler = &mut test_throttler_buffered.throttler;

        for _ in 0..6 {
            throttler.send(42);
        }

        // Advance time and process events
        {
            let mut clock = test_throttler_buffered.clock.borrow_mut();
            let time_events = clock.advance_time(test_throttler_buffered.interval.into(), true);
            for each_event in clock.match_handlers(time_events) {
                drop(clock); // Release the mutable borrow

                each_event.callback.call(each_event.event);

                // Re-borrow the clock for the next iteration
                clock = test_throttler_buffered.clock.borrow_mut();
            }
        }

        for _ in 0..6 {
            throttler.send(42);
        }

        // Assert final state
        {
            let inner = throttler.inner.borrow();
            assert_eq!(inner.used(), 1.0);
            assert_eq!(inner.recv_count, 12);
            assert_eq!(inner.sent_count, 10);
            assert_eq!(inner.qsize(), 2);
        }
    }

    #[rstest]
    fn test_buffering_send_message_after_halfway_after_buffering_message(
        mut test_throttler_buffered: TestThrottler,
    ) {
        let throttler = &mut test_throttler_buffered.throttler;

        for _ in 0..6 {
            throttler.send(42);
        }

        // Advance time and process events
        {
            let mut clock = test_throttler_buffered.clock.borrow_mut();
            let time_events = clock.advance_time(test_throttler_buffered.interval.into(), true);
            for each_event in clock.match_handlers(time_events) {
                drop(clock); // Release the mutable borrow

                each_event.callback.call(each_event.event);

                // Re-borrow the clock for the next iteration
                clock = test_throttler_buffered.clock.borrow_mut();
            }
        }

        for _ in 0..3 {
            throttler.send(42);
        }

        // Assert final state
        {
            let inner = throttler.inner.borrow();
            assert_eq!(inner.used(), 0.8);
            assert_eq!(inner.recv_count, 9);
            assert_eq!(inner.sent_count, 9);
            assert_eq!(inner.qsize(), 0);
        }
    }

    #[rstest]
    fn test_dropping_send_sends_message_to_handler(mut test_throttler_unbuffered: TestThrottler) {
        let throttler = &mut test_throttler_unbuffered.throttler;
        throttler.send(42);
        let inner = throttler.inner.borrow();

        assert!(!inner.is_limiting);
        assert_eq!(inner.recv_count, 1);
        assert_eq!(inner.sent_count, 1);
    }

    #[rstest]
    fn test_dropping_send_to_limit_drops_message(mut test_throttler_unbuffered: TestThrottler) {
        let throttler = &mut test_throttler_unbuffered.throttler;
        for _ in 0..6 {
            throttler.send(42);
        }
        assert_eq!(throttler.qsize(), 0);

        let inner = throttler.inner.borrow();
        assert!(inner.is_limiting);
        assert_eq!(inner.used(), 1.0);
        assert_eq!(inner.clock.borrow().timer_count(), 1);
        assert_eq!(inner.clock.borrow().timer_names(), vec!["dropper_timer"]);
        assert_eq!(inner.recv_count, 6);
        assert_eq!(inner.sent_count, 5);
    }

    #[rstest]
    fn test_dropping_advance_time_when_at_limit_dropped_message(
        mut test_throttler_unbuffered: TestThrottler,
    ) {
        let throttler = &mut test_throttler_unbuffered.throttler;
        for _ in 0..6 {
            throttler.send(42);
        }

        // Advance time and process events
        {
            let mut clock = test_throttler_unbuffered.clock.borrow_mut();
            let time_events = clock.advance_time(test_throttler_unbuffered.interval.into(), true);
            for each_event in clock.match_handlers(time_events) {
                drop(clock); // Release the mutable borrow

                each_event.callback.call(each_event.event);

                // Re-borrow the clock for the next iteration
                clock = test_throttler_unbuffered.clock.borrow_mut();
            }
        }

        let inner = throttler.inner.borrow();
        assert_eq!(inner.clock.borrow().timer_count(), 0);
        assert!(!inner.is_limiting);
        assert_eq!(inner.used(), 0.0);
        assert_eq!(inner.recv_count, 6);
        assert_eq!(inner.sent_count, 5);
    }

    #[rstest]
    fn test_dropping_send_message_after_dropping_message(
        mut test_throttler_unbuffered: TestThrottler,
    ) {
        let throttler = &mut test_throttler_unbuffered.throttler;
        for _ in 0..6 {
            throttler.send(42);
        }

        // Advance time and process events
        {
            let mut clock = test_throttler_unbuffered.clock.borrow_mut();
            let time_events = clock.advance_time(test_throttler_unbuffered.interval.into(), true);
            for each_event in clock.match_handlers(time_events) {
                drop(clock); // Release the mutable borrow

                each_event.callback.call(each_event.event);

                // Re-borrow the clock for the next iteration
                clock = test_throttler_unbuffered.clock.borrow_mut();
            }
        }

        throttler.send(42);

        let inner = throttler.inner.borrow();
        assert_eq!(inner.used(), 0.2);
        assert_eq!(inner.clock.borrow().timer_count(), 0);
        assert!(!inner.is_limiting);
        assert_eq!(inner.recv_count, 7);
        assert_eq!(inner.sent_count, 6);
    }

    use proptest::prelude::*;

    #[derive(Clone, Debug)]
    enum ThrottlerInput {
        SendMessage(u64),
        AdvanceClock(u8),
    }

    // Custom strategy for ThrottlerInput
    fn throttler_input_strategy() -> impl Strategy<Value = ThrottlerInput> {
        prop_oneof![
            2 => prop::bool::ANY.prop_map(|_| ThrottlerInput::SendMessage(42)),
            8 => prop::num::u8::ANY.prop_map(|v| ThrottlerInput::AdvanceClock(v % 5 + 5)),
        ]
    }

    // Custom strategy for ThrottlerTest
    fn throttler_test_strategy() -> impl Strategy<Value = Vec<ThrottlerInput>> {
        prop::collection::vec(throttler_input_strategy(), 10..=150)
    }

    fn test_throttler_with_inputs(inputs: Vec<ThrottlerInput>) {
        let TestThrottler {
            throttler,
            clock: test_clock,
            interval,
        } = test_throttler_buffered();
        let mut sent_count = 0;

        for input in inputs {
            match input {
                ThrottlerInput::SendMessage(msg) => {
                    throttler.send(msg);
                    sent_count += 1;
                }
                ThrottlerInput::AdvanceClock(duration) => {
                    let mut clock_ref = test_clock.borrow_mut();
                    let current_time = clock_ref.get_time_ns();
                    let time_events =
                        clock_ref.advance_time(current_time + u64::from(duration), true);
                    for each_event in clock_ref.match_handlers(time_events) {
                        drop(clock_ref);
                        each_event.callback.call(each_event.event);
                        clock_ref = test_clock.borrow_mut();
                    }
                }
            }

            // Check the throttler rate limits on the appropriate conditions
            // * Atleast one message is buffered
            // * Timestamp queue is filled upto limit
            // * Least recent timestamp in queue exceeds interval
            let inner = throttler.inner.borrow();
            let buffered_messages = inner.qsize() > 0;
            let now = inner.clock.borrow().timestamp_ns().as_u64();
            let limit_filled_within_interval = inner
                .timestamps
                .get(inner.limit - 1)
                .map_or(false, |&ts| (now - ts.as_u64()) < interval);
            let expected_limiting = buffered_messages && limit_filled_within_interval;
            assert_eq!(inner.is_limiting, expected_limiting);

            // Message conservation
            let inner = throttler.inner.borrow();
            assert_eq!(sent_count, inner.sent_count + inner.qsize());
        }

        // Advance clock by a large amount to process all messages
        let time_events = test_clock
            .borrow_mut()
            .advance_time((interval * 100).into(), true);
        let mut clock_ref = test_clock.borrow_mut();
        for each_event in clock_ref.match_handlers(time_events) {
            drop(clock_ref);
            each_event.callback.call(each_event.event);
            clock_ref = test_clock.borrow_mut();
        }
        assert_eq!(throttler.qsize(), 0);
    }

    #[test]
    #[ignore = "Used for manually testing failing cases"]
    fn test_case() {
        let inputs = [
            ThrottlerInput::SendMessage(42),
            ThrottlerInput::AdvanceClock(5),
            ThrottlerInput::SendMessage(42),
            ThrottlerInput::SendMessage(42),
            ThrottlerInput::SendMessage(42),
            ThrottlerInput::SendMessage(42),
            ThrottlerInput::SendMessage(42),
            ThrottlerInput::AdvanceClock(5),
            ThrottlerInput::SendMessage(42),
            ThrottlerInput::SendMessage(42),
        ]
        .to_vec();

        test_throttler_with_inputs(inputs);
    }

    proptest! {
        #[test]
        fn test(inputs in throttler_test_strategy()) {
            test_throttler_with_inputs(inputs);
        }
    }
}<|MERGE_RESOLUTION|>--- conflicted
+++ resolved
@@ -31,10 +31,7 @@
 }
 
 impl RateLimit {
-<<<<<<< HEAD
-=======
     /// Creates a new [`RateLimit`] instance.
->>>>>>> 6d39f594
     #[must_use]
     pub const fn new(limit: usize, interval_ns: u64) -> Self {
         Self { limit, interval_ns }
