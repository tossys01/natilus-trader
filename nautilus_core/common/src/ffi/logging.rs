--- conflicted
+++ resolved
@@ -34,7 +34,6 @@
     },
 };
 
-<<<<<<< HEAD
 /// Wrapper for LogGuard
 ///
 /// LogGuard is an empty struct, which is not FFI-safe. To avoid errors, it is
@@ -43,23 +42,6 @@
 #[allow(non_camel_case_types)]
 pub struct LogGuard_API(Box<LogGuard>);
 
-/// Initializes tracing.
-///
-/// Tracing is meant to be used to trace/debug async Rust code. It can be
-/// configured to filter modules and write up to a specific level only using
-/// by passing a configuration using the `RUST_LOG` environment variable.
-///
-/// # Safety
-///
-/// Should only be called once during an applications run, ideally at the
-/// beginning of the run.
-#[no_mangle]
-pub extern "C" fn tracing_init() {
-    logging::init_tracing();
-}
-
-=======
->>>>>>> 2d6228a2
 /// Initializes logging.
 ///
 /// Logging should be used for Python and sync Rust logic which is most of
