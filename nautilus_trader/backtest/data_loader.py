# -------------------------------------------------------------------------------------------------
#  Copyright (C) 2015-2021 Nautech Systems Pty Ltd. All rights reserved.
#  https://nautechsystems.io
#
#  Licensed under the GNU Lesser General Public License Version 3.0 (the "License");
#  You may not use this file except in compliance with the License.
#  You may obtain a copy of the License at https://www.gnu.org/licenses/lgpl-3.0.en.html
#
#  Unless required by applicable law or agreed to in writing, software
#  distributed under the License is distributed on an "AS IS" BASIS,
#  WITHOUT WARRANTIES OR CONDITIONS OF ANY KIND, either express or implied.
#  See the License for the specific language governing permissions and
#  limitations under the License.
# -------------------------------------------------------------------------------------------------
from collections import defaultdict
from collections import namedtuple
from io import BytesIO
from itertools import takewhile
import os
import pathlib
import re
from typing import Callable, Generator
import warnings

import fsspec
import orjson
import pandas as pd
import pyarrow as pa
from pyarrow import ArrowInvalid
import pyarrow.dataset as ds
import pyarrow.parquet as pq
from tqdm import tqdm

from nautilus_trader.backtest.engine import BacktestEngine
from nautilus_trader.model.data.base import Data
from nautilus_trader.model.data.base import DataType
from nautilus_trader.model.data.base import GenericData
from nautilus_trader.model.data.tick import QuoteTick
from nautilus_trader.model.data.tick import TradeTick
from nautilus_trader.model.data.venue import InstrumentStatusUpdate
from nautilus_trader.model.identifiers import ClientId
from nautilus_trader.model.instruments.base import Instrument
from nautilus_trader.model.orderbook.data import OrderBookDelta
from nautilus_trader.model.orderbook.data import OrderBookDeltas
from nautilus_trader.model.orderbook.data import OrderBookSnapshot
from nautilus_trader.serialization.arrow.core import _deserialize
from nautilus_trader.serialization.arrow.core import _partition_keys
from nautilus_trader.serialization.arrow.core import _schemas
from nautilus_trader.serialization.arrow.core import _serialize


NewFile = namedtuple("NewFile", "name")
EOStream = namedtuple("EOStream", "")
GENERIC_DATA_PREFIX = "genericdata_"
category_attributes = {
    "TradeTick": ["instrument_id", "type", "aggressor_side"],
    "OrderBookDelta": ["instrument_id", "type", "level", "delta_type", "order_size"],
}
NAUTILUS_TS_COLUMNS = ("ts_event_ns", "ts_recv_ns", "timestamp_ns")


class ByteParser:
    """
    The base class for all byte string parsers.
    """

    def __init__(
        self,
        instrument_provider_update: Callable = None,
    ):
        """
        Initialize a new instance of the ``ByteParser`` class.
        """
        self.instrument_provider_update = instrument_provider_update

    def read(self, stream: Generator, instrument_provider=None) -> Generator:
        raise NotImplementedError


class TextParser(ByteParser):
    """
    Provides parsing of byte strings to Nautilus objects.
    """

    def __init__(
        self,
        parser: Callable,
        line_preprocessor: Callable = None,
        instrument_provider_update: Callable = None,
    ):
        """
        Initialize a new instance of the ``TextParser`` class.

        Parameters
        ----------
        parser : Callable
            The handler which takes byte strings and yields Nautilus objects.
        line_preprocessor : Callable, optional
            The context manager for preprocessing (cleaning log lines) of lines
            before json.loads is called. Nautilus objects are returned to the
            context manager for any post-processing also (for example, setting
            the `ts_recv_ns`).
        instrument_provider_update : Callable , optional
            An optional hook/callable to update instrument provider before
            data is passed to `line_parser` (in many cases instruments need to
            be known ahead of parsing).
        """
        super().__init__(instrument_provider_update=instrument_provider_update)

        self.parser = parser
        self.line_preprocessor = line_preprocessor or identity
        self.state = None

    def on_new_file(self, new_file):
        pass

    def read(self, stream: Generator, instrument_provider=None) -> Generator:  # noqa: C901
        raw = b""
        fn = None
        for chunk in stream:
            if isinstance(chunk, NewFile):
                # New file, yield any remaining data, reset bytes
                assert not raw, f"Data remaining at end of file: {fn}"
                fn = chunk.name
                raw = b""
                self.on_new_file(chunk)
                yield chunk
                continue
            elif isinstance(chunk, EOStream):
                yield chunk
                return
            elif chunk is None:
                yield
                continue
            if chunk == b"":
                # This is probably EOF? Append a newline to ensure we emit the previous line
                chunk = b"\n"
            raw += chunk
            process, raw = raw.rsplit(b"\n", maxsplit=1)
            if process:
                for x in self.process_chunk(chunk=process, instrument_provider=instrument_provider):
                    try:
                        x, self.state = x
                    except TypeError as e:
                        if not e.args[0].startswith("cannot unpack non-iterable"):
                            raise e
                    yield x

    def process_chunk(self, chunk, instrument_provider):
        for line in map(self.line_preprocessor, chunk.split(b"\n")):
            if self.instrument_provider_update is not None:
                # Check the user hasn't accidentally used a generator here also
                r = self.instrument_provider_update(instrument_provider, line)
                if isinstance(r, Generator):
                    raise Exception(
                        f"{self.instrument_provider_update} func should not be generator"
                    )
            yield from self.parser(line, state=self.state)


class CSVParser(TextParser):
    """
    Provides parsing of CSV formatted bytes strings to Nautilus objects.
    """

    def __init__(
        self,
        parser: Callable,
        line_preprocessor=None,
        instrument_provider_update=None,
    ):
        """
        Initialize a new instance of the ``CSVParser`` class.

        Parameters
        ----------
        parser : callable
            The handler which takes byte strings and yields Nautilus objects.
        line_preprocessor : callable
            Optional handler to clean log lines prior to processing by `parser`
        instrument_provider_update
            Optional hook to call before `parser` for the purpose of loading instruments into an InstrumentProvider

        """
        super().__init__(
            parser=parser,
            line_preprocessor=line_preprocessor,
            instrument_provider_update=instrument_provider_update,
        )
        self.header = None

    def on_new_file(self, new_file):
        self.header = None

    def process_chunk(self, chunk, instrument_provider):
        if self.header is None:
            header, chunk = chunk.split(b"\n", maxsplit=1)
            self.header = header.decode().split(",")
        df = pd.read_csv(BytesIO(chunk), names=self.header)
        if self.instrument_provider_update is not None:
            self.instrument_provider_update(instrument_provider, df)
        yield from self.parser(df, state=self.state)


class ParquetParser(ByteParser):
    """
    Provides parsing of parquet specification bytes to Nautilus objects.
    """

    def __init__(
        self,
        data_type: str,
        parser: Callable = None,
        instrument_provider_update=None,
    ):
        """
        Initialize a new instance of the ``ParquetParser`` class.

        Parameters
        ----------
        data_type : One of `quote_ticks`, `trade_ticks`
            The wrangler which takes pandas dataframes (from parquet) and yields Nautilus objects.
        instrument_provider_update
            Optional hook to call before `parser` for the purpose of loading instruments into the InstrumentProvider

        """
        data_types = ("quote_ticks", "trade_ticks")
        assert data_type in data_types, f"data_type must be one of {data_types}"
        super().__init__(
            instrument_provider_update=instrument_provider_update,
        )
        self.parser = parser
        self.filename = None
        self.data_type = data_type

    def read(self, stream: Generator, instrument_provider=None) -> Generator:
        for chunk in stream:
            if isinstance(chunk, NewFile):
                self.filename = chunk.name
                if self.instrument_provider_update is not None:
                    self.instrument_provider_update(instrument_provider, chunk)
                yield chunk
            elif isinstance(chunk, EOStream):
                self.filename = None
                yield chunk
                return
            elif chunk is None:
                yield
            elif isinstance(chunk, bytes):
                if len(chunk):
                    df = pd.read_parquet(BytesIO(chunk))
                    if self.instrument_provider_update is not None:
                        self.instrument_provider_update(
                            instrument_provider=instrument_provider,
                            df=df,
                            filename=self.filename,
                        )
                    yield from self.parser(data_type=self.data_type, df=df, filename=self.filename)
            else:
                raise TypeError


class DataLoader:
    """
    Provides general data loading functionality.

    Discover files and stream bytes of data from a local or remote filesystems.
    """

    def __init__(
        self,
        path: str,
        parser: ByteParser,
        fs_protocol="file",
        glob_pattern="**",
        progress=False,
        chunk_size=-1,
        compression="infer",
        instrument_provider=None,
        file_filter: Callable = None,
    ):
        """
        Initialize a new instance of the ``DataLoader`` class.

        Parameters
        ----------
        path : str
            The resolvable path; a file, folder, or a remote location via fsspec.
        parser : ByteParser
            The parser subclass which can convert bytes into Nautilus objects.
        fs_protocol : str
            The fsspec protocol; allows remote access - defaults to `file`.
        glob_pattern : str
            The glob pattern to search for files.
        progress : bool
            If progress should be shown when loading individual files.
        chunk_size : int
            The chunk size (in bytes) for processing data, -1 for no limit (will chunk per file).
        compression : bool
            If compression is used. Defaults to 'infer' by file extension.
        instrument_provider : InstrumentProvider
            The instrument provider for the loader.
        file_filter: callable
            Optional filter to apply to file list (if glob_pattern is not enough)
        """
        self._path = path
        self.parser = parser
        self.fs_protocol = fs_protocol
        if progress and tqdm is None:
            warnings.warn(
                "tqdm not installed, can't use progress. Install tqdm extra with `pip install nautilus_trader[tqdm]`"
            )
            progress = False
        self.progress = progress
        self.chunk_size = chunk_size
        self.compression = compression
        self.glob_pattern = glob_pattern
        self.fs = fsspec.filesystem(self.fs_protocol)
        self.instrument_provider = instrument_provider
        self.file_filter = file_filter or identity
        self.path = sorted(self._resolve_path(path=self._path))

    def _resolve_path(self, path: str):
        if self.fs.isfile(path):
            return [path]
        # We have a directory
        if not path.endswith("/"):
            path += "/"
        if self.fs.isdir(path):
            files = self.fs.glob(f"{path}{self.glob_pattern}")
            assert files, f"Found no files with path={str(path)}, glob={self.glob_pattern}"
            return [f for f in files if self.fs.isfile(f)]
        else:
            raise ValueError("path argument must be str and a valid directory or file")

    def stream_bytes(self, progress=False):
        path = self.path if not progress else tqdm(self.path)
        for fn in filter(self.file_filter, path):
            with fsspec.open(f"{self.fs_protocol}://{fn}", compression=self.compression) as f:
                yield NewFile(fn)
                data = 1
                while data:
                    try:
                        data = f.read(self.chunk_size)
                    except OSError as e:
                        print(f"ERR file: {fn} ({e}), skipping")
                        break
                    yield data
                    yield None  # this is a chunk
        yield EOStream()

    def run(self, progress=False):
        stream = self.parser.read(
            stream=self.stream_bytes(progress=progress),
            instrument_provider=self.instrument_provider,
        )
        while 1:
            chunk = list(takewhile(lambda x: x is not None, stream))
            if chunk and isinstance(chunk[-1], EOStream):
                break
            if not chunk:
                continue
            # TODO (bm): shithacks - We need a better way to generate instruments?
            if self.instrument_provider is not None:
                # Find any instrument status updates, if we have some, emit instruments first
                instruments = [
                    self.instrument_provider.find(s.instrument_id)
                    for s in chunk
                    if isinstance(s, InstrumentStatusUpdate)
                ]
                chunk = instruments + chunk
            yield chunk


class DataCatalog:
    """
    Provides a searchable data catalogue.
    """

    def __init__(self, path: str, fs_protocol: str = "file"):
        """
        Initialize a new instance of the ``DataCatalog`` class.

        Parameters
        ----------
        path : str
            The root path to the data.
        fs_protocol : str
            The file system protocol to use.

        """
        self.fs = fsspec.filesystem(fs_protocol)
        self.path = pathlib.Path(path)
        self._processed_files_fn = str(self.path / ".processed_raw_files.json")

    @classmethod
    def from_env(cls):
        return cls.from_uri(uri=os.environ["NAUTILUS_CATALOG"])

    @classmethod
    def from_uri(cls, uri):
        protocol, path = uri.split("://")
        return cls(path=path, fs_protocol=protocol)

    # ---- Loading data ---------------------------------------------------------------------------------------- #

    def import_from_data_loader(
        self, loader: DataLoader, append_only=False, progress=False, **kwargs
    ):
        """
        Load data from a DataLoader instance into the backtest catalogue.

        Parameters
        ----------
        loader : DataLoader
            The data loader to use.
        append_only : bool
            If read existing data to dedupe + sort.
            Use this if the data is strictly ordered.
        kwargs : dict
            The kwargs passed through to `ParquetWriter`.

        """
        for chunk in loader.run(progress=progress):
            self._write_chunks(chunk=chunk, append_only=append_only, **kwargs)

    def _save_processed_raw_files(self, files):
        # TODO(bm): We should save a hash of the contents alongside the filename to check for changes
        # load existing
        existing = self._load_processed_raw_files()
        new = set(files + existing)
        with self.fs.open(self._processed_files_fn, "wb") as f:
            return f.write(orjson.dumps(sorted(new)))

    def _load_processed_raw_files(self):
        if self.fs.exists(self._processed_files_fn):
            with self.fs.open(self._processed_files_fn, "rb") as f:
                return orjson.loads(f.read())
        else:
            return []

    @staticmethod
    def _determine_partition_cols(cls, instrument_id):
        if _partition_keys.get(cls) is not None:
            return list(_partition_keys[cls])
        elif instrument_id is not None:
            return ["instrument_id"]
        return

    def _write_chunks(self, chunk, append_only=False, **kwargs):  # noqa: C901
        processed_raw_files = self._load_processed_raw_files()
        log_filenames = kwargs.pop("log_filenames", False)

        # Split objects into their respective tables
        type_conv = {OrderBookDeltas: OrderBookDelta, OrderBookSnapshot: OrderBookDelta}
        tables = defaultdict(dict)
        skip_file = False
        for obj in chunk:
            if skip_file:
                continue
            if isinstance(obj, NewFile):
                if log_filenames:
                    print(obj.name)
                if obj.name in processed_raw_files:
                    skip_file = True
                else:
                    skip_file = False
                    processed_raw_files.append(obj.name)
                continue

            cls = type_conv.get(type(obj), type(obj))
            if isinstance(obj, GenericData):
                cls = obj.data_type.type
            for data in maybe_list(_serialize(obj)):
                instrument_id = data.get("instrument_id", None)
                if instrument_id not in tables[cls]:
                    tables[cls][instrument_id] = []
                tables[cls][instrument_id].append(data)

        for cls in tables:
            for ins_id in tables[cls]:
                name = f"{class_to_filename(cls)}.parquet"
                fn = self.path.joinpath(name)

                df = pd.DataFrame(tables[cls][ins_id])

                if df.empty:
                    continue

                ts_col = None
                for c in NAUTILUS_TS_COLUMNS:
                    if c in df.columns:
                        ts_col = c
                assert ts_col is not None, f"Could not find timestamp column for type: {cls}"

                partition_cols = self._determine_partition_cols(cls=cls, instrument_id=ins_id)

                # Load any existing data, drop dupes
                if not append_only:
                    if self.fs.exists(str(fn)) or self.fs.isdir(str(fn)):
                        existing = self._query(
<<<<<<< HEAD
                            filename=camel_to_snake_case(cls.__name__),
=======
                            filename=class_to_filename(cls),
>>>>>>> 853ac74d
                            instrument_ids=ins_id
                            if cls not in Instrument.__subclasses__()
                            else None,
                            ts_column=ts_col,
                            raise_on_empty=False,
                        )
                        if not existing.empty:
                            df = df.append(existing).drop_duplicates()
                            # Remove this file/partition, will be written again
                            if partition_cols:
                                assert partition_cols == [
                                    "instrument_id"
                                ], "Only support appending to instrument_id partitions"
                                # We only want to remove this partition
                                partition_path = f"instrument_id={clean_key(ins_id)}"
                                self.fs.rm(str(fn / partition_path), recursive=True)
                            else:
                                self.fs.rm(str(fn), recursive=True)

                df = df.sort_values(ts_col)
                df = df.astype({k: "category" for k in category_attributes.get(cls.__name__, [])})
                for col in NAUTILUS_TS_COLUMNS:
                    if col in df.columns:
                        df = df.sort_values(col)
                        break

<<<<<<< HEAD
                df, mappings = clean_partition_cols(df, partition_cols)
                schema = _schemas.get(cls.__name__)
=======
                df, mappings = clean_partition_cols(df, partition_cols, cls)
                schema = _schemas.get(cls)
>>>>>>> 853ac74d
                table = pa.Table.from_pandas(df, schema=schema)
                metadata_collector = []
                pq.write_to_dataset(
                    table=table,
                    root_path=str(fn),
                    filesystem=self.fs,
                    partition_cols=partition_cols,
                    # use_legacy_dataset=True,
                    version="2.0",
                    metadata_collector=metadata_collector,
                    **kwargs,
                )
                # Write the ``_common_metadata`` parquet file without row groups statistics
                pq.write_metadata(
                    table.schema, str(fn / "_common_metadata"), version="2.0", filesystem=self.fs
                )

                # Write the ``_metadata`` parquet file with row groups statistics of all files
                pq.write_metadata(
                    table.schema, str(fn / "_metadata"), version="2.0", filesystem=self.fs
                )

                # Write out any partition columns we had to modify due to filesystem requirements
                if mappings:
                    self._write_mappings(fn=fn, mappings=mappings)

            # Save any new processed files
        self._save_processed_raw_files(files=processed_raw_files)

    def clear_cache(self, **kwargs):
        force = kwargs.get("FORCE", False)
        if not force:
            print(
                "Are you sure you want to clear the WHOLE BACKTEST CACHE?, if so, call clear_cache(FORCE=True)"
            )
        else:
            self.fs.rm(self.path, recursive=True)

    # ---- BACKTEST ---------------------------------------------------------------------------------------- #

    def setup_engine(
        self,
        engine: "BacktestEngine",  # noqa: F821
        instruments,
        chunk_size=None,
        **kwargs,
    ) -> "BacktestEngine":  # noqa: F821
        """
        Load data into a backtest engine.

        Parameters
        ----------
        engine : BacktestEngine
            The backtest engine to load data into.
        instruments : list[Instrument]
            The instruments to load data for.
        chunk_size : int
            The chunk size to return (used for streaming backtest).
            Use None for a loading all the data.
        kwargs : dict
            The kwargs passed to `self.load_backtest_data`.

        """
        # TODO(bm): Handle chunk size
        if chunk_size is not None:
            pass

        # Add instruments & data to engine
        for instrument in instruments:
            data = self.load_backtest_data(
                instrument_ids=[instrument.id.value],
                chunk_size=chunk_size,
                **kwargs,
            )
            engine.add_instrument(instrument)
            for name in data:
                if name == "trade_ticks" and data[name]:
                    engine.add_trade_tick_objects(instrument_id=instrument.id, data=data[name])
                elif name == "quote_ticks":
                    engine.add_quote_ticks(instrument_id=instrument.id, data=data[name])
                elif name == "order_book_deltas":
                    engine.add_order_book_data(data=data[name])
                elif name == "instrument_status_update" and data["instrument_status_update"]:
                    venue = data["instrument_status_update"][0].instrument_id.venue
                    engine.add_data(data=data[name], client_id=ClientId(venue.value))

        return engine

    # ---- QUERIES ---------------------------------------------------------------------------------------- #

    # def _load_chunked_backtest_data(self, name, query, instrument_ids, filters, chunk_size):
    #     """
    #     Stream chunked data from parquet dataset
    #
    #     :param name:
    #     :param query:
    #     :param instrument_ids:
    #     :param filters:
    #     :return:
    #     """
    #     # TODO - look at dask.dataframe.aggregate_row_groups for chunking solution
    #     dataset = query(instrument_ids=instrument_ids, filters=filters, return_dataset=True)
    #     ts_column_idx = ds.schema.names.index('ts_recv_ns')
    #     for piece in ds.pieces:
    #         meta = piece.get_metadata()
    #         for i in range(meta.num_row_groups):
    #             rg = meta.row_group(i)
    #             rg_size = rg.total_byte_size
    #             ts_stats = rg.column(ts_column_idx).statistics
    #     return

    def load_backtest_data(
        self,
        instrument_ids=None,
        start_timestamp=None,
        end_timestamp=None,
        order_book_deltas=True,
        trade_ticks=True,
        quote_ticks=False,
        instrument_status_events=True,
        chunk_size=None,
    ):
        """
        Load backtest data objects from the catalogue.

        Parameters
        ----------
        instrument_ids : list[InstrumentId]
            The instruments to load data for.
        start_timestamp : datetime
            The starting timestamp of the data to load.
        end_timestamp : datetime
            The ending timestamp of the data to load.
        order_book_deltas : bool
            If order book deltas should be loaded.
        trade_ticks : bool
            If trade ticks should be loaded.
        quote_ticks : bool
            If quote ticks should be loaded.
        instrument_status_events : bool
            If instrument status events should be loaded.
        chunk_size : int
            The chunk size to return (used for streaming backtest).
            Use None for a loading all the data.

        """
        assert instrument_ids is None or isinstance(
            instrument_ids, list
        ), "instrument_ids must be list"
        queries = [
            ("order_book_deltas", order_book_deltas, self.order_book_deltas, {}),
            ("trade_ticks", trade_ticks, self.trade_ticks, {}),
            (
                "instrument_status_update",
                instrument_status_events,
                self.instrument_status_updates,
                {},
            ),
            ("quote_ticks", quote_ticks, self.quote_ticks, {}),
        ]
        data = {}

        if chunk_size:
            raise KeyError
            # data[name] = self._load_chunked_backtest_data(
            #     chunk_size=chunk_size, name=name, query=query, instrument_ids=instrument_ids, filters=filters,
            # )

        for name, to_load, query, kw in queries:
            if to_load:
                data[name] = query(
                    instrument_ids=instrument_ids,
                    as_nautilus=True,
                    start=start_timestamp,
                    end=end_timestamp,
                    raise_on_empty=False,
                    **kw,
                )

        return data

    def _query(
        self,
        filename,
        filter_expr=None,
        instrument_ids=None,
        start=None,
        end=None,
        ts_column="ts_event_ns",
        raise_on_empty=True,
    ):
        filters = [filter_expr] if filter_expr is not None else []
        if instrument_ids is not None:
            if not isinstance(instrument_ids, list):
                instrument_ids = [instrument_ids]
            filters.append(
                ds.field("instrument_id").isin(list(set(map(clean_key, instrument_ids))))
            )
        if start is not None:
            filters.append(ds.field(ts_column) >= int(pd.Timestamp(start).to_datetime64()))
        if end is not None:
            filters.append(ds.field(ts_column) <= int(pd.Timestamp(end).to_datetime64()))

        path = self.path.joinpath(f"{filename}.parquet")
        if not (self.fs.exists(str(path)) or self.fs.isdir(str(path))):
            if raise_on_empty:
                raise FileNotFoundError
            else:
                return pd.DataFrame()

        dataset = ds.dataset(str(path), partitioning="hive", filesystem=self.fs)
        table = dataset.to_table(filter=combine_filters(*filters))
        df = table.to_pandas().drop_duplicates()
        mappings = self._read_mappings(path=path)
        for col in mappings:
            df.loc[:, col] = df[col].map({v: k for k, v in mappings[col].items()})

        # TODO (bm) - This should be stored as a dictionary (category) anyway.
        if "instrument_id" in df.columns:
            df = df.astype({"instrument_id": "category"})
        if df.empty and raise_on_empty:
            local_vars = dict(locals())
            kw = [
                f"{k}={local_vars[k]}"
                for k in ("filename", "filter_expr", "instrument_ids", "start", "end")
            ]
            raise ValueError(f"Data empty for {kw}")
        return df

    def _write_mappings(self, fn, mappings):
        with self.fs.open(str(fn / "_partition_mappings.json"), "wb") as f:
            f.write(orjson.dumps(mappings))

    def _read_mappings(self, path):
        try:
            with self.fs.open(str(path / "_partition_mappings.json")) as f:
                return orjson.loads(f.read())
        except FileNotFoundError:
            return {}

    @staticmethod
    def _make_objects(df, cls):
        if df is None:
            return []
        return _deserialize(cls=cls, chunk=df.to_dict("records"))

    def instruments(
        self,
        instrument_type=None,
        instrument_ids=None,
        filter_expr=None,
        as_nautilus=False,
        **kwargs,
    ):
        if instrument_type is not None:
            assert isinstance(instrument_type, type)
            instrument_types = (instrument_type,)
        else:
            instrument_types = Instrument.__subclasses__()

        dfs = []
        for ins_type in instrument_types:
            try:
                df = self._query(
                    camel_to_snake_case(ins_type.__name__),
                    filter_expr=filter_expr,
                    instrument_ids=instrument_ids,
                    raise_on_empty=False,
                    **kwargs,
                )
                df = df.drop_duplicates(
                    [c for c in df.columns if c not in NAUTILUS_TS_COLUMNS], keep="last"
                )
                dfs.append(df)
            except ArrowInvalid as e:
                # If we're using a `filter_expr` here, there's a good chance this error is using a filter that is
                # specific to one set of instruments and not the others, so we ignore it. If not; raise
                if filter_expr is not None:
                    continue
                else:
                    raise e

        if not as_nautilus:
            return pd.concat([df for df in dfs if df is not None])
        else:
            objects = []
            for ins_type, df in zip(instrument_types, dfs):
                if df is None or (isinstance(df, pd.DataFrame) and df.empty):
                    continue
                objects.extend(self._make_objects(df=df, cls=ins_type))
            return objects

    def instrument_status_updates(
        self, instrument_ids=None, filter_expr=None, as_nautilus=False, **kwargs
    ):
        df = self._query(
            "instrument_status_update",
            instrument_ids=instrument_ids,
            filter_expr=filter_expr,
            **kwargs,
        )
        df = df.sort_values(["instrument_id", "ts_event_ns"]).drop_duplicates(
            subset=[c for c in df.columns if c not in ("event_id",)], keep="last"
        )
        if not as_nautilus:
            return df
        return self._make_objects(df=df, cls=InstrumentStatusUpdate)

    def trade_ticks(self, instrument_ids=None, filter_expr=None, as_nautilus=False, **kwargs):
        df = self._query(
            "trade_tick",
            instrument_ids=instrument_ids,
            filter_expr=filter_expr,
            **kwargs,
        )
        if not as_nautilus:
            return df.astype({"price": float, "size": float})
        return self._make_objects(df=df, cls=TradeTick)

    def quote_ticks(self, instrument_ids=None, filter_expr=None, as_nautilus=False, **kwargs):
        df = self._query(
            "quote_tick",
            instrument_ids=instrument_ids,
            filter_expr=filter_expr,
            **kwargs,
        )
        if not as_nautilus:
            return df
        return self._make_objects(df=df, cls=QuoteTick)

    def order_book_deltas(self, instrument_ids=None, filter_expr=None, as_nautilus=False, **kwargs):
        df = self._query(
            "order_book_delta",
            instrument_ids=instrument_ids,
            filter_expr=filter_expr,
            **kwargs,
        )
        if not as_nautilus:
            return df
        return self._make_objects(df=df, cls=OrderBookDeltas)

    def generic_data(self, cls, filter_expr=None, as_nautilus=False, **kwargs):
        df = self._query(
            filename=class_to_filename(cls),
            filter_expr=filter_expr,
            **kwargs,
        )
        if not as_nautilus:
            return df
        return [
            GenericData(data_type=DataType(cls), data=d) for d in self._make_objects(df=df, cls=cls)
        ]

    def query(self, cls, filter_expr=None, instrument_ids=None, as_nautilus=False, **kwargs):
        name = class_to_filename(cls)
        if name.startswith(GENERIC_DATA_PREFIX):
            # Special handling for generic data
            return self.generic_data(
                cls=cls,
                filter_expr=filter_expr,
                instrument_ids=instrument_ids,
                as_nautilus=as_nautilus,
                **kwargs,
            )
        df = self._query(
            filename=name,
            filter_expr=filter_expr,
            instrument_ids=instrument_ids,
            **kwargs,
        )
        if not as_nautilus:
            return df
        return self._make_objects(df=df, cls=cls)

    def list_data_types(self):
        return [p.stem for p in self.path.glob("*.parquet")]

    def list_generic_data_types(self):
        data_types = self.list_data_types()
        return [
            n.replace(GENERIC_DATA_PREFIX, "")
            for n in data_types
            if n.startswith(GENERIC_DATA_PREFIX)
        ]

    def list_partitions(self, cls_type):
        assert isinstance(cls_type, type), "`cls_type` should be type, ie TradeTick"
        prefix = GENERIC_DATA_PREFIX if is_custom_data(cls_type) else ""
        name = prefix + camel_to_snake_case(cls_type.__name__)
        dataset = pq.ParquetDataset(self.path / f"{name}.parquet", filesystem=self.fs)
        partitions = {}
        for level in dataset.partitions.levels:
            partitions[level.name] = level.keys
        return partitions


def camel_to_snake_case(s):
    return re.sub(r"(?<!^)(?=[A-Z])", "_", s).lower()


def parse_timestamp(t):
    return int(pd.Timestamp(t).timestamp() * 1e9)


def maybe_list(obj):
    if isinstance(obj, dict):
        return [obj]
    return obj


def combine_filters(*filters):
    filters = tuple(x for x in filters if x is not None)
    if len(filters) == 0:
        return
    elif len(filters) == 1:
        return filters[0]
    else:
        expr = filters[0]
        for f in filters[1:]:
            expr = expr & f
        return expr


def is_custom_data(cls):
    is_nautilus_paths = cls.__module__.startswith("nautilus_trader.")
    if not is_nautilus_paths:
        # This object is defined outside of nautilus, definitely custom
        return True
    else:
        is_data_subclass = issubclass(cls, Data)
        is_nautilus_builtin = any(
            (cls.__module__.startswith(p) for p in ("nautilus_trader.model",))
        )
        return is_data_subclass and not is_nautilus_builtin


def identity(x):
    return x


INVALID_WINDOWS_CHARS = r'<>:"/\|?* '


<<<<<<< HEAD
def clean_partition_cols(df, partition_cols=None):
=======
def clean_partition_cols(df, partition_cols=None, cls=None):
>>>>>>> 853ac74d
    mappings = {}
    for col in partition_cols or []:
        values = list(map(str, df[col].unique()))
        invalid_values = {val for val in values if any(x in val for x in INVALID_WINDOWS_CHARS)}
        if invalid_values:
            if col == "instrument_id":
                # We have control over how instrument_ids are retrieved from the cache, so we can do this replacement
                val_map = {k: clean_key(k) for k in values}
                mappings[col] = val_map
                df.loc[:, col] = df[col].map(val_map)

            else:
                # We would be arbitrarily replacing values here which could break queries, we should not do this.
                raise ValueError(
                    f"Some values in partition column [{col}] contain invalid characters: {invalid_values}"
                )
<<<<<<< HEAD
=======
    if partition_cols:
        assert all([c in df.columns for c in partition_cols]), f"Missing col for {cls}"
>>>>>>> 853ac74d
    return df, mappings


def clean_key(s):
    for ch in INVALID_WINDOWS_CHARS:
        if ch in s:
            s = s.replace(ch, "-")
    return s


def class_to_filename(cls):
    name = f"{camel_to_snake_case(cls.__name__)}"
    if is_custom_data(cls):
        name = f"{GENERIC_DATA_PREFIX}{camel_to_snake_case(cls.__name__)}"
    return name


# TODO - https://github.com/leonidessaguisagjr/filehash ?
# def get_digest(fs, path):
#     h = hashlib.sha256()
#
#     with fs.open(path, 'rb') as file:
#         while True:
#             # Reading is buffered, so we can read smaller chunks.
#             chunk = file.read(h.block_size)
#             if not chunk:
#                 break
#             h.update(chunk)
#
#     return h.hexdigest()<|MERGE_RESOLUTION|>--- conflicted
+++ resolved
@@ -499,11 +499,7 @@
                 if not append_only:
                     if self.fs.exists(str(fn)) or self.fs.isdir(str(fn)):
                         existing = self._query(
-<<<<<<< HEAD
-                            filename=camel_to_snake_case(cls.__name__),
-=======
                             filename=class_to_filename(cls),
->>>>>>> 853ac74d
                             instrument_ids=ins_id
                             if cls not in Instrument.__subclasses__()
                             else None,
@@ -530,13 +526,8 @@
                         df = df.sort_values(col)
                         break
 
-<<<<<<< HEAD
-                df, mappings = clean_partition_cols(df, partition_cols)
-                schema = _schemas.get(cls.__name__)
-=======
                 df, mappings = clean_partition_cols(df, partition_cols, cls)
                 schema = _schemas.get(cls)
->>>>>>> 853ac74d
                 table = pa.Table.from_pandas(df, schema=schema)
                 metadata_collector = []
                 pq.write_to_dataset(
@@ -980,11 +971,7 @@
 INVALID_WINDOWS_CHARS = r'<>:"/\|?* '
 
 
-<<<<<<< HEAD
-def clean_partition_cols(df, partition_cols=None):
-=======
 def clean_partition_cols(df, partition_cols=None, cls=None):
->>>>>>> 853ac74d
     mappings = {}
     for col in partition_cols or []:
         values = list(map(str, df[col].unique()))
@@ -1001,11 +988,6 @@
                 raise ValueError(
                     f"Some values in partition column [{col}] contain invalid characters: {invalid_values}"
                 )
-<<<<<<< HEAD
-=======
-    if partition_cols:
-        assert all([c in df.columns for c in partition_cols]), f"Missing col for {cls}"
->>>>>>> 853ac74d
     return df, mappings
 
 
