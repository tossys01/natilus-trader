--- conflicted
+++ resolved
@@ -14,11 +14,17 @@
 # -------------------------------------------------------------------------------------------------
 
 import itertools
+import pickle
+from decimal import Decimal
 from typing import Dict, List, Optional
 
+import cloudpickle
+import dask
 import pandas as pd
-
-<<<<<<< HEAD
+from dask.base import normalize_token
+from dask.delayed import Delayed
+from dask.utils import parse_timedelta
+
 
 try:
     import hyperopt
@@ -35,14 +41,17 @@
 from nautilus_trader.backtest.config import BacktestDataConfig
 from nautilus_trader.backtest.config import BacktestRunConfig
 from nautilus_trader.backtest.config import BacktestVenueConfig
-=======
->>>>>>> b816485b
 from nautilus_trader.backtest.engine import BacktestEngine
 from nautilus_trader.backtest.engine import BacktestEngineConfig
 from nautilus_trader.backtest.results import BacktestResult
-from nautilus_trader.config.backtest import BacktestDataConfig
-from nautilus_trader.config.backtest import BacktestRunConfig
-from nautilus_trader.config.backtest import BacktestVenueConfig
+from nautilus_trader.common.actor import Actor
+from nautilus_trader.common.clock import LiveClock
+from nautilus_trader.common.config import ActorFactory
+from nautilus_trader.common.config import ImportableActorConfig
+from nautilus_trader.common.logging import Logger
+from nautilus_trader.common.logging import LoggerAdapter
+from nautilus_trader.common.logging import LogLevel
+from nautilus_trader.core.inspect import is_nautilus_class
 from nautilus_trader.model.currency import Currency
 from nautilus_trader.model.data.bar import Bar
 from nautilus_trader.model.data.base import DataType
@@ -55,12 +64,18 @@
 from nautilus_trader.model.enums import OMSType
 from nautilus_trader.model.identifiers import ClientId
 from nautilus_trader.model.identifiers import Venue
+from nautilus_trader.model.instruments.base import Instrument
 from nautilus_trader.model.objects import Money
 from nautilus_trader.model.orderbook.data import OrderBookData
 from nautilus_trader.model.orderbook.data import OrderBookDelta
 from nautilus_trader.persistence.batching import batch_files
 from nautilus_trader.persistence.catalog import DataCatalog
-from nautilus_trader.persistence.util import is_nautilus_class
+from nautilus_trader.persistence.config import PersistenceConfig
+from nautilus_trader.persistence.streaming import FeatherWriter
+from nautilus_trader.trading.config import ImportableStrategyConfig
+from nautilus_trader.trading.config import StrategyFactory
+from nautilus_trader.trading.config import TradingStrategyConfig
+from nautilus_trader.trading.strategy import TradingStrategy
 
 
 class BacktestNode:
@@ -68,7 +83,6 @@
     Provides a node for orchestrating groups of configurable backtest runs.
     """
 
-<<<<<<< HEAD
     def build_graph(self, run_configs: List[BacktestRunConfig]) -> Delayed:
         """
         Build a `Delayed` graph from `backtest_configs` which can be passed to a dask executor.
@@ -226,10 +240,7 @@
             objective, params, algo=hyperopt.tpe.suggest, trials=trials, max_evals=max_evals
         )
 
-    def run_sync(self, run_configs: List[BacktestRunConfig], **kwargs) -> List[BacktestResult]:
-=======
     def run(self, run_configs: List[BacktestRunConfig], **kwargs) -> List[BacktestResult]:
->>>>>>> b816485b
         """
         Run a list of backtest configs synchronously.
 
@@ -444,27 +455,4 @@
                 ]
             _load_engine_data(engine=engine, data=data)
         engine.run_streaming(run_config_id=run_config_id)
-<<<<<<< HEAD
-    engine.end_streaming()
-
-# Register tokenization methods with dask
-for cls in Instrument.__subclasses__():
-    normalize_token.register(cls, func=cls.to_dict)
-
-
-@normalize_token.register(object)
-def nautilus_tokenize(o: object):
-    return cloudpickle.dumps(o, protocol=pickle.DEFAULT_PROTOCOL)
-
-
-@normalize_token.register(ImportableStrategyConfig)
-def tokenize_strategy_config(config: ImportableStrategyConfig):
-    return config.dict()
-
-
-@normalize_token.register(BacktestRunConfig)
-def tokenize_backtest_run_config(config: BacktestRunConfig):
-    return config.__dict__
-=======
-    engine.end_streaming()
->>>>>>> b816485b
+    engine.end_streaming()