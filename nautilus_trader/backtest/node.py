# -------------------------------------------------------------------------------------------------
#  Copyright (C) 2015-2022 Nautech Systems Pty Ltd. All rights reserved.
#  https://nautechsystems.io
#
#  Licensed under the GNU Lesser General Public License Version 3.0 (the "License");
#  You may not use this file except in compliance with the License.
#  You may obtain a copy of the License at https://www.gnu.org/licenses/lgpl-3.0.en.html
#
#  Unless required by applicable law or agreed to in writing, software
#  distributed under the License is distributed on an "AS IS" BASIS,
#  WITHOUT WARRANTIES OR CONDITIONS OF ANY KIND, either express or implied.
#  See the License for the specific language governing permissions and
#  limitations under the License.
# -------------------------------------------------------------------------------------------------

import itertools
import pickle
from decimal import Decimal
from typing import Dict, List, Optional

import cloudpickle
import dask
import pandas as pd
from dask.base import normalize_token
from dask.delayed import Delayed
from dask.utils import parse_timedelta
from hyperopt import STATUS_FAIL
from hyperopt import STATUS_OK
from hyperopt import Trials
from hyperopt import fmin
from hyperopt import tpe

from nautilus_trader.backtest.config import BacktestDataConfig
from nautilus_trader.backtest.config import BacktestRunConfig
from nautilus_trader.backtest.config import BacktestVenueConfig
from nautilus_trader.backtest.engine import BacktestEngine
from nautilus_trader.backtest.engine import BacktestEngineConfig
from nautilus_trader.backtest.results import BacktestResult
from nautilus_trader.common.actor import Actor
from nautilus_trader.common.clock import LiveClock
from nautilus_trader.common.config import ActorFactory
from nautilus_trader.common.config import ImportableActorConfig
from nautilus_trader.common.logging import Logger
from nautilus_trader.common.logging import LoggerAdapter
from nautilus_trader.common.logging import LogLevel
from nautilus_trader.core.inspect import is_nautilus_class
from nautilus_trader.model.currency import Currency
from nautilus_trader.model.data.bar import Bar
from nautilus_trader.model.data.base import DataType
from nautilus_trader.model.data.base import GenericData
from nautilus_trader.model.data.tick import QuoteTick
from nautilus_trader.model.data.tick import TradeTick
from nautilus_trader.model.data.venue import InstrumentStatusUpdate
from nautilus_trader.model.enums import AccountType
from nautilus_trader.model.enums import BookTypeParser
from nautilus_trader.model.enums import OMSType
from nautilus_trader.model.identifiers import ClientId
from nautilus_trader.model.identifiers import Venue
from nautilus_trader.model.instruments.base import Instrument
from nautilus_trader.model.objects import Money
from nautilus_trader.model.orderbook.data import OrderBookData
from nautilus_trader.model.orderbook.data import OrderBookDelta
from nautilus_trader.persistence.batching import batch_files
from nautilus_trader.persistence.catalog import DataCatalog
from nautilus_trader.persistence.config import PersistenceConfig
from nautilus_trader.persistence.streaming import FeatherWriter
from nautilus_trader.trading.config import ImportableStrategyConfig
from nautilus_trader.trading.config import StrategyFactory
from nautilus_trader.trading.strategy import TradingStrategy


class BacktestNode:
    """
    Provides a node for orchestrating groups of configurable backtest runs.

    These can be run synchronously, or can be built into a lazily evaluated
    graph for execution by a dask executor.
    """

    def build_graph(self, run_configs: List[BacktestRunConfig]) -> Delayed:
        """
        Build a `Delayed` graph from `backtest_configs` which can be passed to a dask executor.

        Parameters
        ----------
        run_configs : list[BacktestRunConfig]
            The backtest run configurations.

        Returns
        -------
        Delayed
            The delayed graph, yet to be computed.

        """
        results: List[BacktestResult] = []
        for config in run_configs:
            config.check()  # check all values set
            result = self._run_delayed(
                run_config_id=config.id,
                engine_config=config.engine,
                venue_configs=config.venues,
                data_configs=config.data,
                actor_configs=config.actors,
                strategy_configs=config.strategies,
                persistence=config.persistence,
                batch_size_bytes=config.batch_size_bytes,
            )
            results.append(result)

        return self._gather_delayed(results)

    def set_strategy_config(
        self,
        path: str,
        strategy,
        instrument_id: str,
        bar_type: str,
        trade_size: Decimal,
    ) -> None:
        """
        Set strategy parameters which can be passed to the hyperopt objective.

        Parameters
        ----------
        path : str
            The path to the strategy.
        strategy:
            The strategy config object.
        instrument_id:
            The instrument ID.
        bar_type:
            The type of bar type used.
        trade_size:
            The trade size to be used.

        """
        self.path = path
        self.strategy = strategy
        self.instrument_id = instrument_id
        self.bar_type = bar_type
        self.trade_size = trade_size

    def hyperopt_search(self, config, params, max_evals=50) -> Dict:
        """
        Run hyperopt to optimize strategy parameters.

        Parameters
        ----------
        config:
            BacktestRunConfig object used to setup the test.
        params:
            The set of strategy parameters to optimize.
        max_evals:
            The maximum number of evaluations for the optimization problem.

        Returns
        -------
        Dict
            The optimized startegy parameters.

        """
        logger = Logger(clock=LiveClock(), level_stdout=LogLevel.INFO)
        logger_adapter = LoggerAdapter(component_name="HYPEROPT_LOGGER", logger=logger)
        self.config = config

        def objective(args):

            logger_adapter.info(f"{args}")

            strategies = [
                ImportableStrategyConfig(
                    path=self.path,
                    config=self.strategy(
                        instrument_id=self.instrument_id,
                        bar_type=self.bar_type,
                        trade_size=self.trade_size,
                        **args,
                    ),
                ),
            ]

            local_config = self.config
            local_config = local_config.replace(strategies=strategies)

            local_config.check()

            try:
                result = self._run(
                    engine_config=local_config.engine,
                    run_config_id=local_config.id,
                    venue_configs=local_config.venues,
                    data_configs=local_config.data,
                    actor_configs=local_config.actors,
                    strategy_configs=local_config.strategies,
                    persistence=local_config.persistence,
                    batch_size_bytes=local_config.batch_size_bytes,
                    # return_engine=True
                )

                base_currency = self.config.venues[0].base_currency
                # logger_adapter.info(f"{result.stats_pnls[base_currency]}")
                pnl_pct = result.stats_pnls[base_currency]["PnL%"]
                logger_adapter.info(f"OBJECTIVE: {1/pnl_pct}")

                if (1 / pnl_pct) == 0 or pnl_pct <= 0:
                    ret = {"status": STATUS_FAIL}
                else:
                    ret = {"status": STATUS_OK, "loss": (1 / pnl_pct)}

            except Exception as e:
                ret = {"status": STATUS_FAIL}
<<<<<<< HEAD
                logger_adapter.error(f"Error : {e} ")
=======
                logger_adapter.error(f"Bankruptcy : {e} ")
>>>>>>> 969b45c2
            return ret

        trials = Trials()

        return fmin(objective, params, algo=tpe.suggest, trials=trials, max_evals=max_evals)

    def run_sync(self, run_configs: List[BacktestRunConfig], **kwargs) -> List[BacktestResult]:
        """
        Run a list of backtest configs synchronously.

        Parameters
        ----------
        run_configs : list[BacktestRunConfig]
            The backtest run configurations.

        Returns
        -------
        list[BacktestResult]
            The results of the backtest runs.

        """
        results: List[BacktestResult] = []
        for config in run_configs:
            config.check()  # check all values set
            result = self._run(
                run_config_id=config.id,
                engine_config=config.engine,
                venue_configs=config.venues,
                data_configs=config.data,
                actor_configs=config.actors,
                strategy_configs=config.strategies,
                persistence=config.persistence,
                batch_size_bytes=config.batch_size_bytes,
                **kwargs,
            )
            results.append(result)

        return results

    @dask.delayed
    def _run_delayed(
        self,
        run_config_id: str,
        engine_config: BacktestEngineConfig,
        venue_configs: List[BacktestVenueConfig],
        data_configs: List[BacktestDataConfig],
        actor_configs: List[ImportableActorConfig],
        strategy_configs: List[ImportableStrategyConfig],
        persistence: Optional[PersistenceConfig] = None,
        batch_size_bytes: Optional[int] = None,
    ) -> BacktestResult:
        return self._run(
            run_config_id=run_config_id,
            engine_config=engine_config,
            venue_configs=venue_configs,
            data_configs=data_configs,
            actor_configs=actor_configs,
            strategy_configs=strategy_configs,
            persistence=persistence,
            batch_size_bytes=batch_size_bytes,
        )

    @dask.delayed
    def _gather_delayed(self, *results):
        return results

    def _run(
        self,
        run_config_id: str,
        engine_config: BacktestEngineConfig,
        venue_configs: List[BacktestVenueConfig],
        data_configs: List[BacktestDataConfig],
        actor_configs: List[ImportableActorConfig],
        strategy_configs: List[ImportableStrategyConfig],
        persistence: Optional[PersistenceConfig] = None,
        batch_size_bytes: Optional[int] = None,
        return_engine: bool = False,
    ) -> BacktestResult:
        engine: BacktestEngine = self._create_engine(
            config=engine_config,
            venue_configs=venue_configs,
            data_configs=data_configs,
        )

        # Setup persistence
        writer = None
        if persistence is not None:
            catalog = persistence.as_catalog()
            backtest_dir = f"{persistence.catalog_path.rstrip('/')}/backtest/"
            if not catalog.fs.exists(backtest_dir):
                catalog.fs.mkdir(backtest_dir)
            writer = FeatherWriter(
                path=f"{persistence.catalog_path}/backtest/{run_config_id}.feather",
                fs_protocol=persistence.fs_protocol,
                flush_interval=persistence.flush_interval,
                replace=persistence.replace_existing,
            )
            engine.trader.subscribe("*", writer.write)
            # Manually write instruments
            instrument_ids = set(filter(None, (data.instrument_id for data in data_configs)))
            for instrument in catalog.instruments(
                instrument_ids=list(instrument_ids),
                as_nautilus=True,
            ):
                writer.write(instrument)

        # Create actors
        if actor_configs:
            actors: List[Actor] = [ActorFactory.create(config) for config in actor_configs]
            if actors:
                engine.add_actors(actors)

        # Create strategies
        if strategy_configs:
            strategies: List[TradingStrategy] = [
                StrategyFactory.create(config)
                if isinstance(config, ImportableStrategyConfig)
                else config
                for config in strategy_configs
            ]
            if strategies:
                engine.add_strategies(strategies)

        # Run backtest
        backtest_runner(
            run_config_id=run_config_id,
            engine=engine,
            data_configs=data_configs,
            batch_size_bytes=batch_size_bytes,
        )

        result = engine.get_result()

        if return_engine:
            return engine

        if writer is not None:
            writer.close()

        return result

    def _create_engine(
        self,
        config: BacktestEngineConfig,
        venue_configs: List[BacktestVenueConfig],
        data_configs: List[BacktestDataConfig],
    ) -> BacktestEngine:
        # Build the backtest engine
        engine = BacktestEngine(config=config)

        # Add instruments
        for config in data_configs:
            if is_nautilus_class(config.data_type):
                instruments = config.catalog().instruments(
                    instrument_ids=config.instrument_id, as_nautilus=True
                )
                for instrument in instruments or []:
                    engine.add_instrument(instrument)

        # Add venues
        for config in venue_configs:
            engine.add_venue(
                venue=Venue(config.name),
                oms_type=OMSType[config.oms_type],
                account_type=AccountType[config.account_type],
                base_currency=Currency.from_str(config.base_currency),
                starting_balances=[Money.from_str(m) for m in config.starting_balances],
                book_type=BookTypeParser.from_str_py(config.book_type),
                routing=config.routing,
            )
        return engine


def _load_engine_data(engine: BacktestEngine, data) -> None:
    if data["type"] in (QuoteTick, TradeTick):
        engine.add_ticks(data=data["data"])
    elif data["type"] == Bar:
        engine.add_bars(data=data["data"])
    elif data["type"] in (OrderBookDelta, OrderBookData):
        engine.add_order_book_data(data=data["data"])
    elif data["type"] in (InstrumentStatusUpdate,):
        engine.add_data(data=data["data"])
    elif not is_nautilus_class(data["type"]):
        engine.add_generic_data(client_id=data["client_id"], data=data["data"])
    else:
        raise ValueError(f"Data type {data['type']} not setup for loading into backtest engine")


def backtest_runner(
    run_config_id: str,
    engine: BacktestEngine,
    data_configs: List[BacktestDataConfig],
    batch_size_bytes: Optional[int] = None,
):
    """Execute a backtest run."""
    if batch_size_bytes is not None:
        return streaming_backtest_runner(
            run_config_id=run_config_id,
            engine=engine,
            data_configs=data_configs,
            batch_size_bytes=batch_size_bytes,
        )

    # Load data
    for config in data_configs:
        t0 = pd.Timestamp.now()
        engine._log.info(
            f"Reading {config.data_type} backtest data for instrument={config.instrument_id}"
        )
        d = config.load()
        if config.instrument_id and d["instrument"] is None:
            print(f"Requested instrument_id={d['instrument']} from data_config not found catalog")
            continue
        if not d["data"]:
            print(f"No data found for {config}")
            continue

        t1 = pd.Timestamp.now()
        engine._log.info(
            f"Read {len(d['data']):,} events from parquet in {parse_timedelta(t1-t0)}s"
        )
        _load_engine_data(engine=engine, data=d)
        t2 = pd.Timestamp.now()
        engine._log.info(f"Engine load took {parse_timedelta(t2-t1)}s")

    engine.run(run_config_id=run_config_id)


def _groupby_key(x):
    return type(x).__name__


def groupby_datatype(data):
    return [
        {"type": type(v[0]), "data": v}
        for v in [
            list(v) for _, v in itertools.groupby(sorted(data, key=_groupby_key), key=_groupby_key)
        ]
    ]


def _extract_generic_data_client_id(data_configs: List[BacktestDataConfig]) -> Dict:
    """
    Extract a mapping of data_type : client_id from the list of `data_configs`. In the process of merging the streaming
    data, we lose the client_id for generic data, we need to inject this back in so the backtest engine can be
    correctly loaded.
    """
    data_client_ids = [
        (config.data_type, config.client_id) for config in data_configs if config.client_id
    ]
    assert len(set(data_client_ids)) == len(
        dict(data_client_ids)
    ), "data_type found with multiple client_ids"
    return dict(data_client_ids)


def streaming_backtest_runner(
    run_config_id: str,
    engine: BacktestEngine,
    data_configs: List[BacktestDataConfig],
    batch_size_bytes: Optional[int] = None,
):
    config = data_configs[0]
    catalog: DataCatalog = config.catalog()

    data_client_ids = _extract_generic_data_client_id(data_configs=data_configs)

    for data in batch_files(
        catalog=catalog,
        data_configs=data_configs,
        target_batch_size_bytes=batch_size_bytes,
    ):
        engine.clear_data()
        for data in groupby_datatype(data):
            if data["type"] in data_client_ids:
                # Generic data - manually re-add client_id as it gets lost in the streaming join
                data.update({"client_id": ClientId(data_client_ids[data["type"]])})
                data["data"] = [
                    GenericData(data_type=DataType(data["type"]), data=d) for d in data["data"]
                ]
            _load_engine_data(engine=engine, data=data)
        engine.run_streaming(run_config_id=run_config_id)
    engine.end_streaming()


# Register tokenization methods with dask
for cls in Instrument.__subclasses__():
    normalize_token.register(cls, func=cls.to_dict)


@normalize_token.register(object)
def nautilus_tokenize(o: object):
    return cloudpickle.dumps(o, protocol=pickle.DEFAULT_PROTOCOL)


@normalize_token.register(ImportableStrategyConfig)
def tokenize_strategy_config(config: ImportableStrategyConfig):
    return config.dict()


@normalize_token.register(BacktestRunConfig)
def tokenize_backtest_run_config(config: BacktestRunConfig):
    return config.__dict__<|MERGE_RESOLUTION|>--- conflicted
+++ resolved
@@ -209,11 +209,7 @@
 
             except Exception as e:
                 ret = {"status": STATUS_FAIL}
-<<<<<<< HEAD
                 logger_adapter.error(f"Error : {e} ")
-=======
-                logger_adapter.error(f"Bankruptcy : {e} ")
->>>>>>> 969b45c2
             return ret
 
         trials = Trials()
