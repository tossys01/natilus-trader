--- conflicted
+++ resolved
@@ -219,18 +219,14 @@
             StrategyFactory.create(config) for config in strategy_configs
         ]
 
-<<<<<<< HEAD
+        engine.add_strategies(strategies)
+
         # Actual run backtest
         backtest_runner(
             engine=engine,
-            strategies=strategies,
             data_configs=data_configs,
             batch_size_bytes=batch_size_bytes,
         )
-=======
-        engine.add_strategies(strategies)
-        engine.run()
->>>>>>> 49fc95ae
 
         result = BacktestResult.from_engine(backtest_id=name, engine=engine)
 
@@ -259,7 +255,6 @@
 
 def backtest_runner(
     engine: BacktestEngine,
-    strategies: List[TradingStrategy],
     data_configs: List[BacktestDataConfig],
     batch_size_bytes: Optional[int] = None,
 ):
@@ -267,7 +262,6 @@
     if batch_size_bytes is not None:
         return streaming_backtest_runner(
             engine=engine,
-            strategies=strategies,
             data_configs=data_configs,
             batch_size_bytes=batch_size_bytes,
         )
@@ -277,20 +271,17 @@
         d = config.load()
         _load_engine_data(engine=engine, data=d)
 
-    return engine.run(strategies=strategies)
+    return engine.run()
 
 
 def streaming_backtest_runner(
     engine: BacktestEngine,
     data_configs: List[BacktestDataConfig],
-    strategies: List[TradingStrategy],
     batch_size_bytes: Optional[int] = None,
 ):
     config = data_configs[0]
     catalog = config.catalog()
 
-    for strategy in strategies:
-        engine.trader.add_strategy(strategy)
     streaming_kw = merge_data_configs_for_calc_streaming_chunks(data_configs=data_configs)
     for start, end in catalog.calc_streaming_chunks(**streaming_kw, target_size=batch_size_bytes):
         print(f"Streaming backtest run from {pd.Timestamp(start)} to {pd.Timestamp(end)}")
