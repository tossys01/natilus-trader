# -------------------------------------------------------------------------------------------------
#  Copyright (C) 2015-2021 Nautech Systems Pty Ltd. All rights reserved.
#  https://nautechsystems.io
#
#  Licensed under the GNU Lesser General Public License Version 3.0 (the "License");
#  You may not use this file except in compliance with the License.
#  You may obtain a copy of the License at https://www.gnu.org/licenses/lgpl-3.0.en.html
#
#  Unless required by applicable law or agreed to in writing, software
#  distributed under the License is distributed on an "AS IS" BASIS,
#  WITHOUT WARRANTIES OR CONDITIONS OF ANY KIND, either express or implied.
#  See the License for the specific language governing permissions and
#  limitations under the License.
# -------------------------------------------------------------------------------------------------

from decimal import Decimal

from libc.limits cimport INT_MAX
from libc.limits cimport INT_MIN
from libc.stdint cimport int64_t

from nautilus_trader.backtest.execution cimport BacktestExecClient
from nautilus_trader.backtest.models cimport FillModel
from nautilus_trader.backtest.modules cimport SimulationModule
from nautilus_trader.cache.base cimport CacheFacade
from nautilus_trader.common.clock cimport TestClock
from nautilus_trader.common.logging cimport Logger
from nautilus_trader.common.uuid cimport UUIDFactory
from nautilus_trader.core.correctness cimport Condition
from nautilus_trader.model.c_enums.account_type cimport AccountType
from nautilus_trader.model.c_enums.depth_type cimport DepthType
from nautilus_trader.model.c_enums.liquidity_side cimport LiquiditySide
from nautilus_trader.model.c_enums.oms_type cimport OMSType
from nautilus_trader.model.c_enums.oms_type cimport OMSTypeParser
from nautilus_trader.model.c_enums.order_side cimport OrderSide
from nautilus_trader.model.c_enums.order_side cimport OrderSideParser
from nautilus_trader.model.c_enums.order_type cimport OrderType
from nautilus_trader.model.c_enums.orderbook_level cimport OrderBookLevel
from nautilus_trader.model.c_enums.price_type cimport PriceType
from nautilus_trader.model.c_enums.venue_type cimport VenueType
from nautilus_trader.model.commands cimport CancelOrder
from nautilus_trader.model.commands cimport SubmitBracketOrder
from nautilus_trader.model.commands cimport SubmitOrder
from nautilus_trader.model.commands cimport UpdateOrder
from nautilus_trader.model.identifiers cimport ClientOrderId
from nautilus_trader.model.identifiers cimport ExecutionId
from nautilus_trader.model.identifiers cimport InstrumentId
from nautilus_trader.model.identifiers cimport PositionId
from nautilus_trader.model.identifiers cimport Venue
from nautilus_trader.model.identifiers cimport VenueOrderId
from nautilus_trader.model.instruments.base cimport Instrument
from nautilus_trader.model.objects cimport AccountBalance
from nautilus_trader.model.objects cimport Money
from nautilus_trader.model.objects cimport Price
from nautilus_trader.model.objects cimport Quantity
from nautilus_trader.model.orderbook.book cimport OrderBook
from nautilus_trader.model.orderbook.order cimport Order as OrderBookOrder
from nautilus_trader.model.orders.base cimport PassiveOrder
from nautilus_trader.model.orders.limit cimport LimitOrder
from nautilus_trader.model.orders.market cimport MarketOrder
from nautilus_trader.model.orders.stop_limit cimport StopLimitOrder
from nautilus_trader.model.orders.stop_market cimport StopMarketOrder
from nautilus_trader.model.position cimport Position
from nautilus_trader.model.tick cimport Tick
from nautilus_trader.trading.account cimport Account
from nautilus_trader.trading.calculators cimport ExchangeRateCalculator


cdef class SimulatedExchange:
    """
    Provides a simulated financial market exchange.
    """

    def __init__(
        self,
        Venue venue not None,
        VenueType venue_type,
        OMSType oms_type,
        AccountType account_type,
        Currency base_currency,  # Can be None
        list starting_balances not None,
        bint is_frozen_account,
        list instruments not None,
        list modules not None,
        CacheFacade cache not None,
        FillModel fill_model not None,
        TestClock clock not None,
        Logger logger not None,
        OrderBookLevel exchange_order_book_level=OrderBookLevel.L1,
    ):
        """
        Initialize a new instance of the ``SimulatedExchange`` class.

        Parameters
        ----------
        venue : Venue
            The venue to simulate.
        venue_type : VenueType
            The venues type.
        oms_type : OMSType
            The order management system type used by the exchange (HEDGING or NETTING).
        account_type : AccountType
            The account type for the client.
        base_currency : Currency, optional
            The account base currency for the client. Use ``None`` for multi-currency accounts.
        starting_balances : list[Money]
            The starting balances for the exchange.
        is_frozen_account : bool
            If the account for this exchange is frozen (balances will not change).
        cache : CacheFacade
            The read-only cache for the exchange.
        fill_model : FillModel
            The fill model for the exchange.
        clock : TestClock
            The clock for the exchange.
        logger : Logger
            The logger for the exchange.

        Raises
        ------
        ValueError
            If instruments is empty.
        ValueError
            If instruments contains a type other than Instrument.
        ValueError
            If starting_balances is empty.
        ValueError
            If starting_balances contains a type other than Money.
        ValueError
            If base currency and multiple starting balances.
        ValueError
            If modules contains a type other than SimulationModule.

        """
        Condition.not_empty(instruments, "instruments")
        Condition.list_type(instruments, Instrument, "instruments", "Instrument")
        Condition.not_empty(starting_balances, "starting_balances")
        Condition.list_type(starting_balances, Money, "starting_balances")
        Condition.list_type(modules, SimulationModule, "modules", "SimulationModule")
        if base_currency:
            Condition.true(len(starting_balances) == 1, "single-currency account has multiple starting currencies")

        self._clock = clock
        self._uuid_factory = UUIDFactory()
        self._log = LoggerAdapter(
            component=f"{type(self).__name__}({venue})",
            logger=logger,
        )

        self.id = venue
        self.venue_type = venue_type
        self.oms_type = oms_type
        self._log.info(f"OMSType={OMSTypeParser.to_str(oms_type)}")
        self.exchange_order_book_level = exchange_order_book_level

        self.cache = cache
        self.exec_client = None  # Initialized when execution client registered

        self.account_type = account_type
        self.base_currency = base_currency
        self.starting_balances = starting_balances
        self.is_frozen_account = is_frozen_account

        self.fill_model = fill_model

        # Load modules
        self.modules = []
        for module in modules:
            Condition.not_in(module, self.modules, "module", "self._modules")
            module.register_exchange(self)
            self.modules.append(module)
            self._log.info(f"Loaded {module}.")

        # InstrumentId indexer for venue_order_ids
        self._instrument_indexer = {}  # type: dict[InstrumentId, int]

        # Load instruments
        self.instruments = {}
        for instrument in instruments:
            Condition.equal(instrument.venue, self.id, "instrument.venue", "self.id")
            self.instruments[instrument.id] = instrument
            index = len(self._instrument_indexer) + 1
            self._instrument_indexer[instrument.id] = index
            self._log.info(f"Loaded instrument {instrument.id.value}.")

        self._books = {}                # type: dict[InstrumentId, OrderBook]
        self._instrument_orders = {}    # type: dict[InstrumentId, dict[ClientOrderId, PassiveOrder]]
        self._working_orders = {}       # type: dict[ClientOrderId, PassiveOrder]
        self._position_index = {}       # type: dict[ClientOrderId, PositionId]
        self._child_orders = {}         # type: dict[ClientOrderId, list[Order]]
        self._oco_orders = {}           # type: dict[ClientOrderId, ClientOrderId]
        self._oco_position_ids = {}     # type: dict[ClientOrderId, PositionId]
        self._position_oco_orders = {}  # type: dict[PositionId, list[ClientOrderId]]
        self._symbol_pos_count = {}     # type: dict[InstrumentId, int]
        self._symbol_ord_count = {}     # type: dict[InstrumentId, int]
        self._executions_count = 0

    def __repr__(self) -> str:
        return f"{type(self).__name__}({self.id})"

    cpdef Price best_bid_price(self, InstrumentId instrument_id):
        """
        Return the best bid price for the given instrument identifier (if found).

        Parameters
        ----------
        instrument_id : InstrumentId
            The instrument identifier for the price.

        Returns
        -------
        Price or None

        """
        Condition.not_none(instrument_id, "instrument_id")

        cdef OrderBook order_book = self._books.get(instrument_id)
        if order_book is None:
            return None
        best_bid_price = order_book.best_bid_price()
        if best_bid_price is None:
            return None
        return Price(best_bid_price, order_book.price_precision)

    cpdef Price best_ask_price(self, InstrumentId instrument_id):
        """
        Return the best ask price for the given instrument identifier (if found).

        Parameters
        ----------
        instrument_id : InstrumentId
            The instrument identifier for the price.

        Returns
        -------
        Price or None

        """
        Condition.not_none(instrument_id, "instrument_id")

        cdef OrderBook order_book = self._books.get(instrument_id)
        if order_book is None:
            return None
        best_ask_price = order_book.best_ask_price()
        if best_ask_price is None:
            return None
        return Price(best_ask_price, order_book.price_precision)

    cpdef OrderBook get_book(self, InstrumentId instrument_id):
        """
        Return the order book for the given instrument identifier.

        Parameters
        ----------
        instrument_id : InstrumentId
            The instrument identifier for the price.

        Returns
        -------
        OrderBook

        """
        Condition.not_none(instrument_id, "instrument_id")

        cdef Instrument instrument
        cdef OrderBook book = self._books.get(instrument_id)
        if book is None:
            instrument = self.instruments.get(instrument_id)
            if instrument is None:
                raise RuntimeError(
                    f"Cannot create OrderBook: no instrument for {instrument_id.value}"
                )
            book = OrderBook.create(
                instrument=instrument,
                level=self.exchange_order_book_level,
            )
            self._books[instrument_id] = book

        return book

    cpdef dict get_books(self):
        """
        Return all order books with the exchange.

        Returns
        -------
        dict[InstrumentId, OrderBook]

        """
        return self._books.copy()

    cpdef dict get_working_orders(self):
        """
        Return the working orders inside the exchange.

        Returns
        -------
        dict[ClientOrderId, Order]

        """
        return self._working_orders.copy()

    cpdef Account get_account(self):
        """
        Return the account for the registered client (if registered).

        Returns
        -------
        Account or None

        """
        if not self.exec_client:
            return None

        return self.exec_client.get_account()

    cpdef void register_client(self, BacktestExecClient client) except *:
        """
        Register the given execution client with the simulated exchange.

        Parameters
        ----------
        client : BacktestExecClient
            The client to register

        """
        Condition.not_none(client, "client")

        self.exec_client = client
        self._generate_fresh_account_state()

        self._log.info(f"Registered {client}.")

    cpdef void set_fill_model(self, FillModel fill_model) except *:
        """
        Set the fill model to the given model.

        fill_model : FillModel
            The fill model to set.

        """
        Condition.not_none(fill_model, "fill_model")

        self.fill_model = fill_model

        self._log.info("Changed fill model.")

    cpdef void adjust_account(self, Money adjustment) except *:
        """
        Adjust the account at the exchange with the given adjustment.

        Parameters
        ----------
        adjustment : Money
            The adjustment for the account.

        """
        Condition.not_none(adjustment, "adjustment")

        if self.is_frozen_account:
            return  # Nothing to adjust

        account = self.cache.account_for_venue(self.exec_client.venue)
        if account is None:
            self._log.error(
                f"Cannot adjust account: no account found for {self.exec_client.venue}"
            )
            return

        cdef AccountBalance balance = account.balance(adjustment.currency)
        if balance is None:
            self._log.error(
                f"Cannot adjust account: no balance found for {adjustment.currency}"
            )
            return

        balance.total = Money(balance.total + adjustment, adjustment.currency)
        balance.free = Money(balance.free + adjustment, adjustment.currency)

        # Generate and handle event
        self.exec_client.generate_account_state(
            balances=[balance],
            reported=True,
            ts_updated_ns=self._clock.timestamp_ns(),
        )

    cpdef void process_order_book(self, OrderBookData data) except *:
        """
        Process the exchanges market for the given order book data.

        Parameters
        ----------
        data : OrderBookData
            The order book data to process.

        """
        Condition.not_none(data, "data")

<<<<<<< HEAD
        self._clock.set_time(data.timestamp_ns)
        print("data:", data)
=======
        self._clock.set_time(data.ts_recv_ns)
>>>>>>> 2472d558
        self.get_book(data.instrument_id).apply(data)

        self._iterate_matching_engine(
            data.instrument_id,
            data.ts_recv_ns,
        )

    cpdef void process_tick(self, Tick tick) except *:
        """
        Process the exchanges market for the given tick.

        Market dynamics are simulated by auctioning working orders.

        Parameters
        ----------
        tick : Tick
            The tick to process.

        """
        Condition.not_none(tick, "tick")

        self._clock.set_time(tick.ts_recv_ns)

        cdef OrderBook book = self.get_book(tick.instrument_id)
        if book.level == OrderBookLevel.L1:
            book.update_top(tick)

        self._iterate_matching_engine(
            tick.instrument_id,
            tick.ts_recv_ns,
        )

    cpdef void process_modules(self, int64_t now_ns) except *:
        """
        Process the simulation modules by advancing their time.

        Parameters
        ----------
        now_ns : int64
            The UNIX timestamp (nanos) now.

        """
        self._clock.set_time(now_ns)

        # Iterate through modules
        cdef SimulationModule module
        for module in self.modules:
            module.process(now_ns)

    cpdef void check_residuals(self) except *:
        """
        Check for any residual objects and log warnings if any are found.
        """
        self._log.debug("Checking residuals...")

        for order_list in self._child_orders.values():
            for order in order_list:
                self._log.warning(f"Residual child-order {order}")

        for order_id in self._oco_orders.values():
            self._log.warning(f"Residual OCO {order_id}")

    cpdef void reset(self) except *:
        """
        Reset the simulated exchange.

        All stateful fields are reset to their initial value.
        """
        self._log.debug(f"Resetting...")

        for module in self.modules:
            module.reset()

        self._generate_fresh_account_state()

        self._books.clear()
        self._instrument_orders.clear()
        self._working_orders.clear()
        self._position_index.clear()
        self._child_orders.clear()
        self._oco_orders.clear()
        self._oco_position_ids.clear()
        self._position_oco_orders.clear()
        self._symbol_pos_count.clear()
        self._symbol_ord_count.clear()
        self._executions_count = 0

        self._log.info("Reset.")

# -- COMMAND HANDLERS ------------------------------------------------------------------------------

    cpdef void handle_submit_order(self, SubmitOrder command) except *:
        Condition.not_none(command, "command")

        if command.position_id.not_null():
            self._position_index[command.order.client_order_id] = command.position_id

        self._generate_order_submitted(command.order)
        self._process_order(command.order)

    cpdef void handle_submit_bracket_order(self, SubmitBracketOrder command) except *:
        Condition.not_none(command, "command")

        self._log.error("bracket orders are currently broken in this version.")
        cdef PositionId position_id = self._generate_position_id(command.bracket_order.entry.instrument_id)

        cdef list bracket_orders = [command.bracket_order.stop_loss]
        self._position_oco_orders[position_id] = []
        if command.bracket_order.take_profit is not None:
            bracket_orders.append(command.bracket_order.take_profit)
            self._oco_orders[command.bracket_order.take_profit.client_order_id] = command.bracket_order.stop_loss.client_order_id
            self._oco_orders[command.bracket_order.stop_loss.client_order_id] = command.bracket_order.take_profit.client_order_id
            self._position_oco_orders[position_id].append(command.bracket_order.take_profit)

        self._child_orders[command.bracket_order.entry.client_order_id] = bracket_orders
        self._position_oco_orders[position_id].append(command.bracket_order.stop_loss)

        self._generate_order_submitted(command.bracket_order.entry)
        self._generate_order_submitted(command.bracket_order.stop_loss)
        if command.bracket_order.take_profit is not None:
            self._generate_order_submitted(command.bracket_order.take_profit)

        self._process_order(command.bracket_order.entry)

    cpdef void handle_cancel_order(self, CancelOrder command) except *:
        Condition.not_none(command, "command")

        cdef PassiveOrder order = self._working_orders.pop(command.client_order_id, None)
        if order is None:
            self._generate_order_cancel_rejected(
                command.client_order_id,
                "cancel order",
                f"{repr(command.client_order_id)} not found",
            )
        else:
            self._cancel_order(order)

    cpdef void handle_update_order(self, UpdateOrder command) except *:
        Condition.not_none(command, "command")

        cdef PassiveOrder order = self._working_orders.get(command.client_order_id)
        if order is None:
            self._generate_order_update_rejected(
                command.client_order_id,
                "update order",
                f"{repr(command.client_order_id)} not found",
            )
        else:
            self._update_order(order, command.quantity, command.price)

# --------------------------------------------------------------------------------------------------

    cdef dict _build_current_bid_rates(self):
        return {
            instrument_id.symbol.value: Decimal(f"{book.best_bid_price():.{book.price_precision}f}")
            for instrument_id, book in self._books.items() if book.best_bid_price()
        }

    cdef dict _build_current_ask_rates(self):
        return {
            instrument_id.symbol.value: Decimal(f"{book.best_ask_price():.{book.price_precision}f}")
            for instrument_id, book in self._books.items() if book.best_ask_price()
        }

    cdef PositionId _generate_position_id(self, InstrumentId instrument_id):
        cdef int pos_count = self._symbol_pos_count.get(instrument_id, 0)
        pos_count += 1
        self._symbol_pos_count[instrument_id] = pos_count
        return PositionId(f"{self._instrument_indexer[instrument_id]}-{pos_count:03d}")

    cdef VenueOrderId _generate_venue_order_id(self, InstrumentId instrument_id):
        cdef int ord_count = self._symbol_ord_count.get(instrument_id, 0)
        ord_count += 1
        self._symbol_ord_count[instrument_id] = ord_count
        return VenueOrderId(f"{self._instrument_indexer[instrument_id]}-{ord_count:03d}")

    cdef ExecutionId _generate_execution_id(self):
        self._executions_count += 1
        return ExecutionId(f"{self._executions_count}")

# -- EVENT HANDLING --------------------------------------------------------------------------------

    cdef void _reject_order(self, Order order, str reason) except *:
        # Generate event
        self._generate_order_rejected(order, reason)
        self._check_oco_order(order.client_order_id)
        self._clean_up_child_orders(order.client_order_id)

    cdef void _update_order(self, PassiveOrder order, Quantity qty, Price price) except *:
        # Generate event
        self._generate_order_pending_replace(order)

        if order.type == OrderType.LIMIT:
            self._update_limit_order(order, qty, price)
        elif order.type == OrderType.STOP_MARKET:
            self._update_stop_market_order(order, qty, price)
        elif order.type == OrderType.STOP_LIMIT:
            self._update_stop_limit_order(order, qty, price)
        else:
            raise RuntimeError(f"Invalid order type")

    cdef void _cancel_order(self, PassiveOrder order) except *:
        cdef dict instrument_orders = self._instrument_orders.get(order.instrument_id)
        if instrument_orders:
            # Assumption that order exists in instrument_orders
            # Will raise KeyError if not found by `pop`.
            instrument_orders.pop(order.client_order_id)

        self._generate_order_pending_cancel(order)
        self._generate_order_canceled(order)
        self._check_oco_order(order.client_order_id)

    cdef void _expire_order(self, PassiveOrder order) except *:
        self._generate_order_expired(order)

        cdef ClientOrderId first_child_order_id
        cdef ClientOrderId other_oco_order_id
        if order.client_order_id in self._child_orders:
            # Remove any unprocessed OCO child orders
            first_child_order_id = self._child_orders[order.client_order_id][0].client_order_id
            if first_child_order_id in self._oco_orders:
                other_oco_order_id = self._oco_orders[first_child_order_id]
                del self._oco_orders[first_child_order_id]
                del self._oco_orders[other_oco_order_id]
        else:
            self._check_oco_order(order.client_order_id)
        self._clean_up_child_orders(order.client_order_id)

    cdef void _generate_fresh_account_state(self) except *:
        cdef list balances = [
            AccountBalance(
                currency=money.currency,
                total=money,
                locked=Money(0, money.currency),
                free=money,
            )
            for money in self.starting_balances
        ]

        # Generate event
        self.exec_client.generate_account_state(
            balances=balances,
            reported=True,
            ts_updated_ns=self._clock.timestamp_ns(),
        )

    cdef void _generate_order_submitted(self, Order order) except *:
        # Generate event
        self.exec_client.generate_order_submitted(
            client_order_id=order.client_order_id,
            ts_submitted_ns=self._clock.timestamp_ns(),
        )

    cdef void _generate_order_rejected(self, Order order, str reason) except *:
        # Generate event
        self.exec_client.generate_order_rejected(
            client_order_id=order.client_order_id,
            reason=reason,
            ts_rejected_ns=self._clock.timestamp_ns(),
        )

    cdef void _generate_order_accepted(self, Order order) except *:
        # Generate event
        self.exec_client.generate_order_accepted(
            client_order_id=order.client_order_id,
            venue_order_id=self._generate_venue_order_id(order.instrument_id),
            ts_accepted_ns=self._clock.timestamp_ns(),
        )

    cdef void _generate_order_pending_replace(self, Order order) except *:
        # Generate event
        self.exec_client.generate_order_pending_replace(
            client_order_id=order.client_order_id,
            venue_order_id=order.venue_order_id,
            ts_pending_ns=self._clock.timestamp_ns(),
        )

    cdef void _generate_order_pending_cancel(self, Order order) except *:
        # Generate event
        self.exec_client.generate_order_pending_cancel(
            client_order_id=order.client_order_id,
            venue_order_id=order.venue_order_id,
            ts_pending_ns=self._clock.timestamp_ns(),
        )

    cdef void _generate_order_update_rejected(
        self,
        ClientOrderId client_order_id,
        str response,
        str reason,
    ) except *:
        # Generate event
        self.exec_client.generate_order_update_rejected(
            client_order_id=client_order_id,
            response_to=response,
            reason=reason,
            ts_rejected_ns=self._clock.timestamp_ns(),
        )

    cdef void _generate_order_cancel_rejected(
        self,
        ClientOrderId client_order_id,
        str response,
        str reason,
    ) except *:
        # Generate event
        self.exec_client.generate_order_cancel_rejected(
            client_order_id=client_order_id,
            response_to=response,
            reason=reason,
            ts_rejected_ns=self._clock.timestamp_ns(),
        )

    cdef void _generate_order_updated(
        self,
        PassiveOrder order,
        Quantity qty,
        Price price,
    ) except *:
        # Generate event
        self.exec_client.generate_order_updated(
            client_order_id=order.client_order_id,
            venue_order_id=order.venue_order_id,
            quantity=qty,
            price=price,
            ts_updated_ns=self._clock.timestamp_ns(),
        )

    cdef void _generate_order_canceled(self, PassiveOrder order) except *:
        # Generate event
        self.exec_client.generate_order_canceled(
            client_order_id=order.client_order_id,
            venue_order_id=order.venue_order_id,
            ts_canceled_ns=self._clock.timestamp_ns(),
        )

    cdef void _generate_order_triggered(self, StopLimitOrder order) except *:
        # Generate event
        self.exec_client.generate_order_triggered(
            client_order_id=order.client_order_id,
            venue_order_id=order.venue_order_id,
            ts_triggered_ns=self._clock.timestamp_ns(),
        )

    cdef void _generate_order_expired(self, PassiveOrder order) except *:
        # Generate event
        self.exec_client.generate_order_expired(
            client_order_id=order.client_order_id,
            venue_order_id=order.venue_order_id,
            ts_expired_ns=order.expire_time_ns,
        )

    cdef void _process_order(self, Order order) except *:
        Condition.not_in(order.client_order_id, self._working_orders, "order.client_order_id", "working_orders")

        if order.type == OrderType.MARKET:
            self._process_market_order(order)
        elif order.type == OrderType.LIMIT:
            self._process_limit_order(order)
        elif order.type == OrderType.STOP_MARKET:
            self._process_stop_market_order(order)
        elif order.type == OrderType.STOP_LIMIT:
            self._process_stop_limit_order(order)
        else:
            raise RuntimeError(f"Invalid order type")

    cdef void _process_market_order(self, MarketOrder order) except *:
        # Check market exists
        if order.side == OrderSide.BUY and not self.best_ask_price(order.instrument_id):
            self._reject_order(order, f"no market for {order.instrument_id}")
            return  # Cannot accept order
        elif order.side == OrderSide.SELL and not self.best_bid_price(order.instrument_id):
            self._reject_order(order, f"no market for {order.instrument_id}")
            return  # Cannot accept order

        # Immediately fill marketable order
        self._aggressively_fill_order(order, LiquiditySide.TAKER)

    cdef void _process_limit_order(self, LimitOrder order) except *:
        if order.is_post_only:
            if self._is_limit_marketable(order.instrument_id, order.side, order.price):
                self._reject_order(
                    order,
                    f"POST_ONLY LIMIT {OrderSideParser.to_str(order.side)} order "
                    f"limit px of {order.price} would have been a TAKER: "
                    f"bid={self.best_bid_price(order.instrument_id)}, "
                    f"ask={self.best_ask_price(order.instrument_id)}",
                )
                return  # Invalid price

        # Order is valid and accepted
        self._add_order(order)
        self._generate_order_accepted(order)

        # Check for immediate fill
        if not order.is_post_only and self._is_limit_matched(order.instrument_id, order.side, order.price):
            self._passively_fill_order(order, LiquiditySide.TAKER)  # Fills as liquidity taker

    cdef void _process_stop_market_order(self, StopMarketOrder order) except *:
        if self._is_stop_marketable(order.instrument_id, order.side, order.price):
            self._reject_order(
                order,
                f"STOP {OrderSideParser.to_str(order.side)} order "
                f"stop px of {order.price} was in the market: "
                f"bid={self.best_bid_price(order.instrument_id)}, "
                f"ask={self.best_ask_price(order.instrument_id)}",
            )
            return  # Invalid price

        # Order is valid and accepted
        self._add_order(order)
        self._generate_order_accepted(order)

    cdef void _process_stop_limit_order(self, StopLimitOrder order) except *:
        if self._is_stop_marketable(order.instrument_id, order.side, order.trigger):
            self._reject_order(
                order,
                f"STOP_LIMIT {OrderSideParser.to_str(order.side)} order "
                f"trigger stop px of {order.trigger} was in the market: "
                f"bid={self.best_bid_price(order.instrument_id)}, "
                f"ask={self.best_ask_price(order.instrument_id)}",
            )
            return  # Invalid price

        # Order is valid and accepted
        self._add_order(order)
        self._generate_order_accepted(order)

    cdef void _update_limit_order(
        self,
        LimitOrder order,
        Quantity qty,
        Price price,
    ) except *:
        if self._is_limit_marketable(order.instrument_id, order.side, price):
            if order.is_post_only:
                self._generate_order_update_rejected(
                    order.client_order_id,
                    "update order",
                    f"POST_ONLY LIMIT {OrderSideParser.to_str(order.side)} order "
                    f"new limit px of {price} would have been a TAKER: "
                    f"bid={self.best_bid_price(order.instrument_id)}, "
                    f"ask={self.best_ask_price(order.instrument_id)}",
                )
                return  # Cannot update order
            else:
                self._generate_order_updated(order, qty, price)
                self._passively_fill_order(order, LiquiditySide.TAKER)  # Immediate fill as TAKER
                return  # Filled

        self._generate_order_updated(order, qty, price)

    cdef void _update_stop_market_order(
        self,
        StopMarketOrder order,
        Quantity qty,
        Price price,
    ) except *:
        if self._is_stop_marketable(order.instrument_id, order.side, price):
            self._generate_order_update_rejected(
                order.client_order_id,
                "update order",
                f"STOP {OrderSideParser.to_str(order.side)} order "
                f"new stop px of {price} was in the market: "
                f"bid={self.best_bid_price(order.instrument_id)}, "
                f"ask={self.best_ask_price(order.instrument_id)}",
            )
            return  # Cannot update order

        self._generate_order_updated(order, qty, price)

    cdef void _update_stop_limit_order(
        self,
        StopLimitOrder order,
        Quantity qty,
        Price price,
    ) except *:
        if not order.is_triggered:
            # Amending stop price
            if self._is_stop_marketable(order.instrument_id, order.side, price):
                self._generate_order_update_rejected(
                    order.client_order_id,
                    "update order",
                    f"STOP_LIMIT {OrderSideParser.to_str(order.side)} order "
                    f"new stop px trigger of {price} was in the market: "
                    f"bid={self.best_bid_price(order.instrument_id)}, "
                    f"ask={self.best_ask_price(order.instrument_id)}",
                )
                return  # Cannot update order
        else:
            # Amending limit price
            if self._is_limit_marketable(order.instrument_id, order.side, price):
                if order.is_post_only:
                    self._generate_order_update_rejected(
                        order.client_order_id,
                        "update order",
                        f"POST_ONLY LIMIT {OrderSideParser.to_str(order.side)} order  "
                        f"new limit px of {price} would have been a TAKER: "
                        f"bid={self.best_bid_price(order.instrument_id)}, "
                        f"ask={self.best_ask_price(order.instrument_id)}",
                    )
                    return  # Cannot update order
                else:
                    self._generate_order_updated(order, qty, price)
                    self._passively_fill_order(order, LiquiditySide.TAKER)  # Immediate fill as TAKER
                    return  # Filled

        self._generate_order_updated(order, qty, price)

# -- ORDER MATCHING ENGINE -------------------------------------------------------------------------

    cdef void _add_order(self, PassiveOrder order) except *:
        self._working_orders[order.client_order_id] = order
        cdef dict instrument_orders = self._instrument_orders.get(order.instrument_id)
        if instrument_orders is None:
            instrument_orders = {}
            self._instrument_orders[order.instrument_id] = instrument_orders
        instrument_orders[order.client_order_id] = order

    cdef void _delete_order(self, Order order) except *:
        self._working_orders.pop(order.client_order_id, None)
        cdef dict instrument_orders = self._instrument_orders.get(order.instrument_id)
        if instrument_orders:
            instrument_orders.pop(order.client_order_id, None)

    cdef void _iterate_matching_engine(
        self, InstrumentId instrument_id,
        int64_t timestamp_ns,
    ) except *:
        cdef dict working_orders = self._instrument_orders.get(instrument_id)
        if working_orders is None:
            return  # No orders to iterate

        cdef PassiveOrder order
        for order in working_orders.copy().values():  # Copy dict for safe loop
            if not order.is_working_c():
                continue  # Orders state has changed since the loop started

            # Check for order match
            self._match_order(order)

            # Check for order expiry (if expire time then compare nanoseconds)
            if order.expire_time and timestamp_ns >= order.expire_time_ns:
                self._delete_order(order)
                self._expire_order(order)

    cdef void _match_order(self, PassiveOrder order) except *:
        if order.type == OrderType.LIMIT:
            self._match_limit_order(order)
        elif order.type == OrderType.STOP_MARKET:
            self._match_stop_market_order(order)
        elif order.type == OrderType.STOP_LIMIT:
            self._match_stop_limit_order(order)
        else:
            raise RuntimeError("invalid order type")

    cdef void _match_limit_order(self, LimitOrder order) except *:
        if self._is_limit_matched(order.instrument_id, order.side, order.price):
            self._passively_fill_order(order, LiquiditySide.MAKER)

    cdef void _match_stop_market_order(self, StopMarketOrder order) except *:
        if self._is_stop_triggered(order.instrument_id, order.side, order.price):
            self._aggressively_fill_order(order, LiquiditySide.TAKER)  # Triggered stop places market order

    cdef void _match_stop_limit_order(self, StopLimitOrder order) except *:
        if order.is_triggered:
            if self._is_limit_matched(order.instrument_id, order.side, order.price):
                self._passively_fill_order(order, LiquiditySide.MAKER)
        else:  # Order not triggered
            if self._is_stop_triggered(order.instrument_id, order.side, order.trigger):
                self._generate_order_triggered(order)

            # Check for immediate fill
            if not self._is_limit_marketable(order.instrument_id, order.side, order.price):
                return

            if order.is_post_only:  # Would be liquidity taker
                self._delete_order(order)  # Remove order from working orders
                self._reject_order(
                    order,
                    f"POST_ONLY LIMIT {OrderSideParser.to_str(order.side)} order "
                    f"limit px of {order.price} would have been a TAKER: "
                    f"bid={self.best_bid_price(order.instrument_id)}, "
                    f"ask={self.best_ask_price(order.instrument_id)}",
                )
            else:
                self._passively_fill_order(order, LiquiditySide.TAKER)  # Fills as TAKER

    cdef bint _is_limit_marketable(self, InstrumentId instrument_id, OrderSide side, Price order_price) except *:
        if side == OrderSide.BUY:
            ask = self.best_ask_price(instrument_id)
            if ask is None:
                return False  # No market
            return order_price >= ask  # Match with LIMIT sells
        else:  # => OrderSide.SELL
            bid = self.best_bid_price(instrument_id)
            if bid is None:  # No market
                return False
            return order_price <= bid  # Match with LIMIT buys

    cdef bint _is_limit_matched(self, InstrumentId instrument_id, OrderSide side, Price price) except *:
        if side == OrderSide.BUY:
            ask = self.best_ask_price(instrument_id)
            if ask is None:
                return False  # No market
            return price > ask or (ask == price and self.fill_model.is_limit_filled())
        else:  # => OrderSide.SELL
            bid = self.best_bid_price(instrument_id)
            if bid is None:
                return False  # No market
            return price < bid or (bid == price and self.fill_model.is_limit_filled())

    cdef bint _is_stop_marketable(self, InstrumentId instrument_id, OrderSide side, Price price) except *:
        if side == OrderSide.BUY:
            ask = self.best_ask_price(instrument_id)
            if ask is None:
                return False  # No market
            return ask >= price  # Match with LIMIT sells
        else:  # => OrderSide.SELL
            bid = self.best_bid_price(instrument_id)
            if bid is None:
                return False  # No market
            return bid <= price  # Match with LIMIT buys

    cdef bint _is_stop_triggered(self, InstrumentId instrument_id, OrderSide side, Price price) except *:
        if side == OrderSide.BUY:
            ask = self.best_ask_price(instrument_id)
            if ask is None:
                return False  # No market
            return ask > price or (ask == price and self.fill_model.is_stop_filled())
        else:  # => OrderSide.SELL
            bid = self.best_bid_price(instrument_id)
            if bid is None:
                return False  # No market
            return bid < price or (bid == price and self.fill_model.is_stop_filled())

    cdef list _determine_limit_price_and_volume(self, PassiveOrder order):
        cdef OrderBook book = self.get_book(order.instrument_id)
        cdef OrderBookOrder submit_order = OrderBookOrder(price=order.price, volume=order.quantity, side=order.side)

        if order.side == OrderSide.BUY:
            return book.asks.simulate_order_fills(order=submit_order, depth_type=DepthType.VOLUME)
        else:  # => OrderSide.SELL
            return book.bids.simulate_order_fills(order=submit_order, depth_type=DepthType.VOLUME)

    cdef list _determine_market_price_and_volume(self, Order order):
        cdef OrderBook book = self.get_book(order.instrument_id)
        cdef Price price = Price.from_int_c(INT_MAX if order.side == OrderSide.BUY else INT_MIN)
        cdef OrderBookOrder submit_order = OrderBookOrder(price=price, volume=order.quantity, side=order.side)

        if order.side == OrderSide.BUY:
            return book.asks.simulate_order_fills(order=submit_order)
        else:  # => OrderSide.SELL
            return book.bids.simulate_order_fills(order=submit_order)

# --------------------------------------------------------------------------------------------------

    cdef void _passively_fill_order(self, PassiveOrder order, LiquiditySide liquidity_side) except *:
        cdef list fills = self._determine_limit_price_and_volume(order)
        if not fills:
            return
        cdef Price fill_px
        cdef Quantity fill_qty
        for fill_px, fill_qty in fills:
            self._fill_order(
                order=order,
                last_px=fill_px,
                last_qty=fill_qty,
                liquidity_side=liquidity_side,
            )

    cdef void _aggressively_fill_order(self, Order order, LiquiditySide liquidity_side) except *:
        cdef list fills = self._determine_market_price_and_volume(order)
        if not fills:
            return
        cdef Price fill_px
        cdef Quantity fill_qty
        for fill_px, fill_qty in fills:
            if order.type == OrderType.STOP_MARKET:
                fill_px = order.price  # TODO: Temporary strategy for market moving through price
            if self.exchange_order_book_level == OrderBookLevel.L1 and self.fill_model.is_slipped():
                instrument = self.instruments[order.instrument_id]  # TODO: Pending refactoring
                if order.side == OrderSide.BUY:
                    fill_px = Price(fill_px + instrument.price_increment, instrument.price_precision)
                else:  # => OrderSide.SELL
                    fill_px = Price(fill_px - instrument.price_increment, instrument.price_precision)
            self._fill_order(
                order=order,
                last_px=fill_px,
                last_qty=fill_qty,
                liquidity_side=liquidity_side,
            )

        # TODO: For L1 fill remaining size at next tick price (temporary)
        if self.exchange_order_book_level == OrderBookLevel.L1 and order.is_working_c():
            fill_px = fills[-1][0]
            instrument = self.instruments[order.instrument_id]  # TODO: Pending refactoring
            if order.side == OrderSide.BUY:
                fill_px = Price(fill_px + instrument.price_increment, instrument.price_precision)
            else:  # => OrderSide.SELL
                fill_px = Price(fill_px - instrument.price_increment, instrument.price_precision)
            self._fill_order(
                order=order,
                last_px=fill_px,
                last_qty=Quantity(order.quantity - order.filled_qty, instrument.size_precision),
                liquidity_side=liquidity_side,
            )

    cdef void _fill_order(
        self,
        Order order,
        Price last_px,
        Quantity last_qty,
        LiquiditySide liquidity_side,
    ) except *:
        self._delete_order(order)  # Remove order from working orders (if found)

        # Determine position_id
        cdef PositionId position_id = order.position_id
        if OMSType.HEDGING and position_id.is_null():
            position_id = self.cache.position_id(order.client_order_id)
            if position_id is None:
                # Generate a position identifier
                position_id = self._generate_position_id(order.instrument_id)
        elif OMSType.NETTING:
            # Check for open positions
            positions_open = self.cache.positions_open(
                venue=None,  # Faster query filtering
                instrument_id=order.instrument_id,
            )
            if positions_open:
                # Design-time invariant
                assert len(positions_open) == 1
                position_id = positions_open[0].id

        # Determine any position
        cdef Position position = None
        if position_id.not_null():
            position = self.cache.position(position_id)
        # *** position could be None here ***

        # Calculate commission
        cdef Instrument instrument = self.instruments[order.instrument_id]
        cdef Money commission = instrument.calculate_commission(
            last_qty=order.quantity,
            last_px=last_px,
            liquidity_side=liquidity_side,
        )

        # Generate event
        self.exec_client.generate_order_filled(
            client_order_id=order.client_order_id,
            venue_order_id=order.venue_order_id if order.venue_order_id.not_null() else self._generate_venue_order_id(order.instrument_id),
            execution_id=self._generate_execution_id(),
            position_id=PositionId.null_c() if self.oms_type == OMSType.NETTING else position_id,
            instrument_id=order.instrument_id,
            order_side=order.side,
            last_qty=last_qty,
            last_px=last_px,
            quote_currency=instrument.quote_currency,
            commission=commission,
            liquidity_side=liquidity_side,
            ts_filled_ns=self._clock.timestamp_ns(),
        )

        self._check_oco_order(order.client_order_id)

        # Work any bracket child orders
        if order.client_order_id in self._child_orders:
            for child_order in self._child_orders[order.client_order_id]:
                if not child_order.is_completed:  # The order may already be canceled or rejected
                    self._process_order(child_order)
            del self._child_orders[order.client_order_id]

        # Cancel any linked OCO orders
        if position and position.is_closed_c():
            oco_orders = self._position_oco_orders.get(position.id)
            if oco_orders:
                for order in self._position_oco_orders[position.id]:
                    if order.is_working_c():
                        self._log.debug(f"Cancelling {order.client_order_id} as linked position closed.")
                        self._cancel_oco_order(order)
                del self._position_oco_orders[position.id]

    cdef void _check_oco_order(self, ClientOrderId client_order_id) except *:
        # Check held OCO orders and remove any paired with the given client_order_id
        cdef ClientOrderId oco_client_order_id = self._oco_orders.pop(client_order_id, None)
        if oco_client_order_id is None:
            return  # No linked order

        del self._oco_orders[oco_client_order_id]
        cdef PassiveOrder oco_order = self._working_orders.pop(oco_client_order_id, None)
        if oco_order is None:
            return  # No linked order

        self._delete_order(oco_order)

        # Reject any latent bracket child orders first
        cdef list child_orders
        cdef PassiveOrder order
        for child_orders in self._child_orders.values():
            for order in child_orders:
                if oco_order == order and not order.is_working_c():
                    self._reject_oco_order(order, client_order_id)

        # Cancel working OCO order
        self._log.debug(f"Cancelling {oco_order.client_order_id} OCO order from {oco_client_order_id}.")
        self._cancel_oco_order(oco_order)

    cdef void _clean_up_child_orders(self, ClientOrderId client_order_id) except *:
        # Clean up any residual child orders from the completed order associated
        # with the given identifier.
        self._child_orders.pop(client_order_id, None)

    cdef void _reject_oco_order(self, PassiveOrder order, ClientOrderId other_oco) except *:
        # order is the OCO order to reject
        # other_oco is the linked ClientOrderId
        if order.is_completed_c():
            self._log.debug(f"Cannot reject order: state was already {order.state_string_c()}.")
            return

        # Generate event
        self._generate_order_rejected(order, f"OCO order rejected from {other_oco}")

    cdef void _cancel_oco_order(self, PassiveOrder order) except *:
        # order is the OCO order to cancel
        if order.is_completed_c():
            self._log.debug(f"Cannot cancel order: state was already {order.state_string_c()}.")
            return

        # Generate event
        self._generate_order_canceled(order)<|MERGE_RESOLUTION|>--- conflicted
+++ resolved
@@ -396,12 +396,7 @@
         """
         Condition.not_none(data, "data")
 
-<<<<<<< HEAD
-        self._clock.set_time(data.timestamp_ns)
-        print("data:", data)
-=======
         self._clock.set_time(data.ts_recv_ns)
->>>>>>> 2472d558
         self.get_book(data.instrument_id).apply(data)
 
         self._iterate_matching_engine(
