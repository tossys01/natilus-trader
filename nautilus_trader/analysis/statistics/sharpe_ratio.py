--- conflicted
+++ resolved
@@ -27,11 +27,4 @@
     """
 
     def calculate_from_returns(self, returns: pd.Series) -> Optional[Any]:
-<<<<<<< HEAD
-        return quantstats.stats.sharpe(returns=returns, periods=365)
-=======
-        divisor = returns.std(ddof=1)
-        res = returns.mean() / divisor
-
-        return res * np.sqrt(252)
->>>>>>> 22bed33e
+        return quantstats.stats.sharpe(returns=returns, periods=365)