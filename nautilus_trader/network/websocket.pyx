# -------------------------------------------------------------------------------------------------
#  Copyright (C) 2015-2021 Nautech Systems Pty Ltd. All rights reserved.
#  https://nautechsystems.io
#
#  Licensed under the GNU Lesser General Public License Version 3.0 (the "License");
#  You may not use this file except in compliance with the License.
#  You may obtain a copy of the License at https://www.gnu.org/licenses/lgpl-3.0.en.html
#
#  Unless required by applicable law or agreed to in writing, software
#  distributed under the License is distributed on an "AS IS" BASIS,
#  WITHOUT WARRANTIES OR CONDITIONS OF ANY KIND, either express or implied.
#  See the License for the specific language governing permissions and
#  limitations under the License.
# -------------------------------------------------------------------------------------------------

import asyncio
import types
from typing import Callable, Dict, List, Optional

import aiohttp
from aiohttp import WSMessage

from nautilus_trader.common.logging cimport Logger
from nautilus_trader.common.logging cimport LoggerAdapter
from nautilus_trader.core.correctness cimport Condition


cdef class WebSocketClient:
    """
    Provides a low-level web socket base client.
    """

    def __init__(
        self,
        loop not None: asyncio.AbstractEventLoop,
        Logger logger not None: Logger,
        str ws_url not None,
        handler not None: Callable,
        kwargs: Optional[Dict] = None,
    ):
        """
        Initialize a new instance of the ``WebSocketClient`` class.

        Parameters
        ----------
        loop : asyncio.AbstractEventLoop
            The event loop for the client.
        logger : LoggerAdapter
            The logger adapter for the client.
        ws_url : str
            The websocket url to connect to.
        handler : Callable
            The handler for received raw data.
        kwargs : dict, optional
            The additional kwargs to pass to aiohttp.ClientSession._ws_connect().

        Raises
        ------
        ValueError
            If ws_url is not a valid string.

        """
        Condition.valid_string(ws_url, "ws_url")

        self.ws_url = ws_url

        self._loop = loop
        self._log = LoggerAdapter(
            component_name=type(self).__name__,
            logger=logger,
        )
        self._handler = handler
        self._ws_connect_kwargs = kwargs or {}

        self._session: Optional[aiohttp.ClientSession] = None
        self._ws: Optional[aiohttp.ClientWebSocketResponse] = None
        self._tasks: List[asyncio.Task] = []
        self._running = False
        self._stopped = False
        self._trigger_stop = False

    async def connect(self, bint start=True) -> None:
        self._session = aiohttp.ClientSession(loop=self._loop)
        self._log.debug(f"Connecting to websocket: {self.ws_url}")
        self._ws = await self._session.ws_connect(url=self.ws_url, **self._ws_connect_kwargs)
        await self.post_connect()
        if start:
            self._running = True
            task = self._loop.create_task(self.start())
            self._tasks.append(task)

<<<<<<< HEAD
    async def post_connect(self):
        """ Optional post connect to send any connection messages or other. Called before start()"""
        pass

    async def disconnect(self):
=======
    async def disconnect(self) -> None:
>>>>>>> 3370160a
        self._trigger_stop = True
        while not self._stopped:
            await self._sleep0()
        await self._ws.close()
        self._log.debug("Websocket closed")

    async def send(self, raw: bytes) -> None:
        self._log.debug("SEND:" + str(raw))
        await self._ws.send_bytes(raw)

    async def recv(self) -> bytes:
        try:
            resp: WSMessage = await self._ws.receive()
            return resp.data
        except asyncio.IncompleteReadError as ex:
            self._log.exception(ex)
            await self.connect(start=False)

    async def start(self) -> None:
        self._log.debug("Starting recv loop")
        while self._running:
            try:
                raw = await self.recv()
                self._log.debug("[RECV] {raw}")
                if raw is not None:
                    self._handler(raw)
            except Exception as ex:
                # TODO - Handle disconnect? Should we reconnect or throw?
                self._log.exception(ex)
                self._running = False
        self._log.debug("Stopped")
        self._stopped = True

    async def close(self):
        tasks = [task for task in asyncio.all_tasks() if task is not asyncio.current_task()]
        list(map(lambda task: task.cancel(), tasks))
        return await asyncio.gather(*tasks, return_exceptions=True)

    @types.coroutine
    def _sleep0(self):
        # Skip one event loop run cycle.
        #
        # This is equivalent to `asyncio.sleep(0)` however avoids the overhead
        # of the pure Python function call and integer comparison <= 0.
        #
        # Uses a bare 'yield' expression (which Task.__step knows how to handle)
        # instead of creating a Future object.
        yield<|MERGE_RESOLUTION|>--- conflicted
+++ resolved
@@ -89,15 +89,11 @@
             task = self._loop.create_task(self.start())
             self._tasks.append(task)
 
-<<<<<<< HEAD
     async def post_connect(self):
         """ Optional post connect to send any connection messages or other. Called before start()"""
         pass
 
-    async def disconnect(self):
-=======
     async def disconnect(self) -> None:
->>>>>>> 3370160a
         self._trigger_stop = True
         while not self._stopped:
             await self._sleep0()
