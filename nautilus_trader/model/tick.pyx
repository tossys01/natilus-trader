--- conflicted
+++ resolved
@@ -331,9 +331,8 @@
                 f"{self.size},"
                 f"{AggressorSideParser.to_str(self.aggressor_side)},"
                 f"{self.match_id},"
-<<<<<<< HEAD
-                f"{self.timestamp_origin_ns},"
-                f"{self.timestamp_ns}")
+                f"{self.ts_event_ns},"
+                f"{self.ts_recv_ns}")
 
     cpdef tuple _hash(self):
         return self.instrument_id, self.price, self.size, self.aggressor_side, self.match_id, self.timestamp_origin_ns
@@ -342,8 +341,4 @@
         return isinstance(other, type(self)) and self._hash() == other._hash()
 
     def __hash__(self):
-        return hash(self._hash())
-=======
-                f"{self.ts_event_ns},"
-                f"{self.ts_recv_ns}")
->>>>>>> 2472d558
+        return hash(self._hash())