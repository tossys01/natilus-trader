--- conflicted
+++ resolved
@@ -15,14 +15,9 @@
 
 from nautilus_trader.core.data cimport Data
 from nautilus_trader.model.c_enums.book_action cimport BookAction
-<<<<<<< HEAD
-from nautilus_trader.model.c_enums.book_level cimport BookLevel
-=======
 from nautilus_trader.model.c_enums.book_type cimport BookType
 from nautilus_trader.model.c_enums.order_side cimport OrderSide
->>>>>>> 95bb79a8
 from nautilus_trader.model.identifiers cimport InstrumentId
-from nautilus_trader.model.orderbook.order cimport Order
 
 
 cdef class OrderBookData(Data):
@@ -66,4 +61,27 @@
     cdef OrderBookDelta from_dict_c(dict values)
 
     @staticmethod
-    cdef dict to_dict_c(OrderBookDelta obj)+    cdef dict to_dict_c(OrderBookDelta obj)
+
+
+cdef class Order:
+    cdef readonly double price
+    """The orders price.\n\n:returns: `double`"""
+    cdef readonly double size
+    """The orders size.\n\n:returns: `double`"""
+    cdef readonly OrderSide side
+    """The orders side.\n\n:returns: `OrderSide`"""
+    cdef readonly str id
+    """The orders ID.\n\n:returns: `str`"""
+
+    cpdef void update_price(self, double price) except *
+    cpdef void update_size(self, double size) except *
+    cpdef void update_id(self, str value) except *
+    cpdef double exposure(self)
+    cpdef double signed_size(self)
+
+    @staticmethod
+    cdef Order from_dict_c(dict values)
+
+    @staticmethod
+    cdef dict to_dict_c(Order obj)