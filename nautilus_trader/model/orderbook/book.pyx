# -------------------------------------------------------------------------------------------------
#  Copyright (C) 2015-2021 Nautech Systems Pty Ltd. All rights reserved.
#  https://nautechsystems.io
#
#  Licensed under the GNU Lesser General Public License Version 3.0 (the "License");
#  You may not use this file except in compliance with the License.
#  You may obtain a copy of the License at https://www.gnu.org/licenses/lgpl-3.0.en.html
#
#  Unless required by applicable law or agreed to in writing, software
#  distributed under the License is distributed on an "AS IS" BASIS,
#  WITHOUT WARRANTIES OR CONDITIONS OF ANY KIND, either express or implied.
#  See the License for the specific language governing permissions and
#  limitations under the License.
# -------------------------------------------------------------------------------------------------

import json
from operator import itemgetter

import pandas as pd
from tabulate import tabulate

from nautilus_trader.core.correctness cimport Condition
from nautilus_trader.model.c_enums.aggressor_side cimport AggressorSide
from nautilus_trader.model.c_enums.book_level cimport BookLevel
from nautilus_trader.model.c_enums.book_level cimport BookLevelParser
from nautilus_trader.model.c_enums.delta_type cimport DeltaType
from nautilus_trader.model.c_enums.delta_type cimport DeltaTypeParser
from nautilus_trader.model.c_enums.order_side cimport OrderSide
from nautilus_trader.model.c_enums.order_side cimport OrderSideParser
from nautilus_trader.model.data cimport Data
from nautilus_trader.model.instruments.base cimport Instrument
from nautilus_trader.model.orderbook.ladder cimport Ladder
from nautilus_trader.model.orderbook.level cimport Level
from nautilus_trader.model.orderbook.order cimport Order
from nautilus_trader.model.tick cimport QuoteTick
from nautilus_trader.model.tick cimport Tick
from nautilus_trader.model.tick cimport TradeTick


cdef class OrderBook:
    """
    The base class for all order books.

    Provides a L1/L2/L3 order book as a `L3OrderBook` can be proxied to
    `L2OrderBook` or `L1OrderBook` classes.
    """

    def __init__(
        self,
        InstrumentId instrument_id not None,
        BookLevel level,
        int price_precision,
        int size_precision,
    ):
        """
        Initialize a new instance of the ``OrderBook`` class.

        Parameters
        ----------
        instrument_id : InstrumentId
            The instrument identifier for the book.
        level : BookLevel
            The order book level (L1, L2, L3).
        price_precision : int
            The price precision for the book.
        size_precision : int
            The size precision for the book.

        Raises
        ------
        ValueError
            If initializing type is not a subclass of `OrderBook`.
        ValueError
            If price_precision is negative (< 0).
        ValueError
            If size_precision is negative (< 0).

        """
        if self.__class__.__name__ == OrderBook.__name__:
            raise RuntimeError("Cannot instantiate OrderBook directly: use OrderBook.create()")
        Condition.not_negative_int(price_precision, "price_precision")
        Condition.not_negative_int(size_precision, "size_precision")

        self.instrument_id = instrument_id
        self.level = level
        self.price_precision = price_precision
        self.size_precision = size_precision
        self.bids = Ladder(
            reverse=True,
            price_precision=price_precision,
            size_precision=size_precision,
        )
        self.asks = Ladder(
            reverse=False,
            price_precision=price_precision,
            size_precision=size_precision,
        )
        self.last_update_timestamp_ns = 0

    @staticmethod
    def create(
        Instrument instrument,
        BookLevel level,
    ):
        """
        Create a new order book with the given parameters.

        Parameters
        ----------
        instrument : Instrument
            The instrument for the book.
        level : BookLevel
            The order book level (L1, L2, L3).

        Returns
        -------
        OrderBook

        """
        Condition.not_none(instrument, "instrument")
        Condition.in_range_int(level, 1, 3, "level")

        if level == BookLevel.L1:
            return L1OrderBook(
                instrument_id=instrument.id,
                price_precision=instrument.price_precision,
                size_precision=instrument.size_precision,
            )
        elif level == BookLevel.L2:
            return L2OrderBook(
                instrument_id=instrument.id,
                price_precision=instrument.price_precision,
                size_precision=instrument.size_precision,
            )
        elif level == BookLevel.L3:
            return L3OrderBook(
                instrument_id=instrument.id,
                price_precision=instrument.price_precision,
                size_precision=instrument.size_precision,
            )

    cpdef void add(self, Order order) except *:
        """
        Add the given order to the book.

        Parameters
        ----------
        order : Order
            The order to add.

        """
        Condition.not_none(order, "order")

        self._add(order=order)

    cpdef void update(self, Order order) except *:
        """
        Update the given order in the book.

        Parameters
        ----------
        order : Order
            The order to update.

        """
        Condition.not_none(order, "order")

        self._update(order=order)

    cpdef void delete(self, Order order) except *:
        """
        Delete the given order in the book.

        Parameters
        ----------
        order : Order
            The order to delete.

        """
        Condition.not_none(order, "order")

        self._delete(order=order)

    cpdef void apply_delta(self, OrderBookDelta delta) except *:
        """
        Apply the order book delta.

        Parameters
        ----------
        delta : OrderBookDelta
            The delta to apply.

        Raises
        ------
        ValueError
            If delta.level is not equal to self.level.

        """
        Condition.not_none(delta, "delta")
        Condition.equal(delta.level, self.level, "delta.level", "self.level")

        self._apply_delta(delta)

    cpdef void apply_deltas(self, OrderBookDeltas deltas) except *:
        """
        Apply the bulk deltas to the order book.

        Parameters
        ----------
        deltas : OrderBookDeltas
            The deltas to apply.

        Raises
        ------
        ValueError
            If snapshot.level is not equal to self.level.

        """
        Condition.not_none(deltas, "deltas")
        Condition.equal(deltas.level, self.level, "deltas.level", "self.level")

        cdef OrderBookDelta delta
        for delta in deltas.deltas:
            self._apply_delta(delta)

    cpdef void apply_snapshot(self, OrderBookSnapshot snapshot) except *:
        """
        Apply the bulk snapshot to the order book.

        Parameters
        ----------
        snapshot : OrderBookSnapshot
            The snapshot to apply.

        Raises
        ------
        ValueError
            If snapshot.level is not equal to self.level.

        """
        Condition.not_none(snapshot, "snapshot")
        Condition.equal(snapshot.level, self.level, "snapshot.level", "self.level")

        self.clear()
        # Use `update` instead of `add` (when book has been cleared they're
        # equivalent) to make work for L1 Orderbook.
        cdef Order order
        for bid in snapshot.bids:
            order = Order(
                price=bid[0],
                size=bid[1],
                side=OrderSide.BUY
            )
            self.update(order=order)
        for ask in snapshot.asks:
            order = Order(
                price=ask[0],
                size=ask[1],
                side=OrderSide.SELL
            )
            self.update(order=order)

        self.last_update_timestamp_ns = snapshot.ts_recv_ns

    cpdef void apply(self, OrderBookData data) except *:
        """
        Apply the data to the order book.

        Parameters
        ----------
        data : OrderBookData
            The data to apply.

        Raises
        ------
        ValueError
            If data.level is not equal to self.level.

        """
        Condition(data.level, self.level, "data.level", "self.level")

        if isinstance(data, OrderBookSnapshot):
            self.apply_snapshot(snapshot=data)
        elif isinstance(data, OrderBookDeltas):
            self.apply_deltas(deltas=data)
        elif isinstance(data, OrderBookDelta):
            self._apply_delta(delta=data)

    cpdef void check_integrity(self) except *:
        """
        Return a value indicating whether the order book integrity test passes.

        Returns
        -------
        bool
            True if check passes, else False.

        """
        self._check_integrity()

    cpdef void clear_bids(self) except *:
        """
        Clear the bids from the order book.
        """
        self.bids = Ladder(
            reverse=True,
            price_precision=self.price_precision,
            size_precision=self.size_precision,
        )

    cpdef void clear_asks(self) except *:
        """
        Clear the asks from the order book.
        """
        self.asks = Ladder(
            reverse=False,
            price_precision=self.price_precision,
            size_precision=self.size_precision,
        )

    cpdef void clear(self) except *:
        """
        Clear the entire order book.
        """
        self.clear_bids()
        self.clear_asks()

    cdef void _apply_delta(self, OrderBookDelta delta) except *:
        if delta.type == DeltaType.ADD:
            self.add(order=delta.order)
        elif delta.type == DeltaType.UPDATE:
            self.update(order=delta.order)
        elif delta.type == DeltaType.DELETE:
            self.delete(order=delta.order)

        self.last_update_timestamp_ns = delta.ts_recv_ns

    cdef void _add(self, Order order) except *:
        if order.side == OrderSide.BUY:
            self.bids.add(order=order)
        elif order.side == OrderSide.SELL:
            self.asks.add(order=order)

    cdef void _update(self, Order order) except *:
        if order.side == OrderSide.BUY:
            self.bids.update(order=order)
        elif order.side == OrderSide.SELL:
            self.asks.update(order=order)

    cdef void _delete(self, Order order) except *:
        if order.side == OrderSide.BUY:
            self.bids.delete(order=order)
        elif order.side == OrderSide.SELL:
            self.asks.delete(order=order)

    cdef void _check_integrity(self) except *:
        cdef Level top_bid_level = self.bids.top()
        cdef Level top_ask_level = self.asks.top()
        if top_bid_level is None or top_ask_level is None:
            return

        best_bid = top_bid_level.price
        best_ask = top_ask_level.price
        if best_bid is None or best_ask is None:
            return
        assert best_bid < best_ask, f"Orders in cross [{best_bid} @ {best_ask}]"

    @property
    def timestamp_ns(self):
        """
        The UNIX timestamp (nanoseconds) of the last update.

        Returns
        -------
        int64

        """
        return self.last_update_timestamp_ns

    cpdef int trade_side(self, TradeTick trade):
        """
        Return which side of the book a trade occurred given a trade tick.

        Parameters
        ----------
        trade : TradeTick
            The trade tick.

        Returns
        -------
        OrderSide

        """
        if self.best_bid_price() and trade.price <= self.best_bid_price():
            return OrderSide.BUY
        elif self.best_ask_price() and trade.price >= self.best_ask_price():
            return OrderSide.SELL
        return 0  # Invalid trade tick

    cpdef Level best_bid_level(self):
        """
        Return the best bid level.

        Returns
        -------
        Level

        """
        return self.bids.top()

    cpdef Level best_ask_level(self):
        """
        Return the best ask level.

        Returns
        -------
        Level

        """
        return self.asks.top()

    cpdef best_bid_price(self):
        """
        Return the best bid price in the book (if no bids then returns None).

        Returns
        -------
        double

        """
        cdef Level top_bid_level = self.bids.top()
        if top_bid_level:
            return top_bid_level.price
        else:
            return None

    cpdef best_ask_price(self):
        """
        Return the best ask price in the book (if no asks then returns None).

        Returns
        -------
        double

        """
        cdef Level top_ask_level = self.asks.top()
        if top_ask_level:
            return top_ask_level.price
        else:
            return None

    cpdef best_bid_qty(self):
        """
        Return the best bid quantity in the book (if no bids then returns None).

        Returns
        -------
        double

        """
        cdef Level top_bid_level = self.bids.top()
        if top_bid_level:
            return top_bid_level.volume()
        else:
            return None

    cpdef best_ask_qty(self):
        """
        Return the best ask quantity in the book (if no asks then returns None).

        Returns
        -------
        double or None

        """
        cdef Level top_ask_level = self.asks.top()
        if top_ask_level:
            return top_ask_level.volume()
        else:
            return None

    def __repr__(self) -> str:
        return (
            f"{type(self).__name__}\n"
            f"instrument: {self.instrument_id}\n"
            f"timestamp: {pd.Timestamp(self.last_update_timestamp_ns)}\n\n"
            f"{self.pprint()}"
        )

    cpdef spread(self):
        """
        Return the top of book spread (if no bids or asks then returns None).

        Returns
        -------
        double or None

        """
        cdef Level top_bid_level = self.bids.top()
        cdef Level top_ask_level = self.asks.top()
        if top_bid_level and top_ask_level:
            return top_ask_level.price - top_bid_level.price
        else:
            return None

    cpdef midpoint(self):
        """
        Return the mid point (if no market exists the returns None).

        Returns
        -------
        double or None

        """
        cdef Level top_bid_level = self.bids.top()
        cdef Level top_ask_level = self.asks.top()
        if top_bid_level and top_ask_level:
            return (top_ask_level.price + top_bid_level.price) / 2.0
        else:
            return None

    cpdef str pprint(self, int num_levels=3, show="size"):
        """
        Print the order book in a clear format.

        Parameters
        ----------
        num_levels : int
            The number of levels to print.
        show : str
            The data to show.

        Returns
        -------
        str

        """
        cdef list levels = [
            (lvl.price, lvl) for lvl in self.bids.depth(num_levels) + self.asks.depth(num_levels)
        ]
        levels = list(reversed(sorted(levels, key=itemgetter(0))))
        cdef list data = [
            {
                "bids": [
                    getattr(order, show)
                    for order in level.orders
                    if level.price in self.bids.prices()
                ]
                or None,
                "price": level.price,
                "asks": [
                    getattr(order, show)
                    for order in level.orders
                    if level.price in self.asks.prices()
                ]
                or None,
            }
            for _, level in levels
        ]

        return tabulate(
            data,
            headers="keys",
            numalign="center",
            floatfmt=f".{self.price_precision}f",
            tablefmt="fancy",
        )

    cdef double get_price_for_volume_c(self, bint is_buy, double volume):
        cdef:
            Level level
            list levels = self.asks.levels \
                if is_buy else self.bids.levels
            double cumulative_volume = 0.0
            double target_price = 0.0

        for level in levels:
            cumulative_volume += level.volume()
            if cumulative_volume >= volume:
                target_price = level.price
                break
        return target_price

    cdef double get_price_for_quote_volume_c(self, bint is_buy, double quote_volume):
        cdef:
            Level level
            list levels = self.asks.levels \
                if is_buy else self.bids.levels
            double cumulative_volume = 0.0
            double target_price = 0.0

        for level in levels:
            cumulative_volume += level.volume() * level.price
            if cumulative_volume >= quote_volume:
                target_price = level.price
                break
        return target_price

    cdef double get_volume_for_price_c(self, bint is_buy, double price):
        cdef:
            Ladder book = self.bids if is_buy else self.asks
            Level top_of_book = book.top()
            double cumulative_volume = 0.0
            Level level

        if is_buy and top_of_book.price > price:
            # Buy price cannot be below best ask price
            return 0.0
        elif not is_buy and top_of_book.price < price:
            # Sell price cannot be above best bid price
            return 0.0

        if is_buy:
            for level in self.asks.levels:
                if level.price > price:
                    break
                cumulative_volume += level.volume()
        else:
            for level in self.bids.levels:
                if level.price < price:
                    break
                cumulative_volume += level.volume()
        return cumulative_volume

    cdef double get_quote_volume_for_price_c(self, bint is_buy, double price):
        cdef:
            Ladder book = self.bids if is_buy else self.asks
            Level top_of_book = book.top()
            double cumulative_quote_volume = 0.0
            Level level

        if is_buy and top_of_book.price > price:
            # Buy price cannot be below best ask price
            return 0.0
        elif not is_buy and top_of_book.price < price:
            # Sell price cannot be above best bid price
            return 0.0

        if is_buy:
            for level in self.asks.levels:
                if level.price > price:
                    break
                cumulative_quote_volume += level.volume() * level.price
        else:
            for level in self.bids.levels:
                if level.price < price:
                    break
                cumulative_quote_volume += level.volume() * level.price
        return cumulative_quote_volume

    cdef double get_vwap_for_volume_c(self, bint is_buy, double volume):
        cdef:
            Level level
            list levels = self.asks.levels \
                if is_buy else self.bids.levels
            double total_cost = 0.0
            double cumulative_volume = 0.0
            double target_vwap = 0.0

        for level in levels:
            cumulative_volume += level.volume()
            total_cost += level.price * level.volume()
            if cumulative_volume >= volume:
                # Subtract exceed volume
                total_cost -= level.price * level.volume()
                cumulative_volume -= level.volume()
                remaining_volume = volume - cumulative_volume
                total_cost += remaining_volume * level.price
                cumulative_volume += remaining_volume
                target_vwap = total_cost / cumulative_volume
                break
        return target_vwap

    cpdef double get_price_for_volume(self, bint is_buy, double volume):
        return self.get_price_for_volume_c(is_buy, volume)
    cpdef double get_price_for_quote_volume(self, bint is_buy, double quote_volume):
        return self.get_price_for_quote_volume_c(is_buy, quote_volume)
    cpdef double get_volume_for_price(self, bint is_buy, double price):
        return self.get_volume_for_price_c(is_buy, price)
    cpdef double get_quote_volume_for_price(self, bint is_buy, double price):
        return self.get_quote_volume_for_price_c(is_buy, price)
    cpdef double get_vwap_for_volume(self, bint is_buy, double volume):
        return self.get_vwap_for_volume_c(is_buy, volume)


cdef class L3OrderBook(OrderBook):

    """
    Provides an L3 order book.

    A level 3 order books `Levels` can be made up of multiple orders.
    This class maps directly to functionality of the `OrderBook` base class.
    """

    def __init__(
        self,
        InstrumentId instrument_id not None,
        int price_precision,
        int size_precision,
    ):
        """
        Initialize a new instance of the ``L3OrderBook`` class.

        Parameters
        ----------
        instrument_id : InstrumentId
            The instrument identifier for the book.
        price_precision : int
            The price precision for the book.
        size_precision : int
            The size precision for the book.

        Raises
        ------
        ValueError
            If price_precision is negative (< 0).
        ValueError
            If size_precision is negative (< 0).

        """
        super().__init__(
            instrument_id=instrument_id,
            level=BookLevel.L3,
            price_precision=price_precision,
            size_precision=size_precision,
        )


cdef class L2OrderBook(OrderBook):
    """
    Provides an L2 order book.

    A level 2 order books `Levels` are only made up of a single order.
    """

    def __init__(
        self,
        InstrumentId instrument_id not None,
        int price_precision,
        int size_precision,
    ):
        """
        Initialize a new instance of the ``L2OrderBook`` class.

        Parameters
        ----------
        instrument_id : InstrumentId
            The instrument identifier for the book.
        price_precision : int
            The price precision for the book.
        size_precision : int
            The size precision for the book.

        """
        super().__init__(
            instrument_id=instrument_id,
            level=BookLevel.L2,
            price_precision=price_precision,
            size_precision=size_precision,
        )

    cpdef void add(self, Order order) except *:
        """
        Add the given order to the book.

        Parameters
        ----------
        order : Order
            The order to add.

        """
        Condition.not_none(order, "order")

        self._process_order(order=order)
        self._add(order=order)

    cpdef void update(self, Order order) except *:
        """
        Update the given order in the book.

        Parameters
        ----------
        order : Order
            The order to update.

        """
        Condition.not_none(order, "order")

        self._process_order(order=order)
        self._remove_if_exists(order)
        self._update(order=order)

    cpdef void delete(self, Order order) except *:
        """
        Delete the given order in the book.

        Parameters
        ----------
        order : Order
            The order to delete.

        """
        Condition.not_none(order, "order")

        self._process_order(order=order)
        self._delete(order=order)

    cpdef void check_integrity(self) except *:
        """
        Return a value indicating whether the order book integrity test passes.

        Returns
        -------
        bool
            True if check passes, else False.

        """
        # For a L2OrderBook, ensure only one order per level in addition to
        # normal order book checks.
        self._check_integrity()

        cdef Level level
        for level in self.bids.levels + self.asks.levels:
            assert len(level.orders) == 1, f"Number of orders on {level} > 1"

    cdef void _process_order(self, Order order):
        # Because a L2OrderBook only has one order per level, we replace the
        # order.id with a price level, which will let us easily process the
        # order in the base class.
        order.id = f"{order.price:.{self.price_precision}f}"

    cdef void _remove_if_exists(self, Order order) except *:
        # For a L2OrderBook, an order update means a whole level update. If this
        # level exists, remove it so we can insert the new level.
        if order.side == OrderSide.BUY and order.price in self.bids.prices():
            self._delete(order)
        elif order.side == OrderSide.SELL and order.price in self.asks.prices():
            self._delete(order)


cdef class L1OrderBook(OrderBook):
    """
    Provides an L1 order book.

    A level 1 order book has a single (top) `Level`.
    """

    def __init__(
        self,
        InstrumentId instrument_id not None,
        int price_precision,
        int size_precision,
    ):
        """
        Initialize a new instance of the ``L1OrderBook`` class.

        Parameters
        ----------
        instrument_id : InstrumentId
            The instrument identifier for the book.
        price_precision : int
            The price precision for the book.
        size_precision : int
            The size precision for the book.

        """
        super().__init__(
            instrument_id=instrument_id,
            level=BookLevel.L1,
            price_precision=price_precision,
            size_precision=size_precision,
        )

        self._top_bid = None
        self._top_ask = None
        self._top_bid_level = None
        self._top_ask_level = None

    cpdef void add(self, Order order) except *:
        """
        NotImplemented (Use `update(order)` for L1OrderBook).
        """
        raise NotImplementedError("Use `update(order)` for L1OrderBook")

    cpdef void update(self, Order order) except *:
        """
        Update the given order in the book.

        Parameters
        ----------
        order : Order
            The order to update.

        """
        Condition.not_none(order, "order")

        # Because of the way we typically get updates from a L1 order book (bid
        # and ask updates at the same time), its quite probable that the last
        # bid is now the ask price we are trying to insert (or vice versa). We
        # just need to add some extra protection against this if we are calling
        # `check_integrity` on each individual update.
        if (
            order.side == OrderSide.BUY
            and self.best_ask_level()
            and order.price >= self.best_ask_price()
        ):
            self.clear_asks()
        elif (
            order.side == OrderSide.SELL
            and self.best_bid_level()
            and order.price <= self.best_bid_price()
        ):
            self.clear_bids()
        self._update(order=self._process_order(order=order))

    cpdef void update_top(self, Tick tick) except *:
        """
        Update the order book with the given tick.

        Parameters
        ----------
        tick : Tick
            The tick to update with.

        """
        if isinstance(tick, QuoteTick):
            self._update_quote_tick(tick)
        elif isinstance(tick, TradeTick):
            self._update_trade_tick(tick)

    cdef void _update_quote_tick(self, QuoteTick tick):
        self._update_bid(tick.bid, tick.bid_size)
        self._update_ask(tick.ask, tick.ask_size)

    cdef void _update_trade_tick(self, TradeTick tick):
        if tick.aggressor_side == AggressorSide.SELL:  # TAKER hit the bid
            self._update_bid(tick.price, tick.size)
            if self._top_ask and self._top_bid.price >= self._top_ask.price:
                self._top_ask.price == self._top_bid.price
                self._top_ask_level.price == self._top_bid.price
        elif tick.aggressor_side == AggressorSide.BUY:  # TAKER lifted the offer
            self._update_ask(tick.price, tick.size)
            if self._top_bid and self._top_ask.price <= self._top_bid.price:
                self._top_bid.price == self._top_ask.price
                self._top_bid_level.price == self._top_ask.price

    cdef void _update_bid(self, double price, double size):
        if self._top_bid is None:
            bid = self._process_order(Order(price, size, OrderSide.BUY))
            self._add(bid)
            self._top_bid = bid
            self._top_bid_level = self.bids.top()
        else:
            self._top_bid_level.price = price
            self._top_bid.update_price(price)
            self._top_bid.update_size(size)

    cdef void _update_ask(self, double price, double size):
        if self._top_ask is None:
            ask = self._process_order(Order(price, size, OrderSide.SELL))
            self._add(ask)
            self._top_ask = ask
            self._top_ask_level = self.asks.top()
        else:
            self._top_ask_level.price = price
            self._top_ask.update_price(price)
            self._top_ask.update_size(size)

    cpdef void delete(self, Order order) except *:
        """
        Delete the given order in the book.

        Parameters
        ----------
        order : Order
            The order to delete.

        """
        Condition.not_none(order, "order")

        self._delete(order=self._process_order(order=order))

    cpdef void check_integrity(self) except *:
        """
        Return a value indicating whether the order book integrity test passes.

        Returns
        -------
        bool
            True if check passes, else False.

        """
        # For a L1OrderBook, ensure only one level per side in addition to
        # normal order book checks.
        self._check_integrity()
        assert len(self.bids.levels) <= 1, "Number of bid levels > 1"
        assert len(self.asks.levels) <= 1, "Number of ask levels > 1"

    cdef Order _process_order(self, Order order):
        # Because a L1OrderBook only has one level per side, we replace the
        # order.id with the name of the side, which will let us easily process
        # the order.
        order.id = OrderSideParser.to_str(order.side)
        return order


cdef class OrderBookData(Data):
    """
    The abstract base class for all `OrderBook` data.

    This class should not be used directly, but through a concrete subclass.
    """

    def __init__(
        self,
        InstrumentId instrument_id not None,
        BookLevel level,
        uint64_t ts_event_ns,
        uint64_t ts_recv_ns,
    ):
        """
        Initialize a new instance of the ``OrderBookData`` class.

        Parameters
        ----------
        instrument_id : InstrumentId
            The instrument identifier for the book.
        level : BookLevel
            The order book level (L1, L2, L3).
        ts_event_ns: uint64
            The UNIX timestamp (nanoseconds) when data event occurred.
        ts_recv_ns: uint64
            The UNIX timestamp (nanoseconds) when received by the Nautilus system.

        """
        super().__init__(ts_event_ns, ts_recv_ns)

        self.instrument_id = instrument_id
        self.level = level


cdef class OrderBookSnapshot(OrderBookData):
    """
    Represents a snapshot in time for an `OrderBook`.
    """

    def __init__(
        self,
        InstrumentId instrument_id not None,
        BookLevel level,
        list bids not None,
        list asks not None,
        uint64_t ts_event_ns,
        uint64_t ts_recv_ns,
    ):
        """
        Initialize a new instance of the ``OrderBookSnapshot`` class.

        Parameters
        ----------
        instrument_id : InstrumentId
            The instrument identifier for the book.
        level : BookLevel
            The order book level (L1, L2, L3).
        bids : list
            The bids for the snapshot.
        asks : list
            The asks for the snapshot.
        ts_event_ns: uint64
            The UNIX timestamp (nanoseconds) when data event occurred.
        ts_recv_ns: uint64
            The UNIX timestamp (nanoseconds) when received by the Nautilus system.

        """
        super().__init__(instrument_id, level, ts_event_ns, ts_recv_ns)

        self.bids = bids
        self.asks = asks

    def __eq__(self, OrderBookSnapshot other) -> bool:
        return self.to_dict() == other.to_dict()

    def __hash__(self) -> int:
        return hash(frozenset(self.to_dict()))

    def __repr__(self) -> str:
        return (f"{type(self).__name__}("
                f"'{self.instrument_id}', "
                f"level={BookLevelParser.to_str(self.level)}, "
                f"bids={self.bids}, "
                f"asks={self.asks}, "
                f"ts_recv_ns={self.ts_recv_ns})")

    @staticmethod
    cdef OrderBookSnapshot from_dict_c(dict values):
        return OrderBookSnapshot(
            instrument_id=InstrumentId.from_str_c(values["instrument_id"]),
            level=BookLevelParser.from_str(values["level"]),
            bids=json.loads(values["bids"]),
            asks=json.loads(values["asks"]),
            ts_event_ns=values["ts_event_ns"],
            ts_recv_ns=values["ts_recv_ns"],
        )

    @staticmethod
    def from_dict(dict values):
        """
        Return an order book snapshot from the given dict values.

        Parameters
        ----------
        values : dict[str, object]
            The values for initialization.

        Returns
        -------
        OrderBookSnapshot

        """
        return OrderBookSnapshot.from_dict_c(values)

    cpdef dict to_dict(self):
        """
        Return a dictionary representation of this object.

        Returns
        -------
        dict[str, object]

        """
        return {
            "type": type(self).__name__,
            "instrument_id": self.instrument_id.value,
            "level": BookLevelParser.to_str(self.level),
            "bids": json.dumps(self.bids),
            "asks": json.dumps(self.asks),
            "ts_event_ns": self.ts_event_ns,
            "ts_recv_ns": self.ts_recv_ns,
        }


cdef class OrderBookDeltas(OrderBookData):
    """
    Represents bulk changes for an `OrderBook`.
    """

    def __init__(
        self,
        InstrumentId instrument_id not None,
        BookLevel level,
        list deltas not None,
        uint64_t ts_event_ns,
        uint64_t ts_recv_ns,
    ):
        """
        Initialize a new instance of the ``OrderBookDeltas`` class.

        Parameters
        ----------
        instrument_id : InstrumentId
            The instrument identifier for the book.
        level : BookLevel
            The order book level (L1, L2, L3).
        deltas : list[OrderBookDelta]
            The list of order book changes.
        ts_event_ns: uint64
            The UNIX timestamp (nanoseconds) when data event occurred.
        ts_recv_ns: uint64
            The UNIX timestamp (nanoseconds) when received by the Nautilus system.

        """
        super().__init__(instrument_id, level, ts_event_ns, ts_recv_ns)

        self.deltas = deltas

    def __eq__(self, OrderBookDeltas other) -> bool:
        return self.to_dict() == other.to_dict()

    def __hash__(self) -> int:
        return hash(frozenset(self.to_dict()))

    def __repr__(self) -> str:
        return (f"{type(self).__name__}("
                f"'{self.instrument_id}', "
                f"level={BookLevelParser.to_str(self.level)}, "
                f"{self.deltas}, "
                f"ts_recv_ns={self.ts_recv_ns})")

    @staticmethod
    cdef OrderBookDeltas from_dict_c(dict values):
        return OrderBookDeltas(
            instrument_id=InstrumentId.from_str_c(values["instrument_id"]),
            level=BookLevelParser.from_str(values["level"]),
            deltas=[OrderBookDelta.from_dict_c(d) for d in json.loads(values["deltas"])],
            ts_event_ns=values["ts_event_ns"],
            ts_recv_ns=values["ts_recv_ns"],
        )

    @staticmethod
    def from_dict(dict values):
        """
        Return order book deltas from the given dict values.

        Parameters
        ----------
        values : dict[str, object]
            The values for initialization.

        Returns
        -------
        OrderBookDeltas

        """
        return OrderBookDeltas.from_dict_c(values)

    cpdef dict to_dict(self):
        """
        Return a dictionary representation of this object.

        Returns
        -------
        dict[str, object]

        """
        return {
            "type": type(self).__name__,
            "instrument_id": self.instrument_id.value,
            "level": BookLevelParser.to_str(self.level),
            "deltas": json.dumps([d.to_dict() for d in self.deltas]),
            "ts_event_ns": self.ts_event_ns,
            "ts_recv_ns": self.ts_recv_ns,
        }


cdef class OrderBookDelta(OrderBookData):
    """
    Represents a single difference on an `OrderBook`.
    """

    def __init__(
        self,
        InstrumentId instrument_id not None,
        BookLevel level,
        DeltaType delta_type,
<<<<<<< HEAD
        int64_t ts_event_ns,
        int64_t ts_recv_ns,
        Order order,
=======
        Order order,
        uint64_t ts_event_ns,
        uint64_t ts_recv_ns,
>>>>>>> a6dbf40c
    ):
        """
        Initialize a new instance of the ``OrderBookDelta`` class.

        Parameters
        ----------
        instrument_id : InstrumentId
            The instrument identifier.
        level : BookLevel
            The book level for the delta.
        delta_type : DeltaType
            The type of change (ADD, UPDATED, DELETE, CLEAR).
        order : Order
            The order to apply.
        ts_event_ns: uint64
            The UNIX timestamp (nanoseconds) when data event occurred.
        ts_recv_ns: uint64
            The UNIX timestamp (nanoseconds) when received by the Nautilus system.

        """
        super().__init__(instrument_id, level, ts_event_ns, ts_recv_ns)

        self.type = delta_type
        self.order = order

    def __eq__(self, OrderBookDelta other) -> bool:
        return self.to_dict() == other.to_dict()

    def __hash__(self) -> int:
        return hash(frozenset(self.to_dict()))

    def __repr__(self) -> str:
        return (f"{type(self).__name__}("
                f"'{self.instrument_id}', "
                f"level={BookLevelParser.to_str(self.level)}, "
                f"delta_type={DeltaTypeParser.to_str(self.type)}, "
                f"order={self.order}, "
                f"ts_recv_ns={self.ts_recv_ns})")

    @staticmethod
    cdef OrderBookDelta from_dict_c(dict values):
        return OrderBookDelta(
            instrument_id=InstrumentId.from_str_c(values["instrument_id"]),
            level=BookLevelParser.from_str(values["level"]),
            delta_type=DeltaTypeParser.from_str(values["delta_type"]),
            order=Order.from_dict_c(json.loads(values["order"])),
            ts_event_ns=values["ts_event_ns"],
            ts_recv_ns=values["ts_recv_ns"],
        )

    @staticmethod
    def from_dict(dict values):
        """
        Return an order book delta from the given dict values.

        Parameters
        ----------
        values : dict[str, object]
            The values for initialization.

        Returns
        -------
        OrderBookDelta

        """
        return OrderBookDelta.from_dict_c(values)

    cpdef dict to_dict(self):
        """
        Return a dictionary representation of this object.

        Returns
        -------
        dict[str, object]

        """
        return {
            "type": type(self).__name__,
            "instrument_id": self.instrument_id.value,
            "level": BookLevelParser.to_str(self.level),
            "delta_type": DeltaTypeParser.to_str(self.type),
            "order": json.dumps(self.order.to_dict()),
            "ts_event_ns": self.ts_event_ns,
            "ts_recv_ns": self.ts_recv_ns,
        }<|MERGE_RESOLUTION|>--- conflicted
+++ resolved
@@ -1242,15 +1242,9 @@
         InstrumentId instrument_id not None,
         BookLevel level,
         DeltaType delta_type,
-<<<<<<< HEAD
-        int64_t ts_event_ns,
-        int64_t ts_recv_ns,
-        Order order,
-=======
         Order order,
         uint64_t ts_event_ns,
         uint64_t ts_recv_ns,
->>>>>>> a6dbf40c
     ):
         """
         Initialize a new instance of the ``OrderBookDelta`` class.
