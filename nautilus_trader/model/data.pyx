# -------------------------------------------------------------------------------------------------
#  Copyright (C) 2015-2021 Nautech Systems Pty Ltd. All rights reserved.
#  https://nautechsystems.io
#
#  Licensed under the GNU Lesser General Public License Version 3.0 (the "License");
#  You may not use this file except in compliance with the License.
#  You may obtain a copy of the License at https://www.gnu.org/licenses/lgpl-3.0.en.html
#
#  Unless required by applicable law or agreed to in writing, software
#  distributed under the License is distributed on an "AS IS" BASIS,
#  WITHOUT WARRANTIES OR CONDITIONS OF ANY KIND, either express or implied.
#  See the License for the specific language governing permissions and
#  limitations under the License.
# -------------------------------------------------------------------------------------------------

from libc.stdint cimport int64_t


cdef class Data:
    """
    The abstract base class for all data.

    This class should not be used directly, but through a concrete subclass.
    """

    def __init__(self, int64_t ts_event_ns, int64_t ts_recv_ns):
        """
        Initialize a new instance of the ``Data`` class.

        Parameters
        ----------
        ts_event_ns : int64
            The UNIX timestamp (nanoseconds) when data event occurred.
        ts_recv_ns : int64
            The UNIX timestamp (nanoseconds) when received by the Nautilus system.

        """
        # Design-time invariant: correct ordering of timestamps
        assert ts_recv_ns >= ts_event_ns
        self.ts_event_ns = ts_event_ns
        self.ts_recv_ns = ts_recv_ns

    def __repr__(self) -> str:
        return (f"{type(self).__name__}("
                f"ts_event_ns={self.ts_event_ns}, "
                f"ts_recv_ns{self.ts_recv_ns})")


cdef class DataType:
    """
    Represents a data type including its metadata.
    """

    def __init__(self, type data_type not None, dict metadata=None):
        """
        Initialize a new instance of the ``DataType`` class.

        Parameters
        ----------
        data_type : type
            The ``Data`` type of the data.
        metadata : dict
            The data types metadata.

        Raises
        ------
        TypeError
            If metadata contains a key or value which is not hashable.

        Warnings
        --------
        This class may be used as a key in hash maps throughout the system, thus
        the key and value contents of metadata must themselves be hashable.

        """
        if metadata is None:
            metadata = {}

        self._key = frozenset(metadata.items())
        self._hash = hash(self._key)  # Assign hash for improved time complexity
        self.type = data_type
        self.metadata = metadata

    def __eq__(self, DataType other) -> bool:
        return self.type == other.type and self.metadata == other.metadata

    def __hash__(self) -> int:
        return self._hash

    def __str__(self) -> str:
        return f"<{self.type.__name__}> {self.metadata}"

    def __repr__(self) -> str:
        return f"{type(self).__name__}(type={self.type.__name__}, metadata={self.metadata})"


cdef class GenericData(Data):
    """
    Provides a generic data wrapper which includes data type information.
    """

    def __init__(
        self,
        DataType data_type not None,
        Data data not None,
    ):
        """
        Initialize a new instance of the ``GenericData`` class.

        Parameters
        ----------
        data_type : DataType
            The data type.
        data : Data
            The data object to wrap.

        """
        super().__init__(data.ts_event_ns, data.ts_recv_ns)
        self.data_type = data_type
<<<<<<< HEAD
        self.data = data

    cpdef dict to_dict(self):
        """
        Return a dictionary representation of the internal data object.

        Returns
        -------
        dict[str, object]

        """
        return self.data.to_dict()


class ExternalData(Data):
    """
    Provides a subclass of data for
    """
=======
        self.data = data
>>>>>>> 3e04972f
<|MERGE_RESOLUTION|>--- conflicted
+++ resolved
@@ -117,25 +117,4 @@
         """
         super().__init__(data.ts_event_ns, data.ts_recv_ns)
         self.data_type = data_type
-<<<<<<< HEAD
-        self.data = data
-
-    cpdef dict to_dict(self):
-        """
-        Return a dictionary representation of the internal data object.
-
-        Returns
-        -------
-        dict[str, object]
-
-        """
-        return self.data.to_dict()
-
-
-class ExternalData(Data):
-    """
-    Provides a subclass of data for
-    """
-=======
-        self.data = data
->>>>>>> 3e04972f
+        self.data = data