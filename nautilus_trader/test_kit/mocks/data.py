--- conflicted
+++ resolved
@@ -15,7 +15,15 @@
 
 from pathlib import Path
 
+import pandas as pd
+
+from nautilus_trader.common.clock import TestClock
+from nautilus_trader.common.logging import Logger
+from nautilus_trader.common.providers import InstrumentProvider
+from nautilus_trader.model.data import QuoteTick
 from nautilus_trader.model.identifiers import Venue
+from nautilus_trader.model.objects import Price
+from nautilus_trader.model.objects import Quantity
 from nautilus_trader.persistence.catalog.parquet import ParquetDataCatalog
 from nautilus_trader.persistence.catalog.singleton import clear_singleton_instances
 from nautilus_trader.trading.filters import NewsEvent
@@ -52,43 +60,6 @@
     from nautilus_trader.test_kit.providers import TestInstrumentProvider
 
     venue = Venue("SIM")
-<<<<<<< HEAD
-    TestInstrumentProvider.default_fx_ccy("AUD/USD", venue=venue)
-    # TODO - new tick loader
-    raise NotImplementedError
-    # def parse_csv_tick(df, instrument_id):
-    #     yield instrument
-    #     for r in df.values:
-    #         ts = pd.Timestamp(r[0], tz="UTC").value
-    #         tick = QuoteTick(
-    #             instrument_id=instrument_id,
-    #             bid=Price(r[1], 5),
-    #             ask=Price(r[2], 5),
-    #             bid_size=Quantity.from_int(1_000_000),
-    #             ask_size=Quantity.from_int(1_000_000),
-    #             ts_event=ts,
-    #             ts_init=ts,
-    #         )
-    #         yield tick
-    #
-    # clock = TestClock()
-    # logger = Logger(clock)
-    #
-    # instrument_provider = InstrumentProvider(
-    #     venue=venue,
-    #     logger=logger,
-    # )
-    # instrument_provider.add(instrument)
-    # process_files(
-    #     glob_path=f"{TEST_DATA_DIR}/truefx-audusd-ticks.csv",
-    #     reader=CSVReader(
-    #         block_parser=partial(parse_csv_tick, instrument_id=TestIdStubs.audusd_id()),
-    #         as_dataframe=True,
-    #     ),
-    #     instrument_provider=instrument_provider,
-    #     catalog=catalog,
-    # )
-=======
     instrument = TestInstrumentProvider.default_fx_ccy("AUD/USD", venue=venue)
 
     def parse_csv_tick(df, instrument_id):
@@ -114,13 +85,13 @@
         logger=logger,
     )
     instrument_provider.add(instrument)
-    process_files(
-        glob_path=f"{TEST_DATA_DIR}/truefx-audusd-ticks.csv",
-        reader=CSVReader(
-            block_parser=partial(parse_csv_tick, instrument_id=TestIdStubs.audusd_id()),
-            as_dataframe=True,
-        ),
-        instrument_provider=instrument_provider,
-        catalog=catalog,
-    )
->>>>>>> 433b2a55
+    raise NotImplementedError
+    # process_files(
+    #     glob_path=f"{TEST_DATA_DIR}/truefx-audusd-ticks.csv",
+    #     reader=CSVReader(
+    #         block_parser=partial(parse_csv_tick, instrument_id=TestIdStubs.audusd_id()),
+    #         as_dataframe=True,
+    #     ),
+    #     instrument_provider=instrument_provider,
+    #     catalog=catalog,
+    # )