# ruff: noqa: UP007 PYI021 PYI044 PYI053
# fmt: off

import datetime as dt
from collections.abc import Awaitable
from collections.abc import Callable
from decimal import Decimal
from enum import Enum
from os import PathLike
from typing import Any, TypeAlias, Union

from nautilus_trader.core.data import Data


# Python Interface typing:
# We will eventually separate these into a .pyi file per module, for now this at least
# provides import resolution as well as docstrings.

###################################################################################################
# Core
###################################################################################################

class UUID4:
    def __init__(self, value: str) -> None: ...

def secs_to_nanos(secs: float) -> int:
    """
    Return round nanoseconds (ns) converted from the given seconds.

    Parameters
    ----------
    secs : float
        The seconds to convert.

    Returns
    -------
    int

    """

def secs_to_millis(secs: float) -> int:
    """
    Return round milliseconds (ms) converted from the given seconds.

    Parameters
    ----------
    secs : float
        The seconds to convert.

    Returns
    -------
    int

    """

def millis_to_nanos(millis: float) -> int:
    """
    Return round nanoseconds (ns) converted from the given milliseconds (ms).

    Parameters
    ----------
    millis : float
        The milliseconds to convert.

    Returns
    -------
    int

    """

def micros_to_nanos(micros: float) -> int:
    """
    Return round nanoseconds (ns) converted from the given microseconds (μs).

    Parameters
    ----------
    micros : float
        The microseconds to convert.

    Returns
    -------
    int

    """

def nanos_to_secs(nanos: int) -> float:
    """
    Return seconds converted from the given nanoseconds (ns).

    Parameters
    ----------
    nanos : int
        The nanoseconds to convert.

    Returns
    -------
    float

    """

def nanos_to_millis(nanos: int) -> int:
    """
    Return round milliseconds (ms) converted from the given nanoseconds (ns).

    Parameters
    ----------
    nanos : int
        The nanoseconds to convert.

    Returns
    -------
    int

    """

def nanos_to_micros(nanos: int) -> int:
    """
    Return round microseconds (μs) converted from the given nanoseconds (ns).

    Parameters
    ----------
    nanos : int
        The nanoseconds to convert.

    Returns
    -------
    int

    """

def last_weekday_nanos(year: int, month: int, day: int) -> int:
    """
    Return UNIX nanoseconds at midnight (UTC) of the last weekday (Mon-Fri).

    Parameters
    ----------
    year : int
        The year from the datum date.
    month : int
        The month from the datum date.
    day : int
        The day from the datum date.

    Returns
    -------
    int

    Raises
    ------
    ValueError
        If given an invalid date.

    """


def is_within_last_24_hours(timestamp_ns: int) -> bool:
    """
    Return whether the given UNIX nanoseconds timestamp is within the last 24 hours.

    Parameters
    ----------
    timestamp_ns : int
        The UNIX nanoseconds timestamp datum.

    Returns
    -------
    bool

    Raises
    ------
    ValueError
        If `timestamp` is invalid.

    """


def convert_to_snake_case(s: str) -> str:
    """
    Convert the given string from any common case (PascalCase, camelCase, kebab-case, etc.)
    to *lower* snake_case.

    This function uses the `heck` crate under the hood.

    Parameters
    ----------
    s : str
        The input string to convert.

    Returns
    -------
    str

    """

###################################################################################################
# Common
###################################################################################################

### Logging

def init_tracing() -> None:
    ...

def init_logging(
    trader_id: TraderId,
    instance_id: UUID4,
    config_spec: str,
    directory: str,
    file_name: str,
    file_format: str,
) -> None:
    ...

###################################################################################################
# Model
###################################################################################################

### Accounting

class Position:
    def __init__(
        self,
        instrument: CurrencyPair | CryptoPerpetual | Equity | OptionsContract | SyntheticInstrument,
        fill: OrderFilled
    ) -> None: ...
    @classmethod
    def from_dict(cls, values: dict[str, str]) -> Position: ...
    def to_dict(self) -> dict[str, str]: ...
    @property
    def id(self) -> PositionId: ...
    @property
    def symbol(self) -> Symbol: ...
    @property
    def venue(self) -> Venue: ...
    @property
    def opening_order_id(self) -> ClientOrderId: ...
    @property
    def closing_order_id(self) -> ClientOrderId | None: ...
    @property
    def quantity(self) -> Quantity: ...
    @property
    def size_precision(self) -> int: ...
    @property
    def price_precision(self) -> int: ...
    @property
    def peak_qty(self) -> Quantity: ...
    @property
    def signed_qty(self) -> float: ...
    @property
    def entry(self) -> OrderSide: ...
    @property
    def side(self) -> PositionSide: ...
    @property
    def ts_opened(self) -> int: ...
    @property
    def duration_ns(self) -> int: ...
    @property
    def avg_px_open(self) -> Price: ...
    @property
    def event_count(self) -> int: ...
    @property
    def venue_order_ids(self) -> list[VenueOrderId]: ...
    @property
    def client_order_ids(self) -> list[ClientOrderId]: ...
    @property
    def trade_ids(self) -> list[TradeId]: ...
    @property
    def last_trade_id(self) -> TradeId | None: ...
    @property
    def events(self) -> list[OrderFilled]: ...
    @property
    def is_open(self) -> bool: ...
    @property
    def is_closed(self) -> bool: ...
    @property
    def is_long(self) -> bool: ...
    @property
    def is_short(self) -> bool: ...
    @property
    def realized_return(self) -> float: ...
    @property
    def realized_pnl(self) -> Money | None : ...
    @property
    def ts_closed(self) -> int | None: ...
    @property
    def avg_px_close(self) -> Price | None: ...
    def unrealized_pnl(self, price: Price) -> Money: ...
    def total_pnl(self, price: Price) -> Money: ...
    def commissions(self) -> list[Money]: ...
    def apply(self, fill: OrderFilled) -> None: ...
    def is_opposite_side(self, side: OrderSide) -> bool: ...
    def calculate_pnl(self, avg_px_open: float, avg_px_close: float, quantity: Quantity) -> Money: ...
    def notional_value(self, price: Price) -> Money: ...


class MarginAccount:
    def __init__(
        self,
        event: AccountState,
        calculate_account_state: bool
    ) -> None: ...
    @property
    def id(self) -> AccountId: ...
    @property
    def default_leverage(self) -> float: ...
    def leverages(self) -> dict[InstrumentId, float]: ...
    def leverage(self,instrument_id: InstrumentId) -> float : ...
    def set_default_leverage(self, leverage: float) -> None: ...
    def set_leverage(self, instrument_id: InstrumentId, leverage: float) -> None: ...
    def is_unleveraged(self) -> bool: ...

    def update_initial_margin(self, instrument_id: InstrumentId, initial_margin: Money) -> None: ...

    def initial_margin(self, instrument_id: InstrumentId) -> Money: ...
    def initial_margins(self) -> dict[InstrumentId, Money]: ...

    def update_maintenance_margin(self, instrument_id: InstrumentId, maintenance_margin: Money) -> None: ...

    def maintenance_margin(self, instrument_id: InstrumentId) -> Money: ...
    def maintenance_margins(self) -> dict[InstrumentId, Money]: ...
    def calculate_initial_margin(
        self,
        instrument: Instrument,
        quantity: Quantity,
        price: Price,
        use_quote_for_inverse: bool | None = None
    ) -> Money: ...
    def calculate_maintenance_margin(
        self,
        instrument: Instrument,
        quantity: Quantity,
        price: Price,
        use_quote_for_inverse: bool | None = None
    ) -> Money: ...

class CashAccount:
    def __init__(
        self,
        event: AccountState,
        calculate_account_state: bool
    ) -> None: ...

    @property
    def id(self) -> AccountId: ...
    @property
    def base_currency(self) -> Currency | None: ...
    @property
    def last_event(self) -> AccountState | None: ...
    def events(self) -> list[AccountState]: ...
    @property
    def event_count(self) -> int: ...
    def balance_total(self, currency: Currency | None) -> Money | None : ...
    def balances_total(self) -> dict[Currency,Money]: ...
    def balance_free(self, currency: Currency | None) -> Money | None : ...

    def balances_free(self) -> dict[Currency,Money]: ...
    def balance_locked(self, currency: Currency | None) -> Money | None: ...

    def balances_locked(self) -> dict[Currency,Money]: ...
    def apply(self, event: AccountState) -> None: ...
    def calculate_balance_locked(
        self,
        instrument: Instrument,
        side: OrderSide,
        quantity: Quantity,
        price: Price,
        use_quote_for_inverse: bool | None = None
    ) -> Money: ...
    def calculate_commission(
        self,
        instrument: Instrument,
        last_qty: Quantity,
        last_px: Price,
        liquidity_side: LiquiditySide,
        use_quote_for_inverse: bool | None = None
    ) -> Money: ...
    def calculate_pnls(
        self,
        instrument: Instrument,
        fill: OrderFilled,
        position: Position | None = None
    ) -> list[Money]: ...


### Data types

def drop_cvec_pycapsule(capsule: object) -> None: ...

class BarSpecification:
    def __init__(
        self,
        step: int,
        aggregation: BarAggregation,
        price_type: PriceType,
    ) -> None: ...
    @property
    def step(self) -> int: ...
    @property
    def aggregation(self) -> BarAggregation: ...
    @property
    def price_type(self) -> PriceType: ...
    @property
    def timedelta(self) -> dt.timedelta: ...
    @classmethod
    def from_str(cls, value: str) -> BarSpecification: ...

class BarType:
    def __init__(
        self,
        instrument_id: InstrumentId,
        bar_spec: BarSpecification,
        aggregation_source: AggregationSource | None = None,
    ) -> None: ...
    @property
    def instrument_id(self) -> InstrumentId: ...
    @property
    def spec(self) -> BarSpecification: ...
    @property
    def aggregation_source(self) -> AggregationSource: ...
    @classmethod
    def from_str(cls, value: str) -> BarType: ...

class Bar:
    def __init__(
        self,
        bar_type: BarType,
        open: Price,
        high: Price,
        low: Price,
        close: Price,
        volume: Quantity,
        ts_event: int,
        ts_init: int,
    ) -> None: ...
    @property
    def bar_type(self) -> BarType: ...
    @property
    def open(self) -> Price: ...
    @property
    def high(self) -> Price: ...
    @property
    def low(self) -> Price: ...
    @property
    def close(self) -> Price: ...
    @property
    def volume(self) -> Quantity: ...
    @property
    def ts_event(self) -> int: ...
    @property
    def ts_init(self) -> int: ...
    @staticmethod
    def get_fields() -> dict[str, str]: ...

class BookOrder:
    def __init__(
        self,
        side: OrderSide,
        price: Price,
        size: Quantity,
        order_id: int,
    ) -> None: ...
    @property
    def side(self) -> OrderSide: ...
    @property
    def price(self) -> Price: ...
    @property
    def size(self) -> Quantity: ...
    @property
    def order_id(self) -> int: ...

class OrderBookDelta:
    def __init__(
        self,
        instrument_id: InstrumentId,
        action: BookAction,
        order: BookOrder | None,
        flags: int,
        sequence: int,
        ts_event: int,
        ts_init: int,
    ) -> None: ...
    @property
    def instrument_id(self) -> InstrumentId: ...
    @property
    def action(self) -> BookAction: ...
    @property
    def order(self) -> BookOrder: ...
    @property
    def flags(self) -> int: ...
    @property
    def sequence(self) -> int: ...
    @property
    def ts_event(self) -> int: ...
    @property
    def ts_init(self) -> int: ...
    @staticmethod
    def get_fields() -> dict[str, str]: ...

class OrderBookDeltas:
    def __init__(
        self,
        instrument_id: InstrumentId,
        deltas: list[OrderBookDelta],
    ) -> None: ...
    @property
    def instrument_id(self) -> InstrumentId: ...
    @property
    def deltas(self) -> list[OrderBookDelta]: ...
    @property
    def flags(self) -> int: ...
    @property
    def sequence(self) -> int: ...
    @property
    def ts_event(self) -> int: ...
    @property
    def ts_init(self) -> int: ...

class OrderBookDepth10:
    def __init__(
        self,
        instrument_id: InstrumentId,
        bids: list[BookOrder],
        asks: list[BookOrder],
        bid_counts: list[int],
        ask_counts: list[int],
        flags: int,
        sequence: int,
        ts_event: int,
        ts_init: int,
    ) -> None: ...
    @property
    def ts_event(self) -> int: ...
    @property
    def ts_init(self) -> int: ...
    @staticmethod
    def get_fields() -> dict[str, str]: ...
    @staticmethod
    def get_stub() -> OrderBookDepth10: ...

class QuoteTick:
    def __init__(
        self,
        instrument_id: InstrumentId,
        bid_price: Price,
        ask_price: Price,
        bid_size: Quantity,
        ask_size: Quantity,
        ts_event: int,
        ts_init: int,
    ) -> None: ...
    @property
    def ts_event(self) -> int: ...
    @property
    def ts_init(self) -> int: ...
    @staticmethod
    def get_fields() -> dict[str, str]: ...

class TradeTick:
    def __init__(
        self,
        instrument_id: InstrumentId,
        price: Price,
        size: Quantity,
        aggressor_side: AggressorSide,
        trade_id: TradeId,
        ts_event: int,
        ts_init: int,
    ) -> None: ...
    @property
    def ts_event(self) -> int: ...
    @property
    def ts_init(self) -> int: ...
    @staticmethod
    def get_fields() -> dict[str, str]: ...
    @classmethod
    def from_dict(cls, values: dict[str, str]) -> TradeTick: ...

### Enums

class AccountType(Enum):
    CASH = "CASH"
    MARGIN = "MARGIN"
    BETTING = "BETTING"

class AggregationSource(Enum):
    EXTERNAL = "EXTERNAL"
    INTERNAL = "INTERNAL"

class AggressorSide(Enum):
    BUYER = "BUYER"
    SELLER = "SELLER"

class AssetClass(Enum):
    EQUITY = "EQUITY"
    COMMODITY = "COMMODITY"
    DEBT = "DEBT"
    INDEX = "INDEX"
    CRYPTOCURRENCY = "CRYPTOCURRENCY"
    ALTERNATIVE = "ALTERNATIVE"

class InstrumentClass(Enum):
    SPOT = "SPOT"
    SWAP = "SWAP"
    FUTURE = "FUTURE"
    FORWARD = "FORWARD"
    CFD = "CFD"
    BOND = "BOND"
    OPTION = "OPTION"
    WARRANT = "WARRANT"
    SPORTS_BETTING = "SPORTS_BETTING"

class BarAggregation(Enum):
    TICK = "TICK"
    TICK_IMBALANCE = "TICK_IMBALANCE"
    TICK_RUNS = "TICK_RUNS"
    VOLUME = "VOLUME"
    VOLUME_IMBALANCE = "VOLUME_IMBALANCE"
    VOLUME_RUNS = "VOLUME_RUNS"
    VALUE = "VALUE"
    VALUE_IMBALANCE = "VALUE_IMBALANCE"
    VALUE_RUNS = "VALUE_RUNS"
    MILLISECOND = "MILLISECOND"
    SECOND = "SECOND"
    MINUTE = "MINUTE"
    HOUR = "HOUR"
    DAY = "DAY"
    WEEK = "WEEK"
    MONTH = "MONTH"

class BookAction(Enum):
    ADD = "ADD"
    UPDATE = "UPDATE"
    DELETE = "DELETE"
    CLEAR = "CLEAR"

class BookType(Enum):
    L1_MBP = "L1_MBP"
    L2_MBP = "L2_MBP"
    L3_MBO = "L3_MBO"

class ContingencyType(Enum):
    OCO = "OCO"
    OTO = "OTO"
    OUO = "OUO"

class CurrencyType(Enum):
    CRYPTO = "CRYPTO"
    FIAT = "FIAT"
    COMMODITY_BACKED = "COMMODITY_BACKED"

class InstrumentCloseType(Enum):
    END_OF_SESSION = "END_OF_SESSION"
    CONTRACT_EXPIRED = "CONTRACT_EXPIRED"

class LiquiditySide(Enum):
    MAKER = "MAKER"
    TAKER = "TAKER"
    NO_LIQUIDITY_SIDE = "NO_LIQUIDITY_SIDE"

class MarketStatus(Enum):
    PRE_OPEN = "PRE_OPEN"
    OPEN = "OPEN"
    PAUSE = "PAUSE"
    HALT = "HALT"
    REOPEN = "REOPEN"
    PRE_CLOSE = "PRE_CLOSE"
    CLOSED = "CLOSED"

class HaltReason(Enum):
    NOT_HALTED = "NOT_HALTED"
    GENERAL = "GENERAL"
    VOLATILITY = "VOLATILITY"

class OmsType(Enum):
    UNSPECIFIED = "UNSPECIFIED"
    NETTING = "NETTING"
    HEDGING = "HEDGIN"

class OptionKind(Enum):
    CALL = "CALL"
    PUT = "PUT"

class OrderSide(Enum):
    NO_ORDER_SIDE = "NO_ORDER_SIDE"
    BUY = "BUY"
    SELL = "SELL"

class OrderStatus(Enum):
    INITIALIZED = "INITIALIZED"
    DENIED = "DENIED"
    EMULATED = "EMULATED"
    RELEASED = "RELEASED"
    SUBMITTED = "SUBMITTED"
    ACCEPTED = "ACCEPTED"
    REJECTED = "REJECTED"
    CANCELED = "CANCELED"
    EXPIRED = "EXPIRED"
    TRIGGERED = "TRIGGERED"
    PENDING_UPDATE = "PENDING_UPDATE"
    PENDING_CANCEL = "PENDING_CANCEL"
    PARTIALLY_FILLED = "PARTIALLY_FILLED"
    FILLED = "FILLED"

class OrderType(Enum):
    MARKET = "MARKET"
    LIMIT = "LIMIT"
    STOP_MARKET = "STOP_MARKET"
    STOP_LIMIT = "STOP_LIMIT"
    MARKET_TO_LIMIT = "MARKET_TO_LIMIT"
    MARKET_IF_TOUCHED = "MARKET_IF_TOUCHED"
    LIMIT_IF_TOUCHED = "LIMIT_IF_TOUCHED"
    TRAILING_STOP_MARKET = "TRAILING_STOP_MARKET"
    TRAILING_STOP_LIMIT = "TRAILING_STOP_LIMIT"

class PositionSide(Enum):
    FLAT = "FLAT"
    LONG = "LONG"
    SHORT = "SHORT"

class PriceType(Enum):
    BID = "BID"
    ASK = "ASK"
    MID = "MID"
    LAST = "LAST"

class TimeInForce(Enum):
    GTC = "GTC"
    IOC = "IOC"
    FOK = "FOK"
    GTD = "GTD"
    DAY = "DAY"
    AT_THE_OPEN = "AT_THE_OPEN"
    AT_THE_CLOSE = "AT_THE_CLOSE"

class TradingState(Enum):
    ACTIVE = "ACTIVE"
    HALTED = "HALTED"
    REDUCING = "REDUCING"

class TrailingOffsetType(Enum):
    PRICE = "PRICE"
    BASIS_POINTS = "BASIS_POINTS"
    TICKS = "TICKS"
    PRICE_TIER = "PRICE_TIER"

class TriggerType(Enum):
    DEFAULT = "DEFAULT"
    BID_ASK = "BID_ASK"
    LAST_TRADE = "LAST_TRADE"
    DOUBLE_LAST = "DOUBLE_LAST"
    DOUBLE_BID_ASK = "DOUBLE_BID_ASK"
    LAST_OR_BID_ASK = "LAST_OR_BID_ASK"
    MID_POINT = "MID_POINT"
    MARK_PRICE = "MARK_PRICE"
    INDEX_PRICE = "INDEX_PRICE"

class MovingAverageType(Enum):
    SIMPLE = "SIMPLE"
    EXPONENTIAL = "EXPONENTIAL"
    DOUBLE_EXPONENTIAL = "DOUBLE_EXPONENTIAL"
    WILDER = "WILDER"
    HULL = "HULL"


### Identifiers

class AccountId:
    def __init__(self, value: str) -> None: ...
    def value(self) -> str: ...

class ClientId:
    def __init__(self, value: str) -> None: ...
    def value(self) -> str: ...

class ClientOrderId:
    def __init__(self, value: str) -> None: ...
    @property
    def value(self) -> str: ...

class ComponentId:
    def __init__(self, value: str) -> None: ...
    def value(self) -> str: ...

class ExecAlgorithmId:
    def __init__(self, value: str) -> None: ...
    def value(self) -> str: ...

class InstrumentId:
    def __init__(self, symbol: Symbol, venue: Venue) -> None: ...
    @classmethod
    def from_str(cls, value: str) -> InstrumentId: ...
    @property
    def symbol(self) -> Symbol: ...
    @property
    def venue(self) -> Venue: ...
    def value(self) -> str: ...

class OrderListId:
    def __init__(self, value: str) -> None: ...
    def value(self) -> str: ...

class PositionId:
    def __init__(self, value: str) -> None: ...
    def value(self) -> str: ...

class StrategyId:
    def __init__(self, value: str) -> None: ...
    def value(self) -> str: ...

class Symbol:
    def __init__(self, value: str) -> None: ...
    @property
    def value(self) -> str: ...

class TradeId:
    def __init__(self, value: str) -> None: ...
    def value(self) -> str: ...

class TraderId:
    def __init__(self, value: str) -> None: ...
    def value(self) -> str: ...

class Venue:
    def __init__(self, value: str) -> None: ...
    def value(self) -> str: ...

class VenueOrderId:
    def __init__(self, value: str) -> None: ...
    def value(self) -> str: ...

### Orders

class LimitOrder: ...
class LimitIfTouchedOrder: ...

class MarketOrder:
    def __init__(
        self,
        trader_id: TraderId,
        strategy_id: StrategyId,
        instrument_id: InstrumentId,
        client_order_id: ClientOrderId,
        order_side: OrderSide,
        quantity: Quantity,
        init_id: UUID4,
        ts_init: int,
        time_in_force: TimeInForce = ...,
        reduce_only: bool = False,
        quote_quantity: bool = False,
        contingency_type: ContingencyType | None = None,
        order_list_id: OrderListId | None = None,
        linked_order_ids: list[ClientOrderId] | None = None,
        parent_order_id: ClientOrderId | None = None,
        exec_algorithm_id: ExecAlgorithmId | None = None,
        exec_algorithm_params: dict[str, str] | None = None,
        exec_spawn_id: ClientOrderId | None = None,
        tags: str | None = None,
    ) -> None: ...
    @staticmethod
    def opposite_side(side: OrderSide) -> OrderSide: ...
    @staticmethod
    def closing_side(side: PositionSide) -> OrderSide: ...
    def signed_decimal_qty(self) -> Decimal: ...
    def would_reduce_only(self, side: PositionSide, position_qty: Quantity) -> bool: ...
    def commission(self, currency: Currency) -> Money | None: ...
    def commissions(self) -> dict[Currency, Money]: ...
    @property
    def trader_id(self) -> TraderId: ...
    @property
    def account_id(self) -> AccountId: ...
    @property
    def strategy_id(self) -> StrategyId: ...
    @property
    def instrument_id(self) -> InstrumentId: ...
    @property
    def client_order_id(self) -> ClientOrderId: ...
    @property
    def venue_order_id(self) -> VenueOrderId | None: ...
    @property
    def position_id(self) -> PositionId | None: ...
    @property
    def last_trade_id(self) -> TradeId | None: ...
    @property
    def quantity(self) -> Quantity: ...
    @property
    def side(self) -> OrderSide: ...
    @property
    def order_type(self) -> OrderType: ...
    @property
    def price(self) -> Price | None: ...

class MarketToLimitOrder: ...
class StopLimitOrder: ...
class StopMarketOrder: ...
class TrailingStopLimitOrder: ...
class TrailingStopMarketOrder: ...

### Objects

class Currency:
    def __init__(
        self,
        code: str,
        precision: int,
        iso4217: int,
        name: str,
        currency_type: CurrencyType,
    ) -> None: ...
    @property
    def code(self) -> str: ...
    @property
    def precision(self) -> int: ...
    @property
    def iso4217(self) -> int: ...
    @property
    def name(self) -> str: ...
    @property
    def currency_type(self) -> CurrencyType: ...
    @staticmethod
    def is_fiat(code: str) -> bool: ...
    @staticmethod
    def is_crypto(code: str) -> bool: ...
    @staticmethod
    def is_commodity_backed(code: str) -> bool: ...
    @staticmethod
    def from_str(value: str, strict: bool = False) -> Currency: ...
    @staticmethod
    def register(currency: Currency, overwrite: bool = False) -> None: ...

class Money:
    def __init__(self, value: float, currency: Currency) -> None: ...
    @property
    def raw(self) -> int: ...
    @property
    def currency(self) -> Currency: ...
    @staticmethod
    def zero(currency: Currency) -> Money: ...
    @staticmethod
    def from_raw(raw: int, currency: Currency) -> Money: ...
    @staticmethod
    def from_str(value: str) -> Money: ...
    def is_zero(self) -> bool: ...
    def as_decimal(self) -> Decimal: ...
    def as_double(self) -> float: ...
    def to_formatted_str(self) -> str: ...

class Price:
    def __init__(self, value: float, precision: int) -> None: ...
    @property
    def raw(self) -> int: ...
    @property
    def precision(self) -> int: ...
    @staticmethod
    def from_raw(raw: int, precision: int) -> Price: ...
    @staticmethod
    def zero(precision: int = 0) -> Price: ...
    @staticmethod
    def from_int(value: int) -> Price: ...
    @staticmethod
    def from_str(value: str) -> Price: ...
    def is_zero(self) -> bool: ...
    def is_positive(self) -> bool: ...
    def as_double(self) -> float: ...
    def as_decimal(self) -> Decimal: ...
    def to_formatted_str(self) -> str: ...

class Quantity:
    def __init__(self, value: float, precision: int) -> None: ...
    @property
    def raw(self) -> int: ...
    @property
    def precision(self) -> int: ...
    @staticmethod
    def from_raw(raw: int, precision: int) -> Quantity: ...
    @staticmethod
    def zero(precision: int = 0) -> Quantity: ...
    @staticmethod
    def from_int(value: int) -> Quantity: ...
    @staticmethod
    def from_str(value: str) -> Quantity: ...
    def is_zero(self) -> bool: ...
    def is_positive(self) -> bool: ...
    def as_decimal(self) -> Decimal: ...
    def as_double(self) -> float: ...
    def to_formatted_str(self) -> str: ...

class AccountBalance:
    def __init__(self, total: Money, locked: Money, free: Money): ...
    @classmethod
    def from_dict(cls, values: dict[str, str]) -> AccountBalance: ...
    def to_dict(self) -> dict[str, str]: ...

class MarginBalance:
    def __init__(self, initial: Money, maintenance: Money, instrument_id: InstrumentId): ...
    @classmethod
    def from_dict(cls, values: dict[str, str]) -> MarginBalance: ...
    def to_dict(self) -> dict[str, str]: ...

class AccountState:
    def __init__(
        self,
        account_id: AccountId,
        account_type: AccountType,
        base_currency: Currency,
        balances: list[AccountBalance],
        margins: list[MarginBalance],
        is_reported: bool,
        event_id: UUID4,
        ts_event: int,
        ts_init: int,
    ) -> None: ...
    @classmethod
    def from_dict(cls, values: dict[str, str]) -> AccountState: ...
    def to_dict(self) -> dict[str, str]: ...

### Instruments

class CryptoFuture:
    def __init__(
        self,
        id: InstrumentId,
        raw_symbol: Symbol,
        underlying: Currency,
        quote_currency: Currency,
        settlement_currency: Currency,
        activation_ns: int,
        expiration_ns: int,
        price_precision: int,
        size_precision: int,
        price_increment: Price,
        size_increment: Quantity,
        ts_event: int,
        ts_init: int,
        lot_size: Quantity | None = None,
        max_quantity: Quantity | None = None,
        min_quantity: Quantity | None = None,
        max_notional: Money | None = None,
        min_notional: Money | None = None,
        max_price: Price | None = None,
        min_price: Price | None = None,
    ) -> None: ...
    @property
    def id(self) -> InstrumentId: ...
    @property
    def raw_symbol(self) -> Symbol: ...
    @property
    def base_currency(self) -> Currency: ...
    @property
    def quote_currency(self) -> Currency: ...
    @property
    def price_precision(self) -> int: ...
    @property
    def size_precision(self) -> int: ...
    @property
    def price_increment(self) -> Price: ...
    @property
    def size_increment(self) -> Quantity: ...
    def to_dict(self) -> dict[str, Any]: ...

class CryptoPerpetual:
    def __init__(
        self,
        id: InstrumentId,
        symbol: Symbol,
        base_currency: Currency,
        quote_currency: Currency,
        settlement_currency: Currency,
        is_inverse: bool,
        price_precision: int,
        size_precision: int,
        price_increment: Price,
        size_increment: Quantity,
        maker_fee: Decimal,
        taker_fee: Decimal,
        margin_init: Decimal,
        margin_maint: Decimal,
        ts_event: int,
        ts_init: int,
        lot_size: Quantity | None = None,
        max_quantity: Quantity | None = None,
        min_quantity: Quantity | None = None,
        max_notional: Money | None = None,
        min_notional: Money | None = None,
        max_price: Price | None = None,
        min_price: Price | None = None,
    ) -> None: ...
    @property
    def id(self) -> InstrumentId: ...
    @property
    def raw_symbol(self) -> Symbol: ...
    @property
    def base_currency(self) -> Currency: ...
    @property
    def quote_currency(self) -> Currency: ...
    @property
    def price_precision(self) -> int: ...
    @property
    def size_precision(self) -> int: ...
    @property
    def price_increment(self) -> Price: ...
    @property
    def size_increment(self) -> Quantity: ...
    def to_dict(self) -> dict[str, Any]: ...

class CurrencyPair:
    def __init__(
        self,
        id: InstrumentId,
        raw_symbol: Symbol,
        base_currency: Currency,
        quote_currency: Currency,
        price_precision: int,
        size_precision: int,
        price_increment: Price,
        size_increment: Quantity,
        maker_fee: Decimal,
        taker_fee: Decimal,
        margin_init: Decimal,
        margin_maint: Decimal,
        ts_event: int,
        ts_init: int,
        lot_size: Quantity | None = None,
        max_quantity: Quantity | None = None,
        min_quantity: Quantity | None = None,
        max_price: Price | None = None,
        min_price: Price | None = None,
    ) -> None: ...
    @property
    def id(self) -> InstrumentId: ...
    @property
    def raw_symbol(self) -> Symbol: ...
    @property
    def base_currency(self) -> Currency: ...
    @property
    def quote_currency(self) -> Currency: ...
    @property
    def price_precision(self) -> int: ...
    @property
    def size_precision(self) -> int: ...
    @property
    def price_increment(self) -> Price: ...
    @property
    def size_increment(self) -> Quantity: ...
    def to_dict(self) -> dict[str, Any]: ...

class Equity:
    def __init__(
        self,
        id: InstrumentId,
        raw_symbol: Symbol,
        isin: str,
        currency: Currency,
        price_precision: int,
        price_increment: Price,
        ts_event: int,
        ts_init: int,
        lot_size: Quantity | None = None,
        max_quantity: Quantity | None = None,
        min_quantity: Quantity | None = None,
        max_price: Price | None = None,
        min_price: Price | None = None,
    ) -> None: ...
    @property
    def id(self) -> InstrumentId: ...
    @property
    def raw_symbol(self) -> Symbol: ...
    @property
    def base_currency(self) -> Currency: ...
    @property
    def quote_currency(self) -> Currency: ...
    @property
    def price_precision(self) -> int: ...
    @property
    def size_precision(self) -> int: ...
    @property
    def price_increment(self) -> Price: ...
    @property
    def size_increment(self) -> Quantity: ...
    def to_dict(self) -> dict[str, Any]: ...

class FuturesContract:
    def __init__(
        self,
        id: InstrumentId,
        raw_symbol: Symbol,
        asset_class: AssetClass,
        underlying: str,
        activation_ns: int,
        expiration_ns: int,
        currency: Currency,
        price_precision: int,
        price_increment: Price,
        multiplier: Quantity,
        lot_size: Quantity,
        ts_event: int,
        ts_init: int,
        max_quantity: Quantity | None = None,
        min_quantity: Quantity | None = None,
        max_price: Price | None = None,
        min_price: Price | None = None,
    ) -> None: ...
    @property
    def id(self) -> InstrumentId: ...
    @property
    def raw_symbol(self) -> Symbol: ...
    @property
    def base_currency(self) -> Currency: ...
    @property
    def quote_currency(self) -> Currency: ...
    @property
    def price_precision(self) -> int: ...
    @property
    def size_precision(self) -> int: ...
    @property
    def price_increment(self) -> Price: ...
    @property
    def size_increment(self) -> Quantity: ...
    def to_dict(self) -> dict[str, Any]: ...

class OptionsContract:
    def __init__(
        self,
        id: InstrumentId,
        raw_symbol: Symbol,
        asset_class: AssetClass,
        underlying: str,
        option_kind: OptionKind,
        activation_ns: int,
        expiration_ns: int,
        strike_price: Price,
        currency: Currency,
        price_precision: int,
        price_increment: Price,
        multiplier: Quantity,
        lot_size: Quantity,
        ts_event: int,
        ts_init: int,
        max_quantity: Quantity | None = None,
        min_quantity: Quantity | None = None,
        max_price: Price | None = None,
        min_price: Price | None = None,
    ) -> None : ...
    @property
    def id(self) -> InstrumentId: ...
    @property
    def raw_symbol(self) -> Symbol: ...
    @property
    def base_currency(self) -> Currency: ...
    @property
    def quote_currency(self) -> Currency: ...
    @property
    def price_precision(self) -> int: ...
    @property
    def size_precision(self) -> int: ...
    @property
    def price_increment(self) -> Price: ...
    @property
    def size_increment(self) -> Quantity: ...
    def to_dict(self) -> dict[str, Any]: ...

class SyntheticInstrument:
    @property
    def id(self) -> InstrumentId: ...
    @property
    def base_currency(self) -> Currency: ...
    @property
    def quote_currency(self) -> Currency: ...
    @property
    def price_precision(self) -> int: ...
    @property
    def size_precision(self) -> int: ...
    @property
    def price_increment(self) -> Price: ...
    @property
    def size_increment(self) -> Quantity: ...
    def to_dict(self) -> dict[str, Any]: ...

Instrument: TypeAlias = Union[
    CryptoFuture,
    CryptoPerpetual,
    CurrencyPair,
    Equity,
    FuturesContract,
    OptionsContract,
    SyntheticInstrument,
]


### Events

class OrderDenied:
    def __init__(
        self,
        trader_id: TraderId,
        strategy_id: StrategyId,
        instrument_id: InstrumentId,
        client_order_id: ClientOrderId,
        reason: str,
        event_id: UUID4,
        ts_event: int,
        ts_init: int,
    ) -> None: ...
    @classmethod
    def from_dict(cls, values: dict[str, str]) -> OrderDenied: ...
    def to_dict(self) -> dict[str, str]: ...

class OrderTriggered:
    def __init__(
        self,
        trader_id: TraderId,
        strategy_id: StrategyId,
        instrument_id: InstrumentId,
        client_order_id: ClientOrderId,
        event_id: UUID4,
        ts_event: int,
        ts_init: int,
        reconciliation: bool,
        venue_order_id: VenueOrderId | None = None,
        account_id: AccountId | None = None,
    ) -> None: ...
    @classmethod
    def from_dict(cls, values: dict[str, str]) -> OrderRejected: ...
    def to_dict(self) -> dict[str, str]: ...

class OrderRejected:
    def __init__(
        self,
        trader_id: TraderId,
        strategy_id: StrategyId,
        instrument_id: InstrumentId,
        client_order_id: ClientOrderId,
        account_id: AccountId,
        reason: str,
        event_id: UUID4,
        ts_event: int,
        ts_init: int,
        reconciliation: bool,
    ) -> None: ...
    @classmethod
    def from_dict(cls, values: dict[str, str]) -> OrderRejected: ...
    def to_dict(self) -> dict[str, str]: ...

class OrderFilled:
    def __init__(
        self,
        trader_id: TraderId,
        strategy_id: StrategyId,
        instrument_id: InstrumentId,
        client_order_id: ClientOrderId,
        venue_order_id: VenueOrderId,
        account_id: AccountId,
        trade_id: TradeId,
        order_side: OrderSide,
        order_type: OrderType,
        last_qty: Quantity,
        last_px: Price,
        currency: Currency,
        liquidity_side: LiquiditySide,
        event_id: UUID4,
        ts_event: int,
        ts_init: int,
        reconciliation: bool,
        position_id: PositionId | None = None,
        commission: Money | None = None,
    )-> None: ...
    @property
    def is_buy(self) -> bool: ...
    @property
    def is_sell(self) -> bool: ...
    @classmethod
    def from_dict(cls, values: dict[str, str]) -> OrderFilled: ...
    def to_dict(self) -> dict[str, str]: ...
    @property
    def order_side(self) -> OrderSide: ...
    @property
    def client_order_id(self) -> ClientOrderId: ...

class OrderInitialized:
    def __init__(
        self,
        trader_id: TraderId,
        strategy_id: StrategyId,
        instrument_id: InstrumentId,
        client_order_id: ClientOrderId,
        order_side: OrderSide,
        order_type: OrderType,
        quantity: Quantity,
        time_in_force: TimeInForce,
        post_only: bool,
        reduce_only: bool,
        quote_quantity: bool,
        reconciliation: bool,
        event_id: UUID4,
        ts_event: int,
        ts_init: int,
        price: Price | None = None,
        trigger_price: Price | None = None,
        trigger_type: TriggerType | None = None,
        limit_offset: Price | None = None,
        trailing_offset: Price | None = None,
        trailing_offset_type: TrailingOffsetType | None = None,
        expire_time: int | None = None,
        display_quantity: Quantity | None = None,
        emulation_trigger: TriggerType | None = None,
        trigger_instrument_id: InstrumentId | None = None,
        contingency_type: ContingencyType | None = None,
        order_list_id: OrderListId | None = None,
        linked_order_ids: list[ClientOrderId] | None = None,
        parent_order_id: ClientOrderId | None = None,
        exec_algorithm_id: ExecAlgorithmId | None = None,
        exec_algorithm_params: dict[str, str] | None = None,
        exec_spawn_id: ClientOrderId | None = None,
        tags: str | None = None,
    ) -> None: ...
    @classmethod
    def from_dict(cls, values: dict[str, str]) -> OrderInitialized: ...
    def to_dict(self) -> dict[str, str]: ...

class OrderSubmitted:
    def __init__(
        self,
        trader_id: TraderId,
        strategy_id: StrategyId,
        instrument_id: InstrumentId,
        client_order_id: ClientOrderId,
        account_id: AccountId,
        event_id: UUID4,
        ts_event: int,
        ts_init: int,
    ) -> None: ...
    @classmethod
    def from_dict(cls, values: dict[str, str]) -> OrderSubmitted: ...
    def to_dict(self) -> dict[str, str]: ...

class OrderEmulated:
    def __init__(
        self,
        trader_id: TraderId,
        strategy_id: StrategyId,
        instrument_id: InstrumentId,
        client_order_id: ClientOrderId,
        event_id: UUID4,
        ts_event: int,
        ts_init: int,
    ) -> None : ...
    @classmethod
    def from_dict(cls, values: dict[str, str]) -> OrderEmulated: ...
    def to_dict(self) -> dict[str, str]: ...

class OrderReleased:
    def __init__(
        self,
        trader_id: TraderId,
        strategy_id: StrategyId,
        instrument_id: InstrumentId,
        client_order_id: ClientOrderId,
        released_price: Price,
        event_id: UUID4,
        ts_event: int,
        ts_init: int,
    ) -> None: ...
    @classmethod
    def from_dict(cls, values: dict[str, str]) -> OrderReleased: ...
    def to_dict(self) -> dict[str, str]: ...

class OrderUpdated:
    def __init__(
        self,
        trader_id: TraderId,
        strategy_id: StrategyId,
        instrument_id: InstrumentId,
        client_order_id: ClientOrderId,
        quantity: Quantity,
        event_id: UUID4,
        ts_event: int,
        ts_init: int,
        reconciliation: bool,
        venue_order_id: VenueOrderId | None = None,
        account_id: AccountId | None = None,
        price: Price | None = None,
        trigger_price: Price | None = None,
    ) -> None: ...
    @classmethod
    def from_dict(cls, values: dict[str, str]) -> OrderUpdated: ...
    def to_dict(self) -> dict[str, str]: ...

class OrderPendingUpdate:
    def __init__(
        self,
        trader_id: TraderId,
        strategy_id: StrategyId,
        instrument_id: InstrumentId,
        client_order_id: ClientOrderId,
        account_id: AccountId,
        event_id: UUID4,
        ts_event: int,
        ts_init: int,
        reconciliation: bool,
        venue_order_id: VenueOrderId | None = None,
    ) -> None: ...
    @classmethod
    def from_dict(cls, values: dict[str, str]) -> OrderPendingUpdate: ...
    def to_dict(self) -> dict[str, str]: ...

class OrderPendingCancel:
    def __init__(
        self,
        trader_id: TraderId,
        strategy_id: StrategyId,
        instrument_id: InstrumentId,
        client_order_id: ClientOrderId,
        account_id: AccountId,
        event_id: UUID4,
        ts_event: int,
        ts_init: int,
        reconciliation: bool,
        venue_order_id: VenueOrderId | None = None,
    ) -> None: ...
    @classmethod
    def from_dict(cls, values: dict[str, str]) -> OrderPendingCancel: ...
    def to_dict(self) -> dict[str, str]: ...

class OrderModifyRejected:
    def __init__(
        self,
        trader_id: TraderId,
        strategy_id: StrategyId,
        instrument_id: InstrumentId,
        client_order_id: ClientOrderId,
        reason: str,
        event_id: UUID4,
        ts_event: int,
        ts_init: int,
        reconciliation: bool,
        venue_order_id: VenueOrderId | None = None,
        account_id: AccountId | None = None,
    ) -> None: ...
    @classmethod
    def from_dict(cls, values: dict[str, str]) -> OrderModifyRejected: ...
    def to_dict(self) -> dict[str, str]: ...

class OrderAccepted:
    def __init__(
        self,
        trader_id: TraderId,
        strategy_id: StrategyId,
        instrument_id: InstrumentId,
        client_order_id: ClientOrderId,
        venue_order_id: VenueOrderId,
        account_id: AccountId,
        event_id: UUID4,
        ts_event: int,
        ts_init: int,
        reconciliation: bool,
    ) -> None: ...
    @classmethod
    def from_dict(cls, values: dict[str, str]) -> OrderAccepted: ...
    def to_dict(self) -> dict[str, str]: ...


class OrderCancelRejected:
    def __init__(
        self,
        trader_id: TraderId,
        strategy_id: StrategyId,
        instrument_id: InstrumentId,
        client_order_id: ClientOrderId,
        reason: str,
        event_id: UUID4,
        ts_event: int,
        ts_init: int,
        reconciliation: bool,
        venue_order_id: VenueOrderId | None = None,
        account_id: AccountId | None = None,
    )-> None: ...
    @classmethod
    def from_dict(cls, values: dict[str, str]) -> OrderCancelRejected: ...
    def to_dict(self) -> dict[str, str]: ...

class OrderCanceled:
    def __init__(
        self,
        trader_id: TraderId,
        strategy_id: StrategyId,
        instrument_id: InstrumentId,
        client_order_id: ClientOrderId,
        event_id: UUID4,
        ts_event: int,
        ts_init: int,
        reconciliation: bool,
        venue_order_id: VenueOrderId | None = None,
        account_id: AccountId | None = None,
    ) -> None: ...

    @classmethod
    def from_dict(cls, values: dict[str, str]) -> OrderCanceled: ...
    def to_dict(self) -> dict[str, str]: ...

class OrderExpired:
    def __init__(
        self,
        trader_id: TraderId,
        strategy_id: StrategyId,
        instrument_id: InstrumentId,
        client_order_id: ClientOrderId,
        event_id: UUID4,
        ts_event: int,
        ts_init: int,
        reconciliation: bool,
        venue_order_id: VenueOrderId | None = None,
        account_id: AccountId | None = None,
    ) -> None: ...
    @classmethod
    def from_dict(cls, values: dict[str, str]) -> OrderExpired: ...
    def to_dict(self) -> dict[str, str]: ...

class Level:
    @property
    def price(self) -> Price: ...
    def len(self) -> int: ...
    def is_empty(self) -> bool: ...
    def size(self) -> float: ...
    def size_raw(self) -> int: ...
    def exposure(self) -> float: ...
    def exposure_raw(self) -> int: ...
    def first(self) -> BookOrder | None: ...
    def get_orders(self) -> list[BookOrder]: ...

class OrderBookMbo:
    def __init__(self, instrument_id: InstrumentId) -> None: ...
    @property
    def instrument_id(self) -> InstrumentId: ...
    @property
    def book_type(self) -> BookType: ...
    @property
    def sequence(self) -> int: ...
    @property
    def ts_event(self) -> int: ...
    @property
    def ts_init(self) -> int: ...
    @property
    def ts_last(self) -> int: ...
    @property
    def count(self) -> int: ...
    def reset(self) -> None: ...
    def update(self, order: BookOrder, ts_event: int, sequence: int = 0) -> None: ...
    def delete(self, order: BookOrder, ts_event: int, sequence: int = 0) -> None: ...
    def clear(self, ts_event: int, sequence: int = 0) -> None: ...
    def clear_bids(self, ts_event: int, sequence: int = 0) -> None: ...
    def clear_asks(self, ts_event: int, sequence: int = 0) -> None: ...
    def apply_delta(self, delta: OrderBookDelta) -> None: ...
    def apply_deltas(self, deltas: OrderBookDeltas) -> None: ...
    def apply_depth(self, depth: OrderBookDepth10) -> None: ...
    def check_integrity(self) -> None: ...
    def bids(self) -> list[Level]: ...
    def asks(self) -> list[Level]: ...
    def best_bid_price(self) -> Price | None: ...
    def best_ask_price(self) -> Price | None: ...
    def best_bid_size(self) -> Quantity | None: ...
    def best_ask_size(self) -> Quantity | None: ...
    def spread(self) -> float | None: ...
    def midpoint(self) -> float | None: ...
    def get_avg_px_for_quantity(self, qty: Quantity, order_side: OrderSide) -> float: ...
    def get_quantity_for_price(self, price: Price, order_side: OrderSide) -> float: ...
    def simulate_fills(self, order: BookOrder) -> list[tuple[Price, Quantity]]: ...
    def pprint(self, num_levels: int) -> str: ...

class OrderBookMbp:
    def __init__(
        self,
        instrument_id: InstrumentId,
        top_only: bool = False,
    ) -> None: ...
    @property
    def instrument_id(self) -> InstrumentId: ...
    @property
    def book_type(self) -> BookType: ...
    @property
    def sequence(self) -> int: ...
    @property
    def ts_event(self) -> int: ...
    @property
    def ts_init(self) -> int: ...
    @property
    def ts_last(self) -> int: ...
    @property
    def count(self) -> int: ...
    def reset(self) -> None: ...
    def update(self, order: BookOrder, ts_event: int, sequence: int = 0) -> None: ...
    def update_quote_tick(self, quote: QuoteTick) -> None: ...
    def update_trade_tick(self, trade: TradeTick) -> None: ...
    def delete(self, order: BookOrder, ts_event: int, sequence: int = 0) -> None: ...
    def clear(self, ts_event: int, sequence: int = 0) -> None: ...
    def clear_bids(self, ts_event: int, sequence: int = 0) -> None: ...
    def clear_asks(self, ts_event: int, sequence: int = 0) -> None: ...
    def apply_delta(self, delta: OrderBookDelta) -> None: ...
    def apply_deltas(self, deltas: OrderBookDeltas) -> None: ...
    def apply_depth(self, depth: OrderBookDepth10) -> None: ...
    def check_integrity(self) -> None: ...
    def bids(self) -> list[Level]: ...
    def asks(self) -> list[Level]: ...
    def best_bid_price(self) -> Price | None: ...
    def best_ask_price(self) -> Price | None: ...
    def best_bid_size(self) -> Quantity | None: ...
    def best_ask_size(self) -> Quantity | None: ...
    def spread(self) -> float | None: ...
    def midpoint(self) -> float | None: ...
    def get_avg_px_for_quantity(self, qty: Quantity, order_side: OrderSide) -> float: ...
    def get_quantity_for_price(self, price: Price, order_side: OrderSide) -> float: ...
    def simulate_fills(self, order: BookOrder) -> list[tuple[Price, Quantity]]: ...
    def pprint(self, num_levels: int) -> str: ...

###################################################################################################
# Infrastructure
###################################################################################################

class RedisCacheDatabase:
    def __init__(
        self,
        trader_id: TraderId,
        config: dict[str, Any],
    ) -> None: ...

###################################################################################################
# Network
###################################################################################################

class HttpClient:
    def __init__(
        self,
        header_keys: list[str] = [],
        keyed_quotas: list[tuple[str, Quota]] = [],
        default_quota: Quota | None = None,
    ) -> None: ...
    async def request(
        self,
        method: HttpMethod,
        url: str,
        headers: dict[str, str] | None = None,
        body: bytes | None = None,
        keys: list[str] | None = None,
    ) -> HttpResponse: ...

class HttpMethod(Enum):
    GET = "GET"
    POST = "POST"
    PUT = "PUT"
    DELETE = "DELETE"
    PATCH = "PATCH"

class HttpResponse:
    @property
    def status(self) -> int: ...
    @property
    def body(self) -> bytes: ...
    @property
    def headers(self) -> dict[str, str]: ...

class Quota:
    @classmethod
    def rate_per_second(cls, max_burst: int) -> Quota: ...
    @classmethod
    def rate_per_minute(cls, max_burst: int) -> Quota: ...
    @classmethod
    def rate_per_hour(cls, max_burst: int) -> Quota: ...

class WebSocketConfig:
    def __init__(
        self,
        url: str,
        handler: Callable[..., Any],
        headers: list[tuple[str, str]],
        heartbeat: int | None = None,
        heartbeat_msg: str | None = None,
    ) -> None: ...

class WebSocketClient:
    @classmethod
    def connect(
        cls,
        config: WebSocketConfig,
        post_connection: Callable[..., None] | None = None,
        post_reconnection: Callable[..., None] | None = None,
        post_disconnection: Callable[..., None] | None = None,
    ) -> Awaitable[WebSocketClient]: ...
    def disconnect(self) -> Any: ...
    @property
    def is_alive(self) -> bool: ...
    def send_text(self, data: str) -> Awaitable[None]: ...
    def send(self, data: bytes) -> Awaitable[None]: ...

class SocketClient:
    @classmethod
    def connect(
        cls,
        config: SocketConfig,
        post_connection: Callable[..., None] | None = None,
        post_reconnection: Callable[..., None] | None = None,
        post_disconnection: Callable[..., None] | None = None,
    ) -> Awaitable[SocketClient]: ...
    def disconnect(self) -> None: ...
    @property
    def is_alive(self) -> bool: ...
    def send(self, data: bytes) -> Awaitable[None]: ...

class SocketConfig:
    def __init__(
        self,
        url: str,
        ssl: bool,
        suffix: bytes,
        handler: Callable[..., Any],
        heartbeat: tuple[int, list[int]] | None = None,
    ) -> None: ...

###################################################################################################
# Persistence
###################################################################################################

class NautilusDataType(Enum):
    OrderBookDelta = 1
    OrderBookDepth10 = 2
    QuoteTick = 3
    TradeTick = 4
    Bar = 5

class DataBackendSession:
    def __init__(self, chunk_size: int = 5000) -> None: ...
    def add_file(
        self,
        data_type: NautilusDataType,
        table_name: str,
        file_path: str,
        sql_query: str | None = None,
    ) -> None: ...
    def to_query_result(self) -> DataQueryResult: ...

class QueryResult:
    def next(self) -> Data | None: ...

class DataQueryResult:
    def __init__(self, result: QueryResult, size: int) -> None: ...
    def drop_chunk(self) -> None: ...
    def __iter__(self) -> DataQueryResult: ...
    def __next__(self) -> Any | None: ...

class DataTransformer:
    @staticmethod
    def get_schema_map(data_cls: type) -> dict[str, str]: ...
    @staticmethod
    def pyobjects_to_record_batch_bytes(data: list[Data]) -> bytes: ...
    @staticmethod
    def pyo3_order_book_deltas_to_record_batch_bytes(data: list[OrderBookDelta]) -> bytes: ...
    @staticmethod
    def pyo3_order_book_depth10_to_record_batch_bytes(data: list[OrderBookDepth10]) -> bytes: ...
    @staticmethod
    def pyo3_quote_ticks_to_record_batch_bytes(data: list[QuoteTick]) -> bytes: ...
    @staticmethod
    def pyo3_trade_ticks_to_record_batch_bytes(data: list[TradeTick]) -> bytes: ...
    @staticmethod
    def pyo3_bars_to_record_batch_bytes(data: list[Bar]) -> bytes: ...

class OrderBookDeltaDataWrangler:
    def __init__(
        self,
        instrument_id: str,
        price_precision: int,
        size_precision: int,
    ) -> None: ...
    @property
    def instrument_id(self) -> str: ...
    @property
    def price_precision(self) -> int: ...
    @property
    def size_precision(self) -> int: ...
    def process_record_batch_bytes(self, data: bytes) -> list[OrderBookDelta]: ...

class QuoteTickDataWrangler:
    def __init__(
        self,
        instrument_id: str,
        price_precision: int,
        size_precision: int,
    ) -> None: ...
    @property
    def instrument_id(self) -> str: ...
    @property
    def price_precision(self) -> int: ...
    @property
    def size_precision(self) -> int: ...
    def process_record_batch_bytes(self, data: bytes) -> list[QuoteTick]: ...

class TradeTickDataWrangler:
    def __init__(
        self,
        instrument_id: str,
        price_precision: int,
        size_precision: int,
    ) -> None: ...
    @property
    def instrument_id(self) -> str: ...
    @property
    def price_precision(self) -> int: ...
    @property
    def size_precision(self) -> int: ...
    def process_record_batch_bytes(self, data: bytes) -> list[TradeTick]: ...

class BarDataWrangler:
    def __init__(
        self,
        bar_type: str,
        price_precision: int,
        size_precision: int,
    ) -> None: ...
    @property
    def bar_type(self) -> str: ...
    @property
    def price_precision(self) -> int: ...
    @property
    def size_precision(self) -> int: ...
    def process_record_batch_bytes(self, data: bytes) -> list[Bar]: ...


###################################################################################################
# Indicators
###################################################################################################

class SimpleMovingAverage:
    def __init__(
        self,
        period: int,
        price_type: PriceType | None = None,
    )-> None: ...
    @property
    def name(self) -> str: ...
    @property
    def period(self) -> int: ...
    @property
    def count(self) -> int: ...
    @property
    def initialized(self) -> bool: ...
    @property
    def has_inputs(self) -> bool: ...
    @property
    def value(self) -> float: ...
    def update_raw(self, value: float) -> None: ...
    def reset(self) -> None: ...
    def handle_quote_tick(self, quote: QuoteTick) -> None: ...
    def handle_trade_tick(self, trade: TradeTick) -> None: ...
    def handle_bar(self, bar: Bar) -> None: ...

class ExponentialMovingAverage:
    def __init__(
        self,
        period: int,
        price_type: PriceType | None = None,
    ) -> None: ...
    @property
    def name(self) -> str: ...
    @property
    def period(self) -> int: ...
    @property
    def count(self) -> int: ...
    @property
    def initialized(self) -> bool: ...
    @property
    def has_inputs(self) -> bool: ...
    @property
    def value(self) -> float: ...
    @property
    def alpha(self) -> float: ...
    def update_raw(self, value: float) -> None: ...
    def handle_quote_tick(self, quote: QuoteTick) -> None: ...
    def handle_trade_tick(self, trade: TradeTick) -> None: ...
    def handle_bar(self, bar: Bar) -> None: ...
    def reset(self) -> None: ...

class DoubleExponentialMovingAverage:
    def __init__(
        self,
        period: int,
        price_type: PriceType | None = None
    ) -> None: ...
    @property
    def name(self) -> str: ...
    @property
    def period(self) -> int: ...
    @property
    def count(self) -> int: ...
    @property
    def initialized(self) -> bool: ...
    @property
    def has_inputs(self) -> bool: ...
    @property
    def value(self) -> float: ...
    def update_raw(self, value: float) -> None: ...
    def handle_quote_tick(self, quote: QuoteTick) -> None: ...
    def handle_trade_tick(self, trade: TradeTick) -> None: ...
    def handle_bar(self, bar: Bar) -> None: ...
    def reset(self) -> None: ...

class HullMovingAverage:
    def __init__(
        self,
        period: int,
        price_type: PriceType | None = None
    ) -> None: ...
    @property
    def name(self) -> str: ...
    @property
    def period(self) -> int: ...
    @property
    def count(self) -> int: ...
    @property
    def initialized(self) -> bool: ...
    @property
    def has_inputs(self) -> bool: ...
    @property
    def value(self) -> float: ...
    def update_raw(self, value: float) -> None: ...
    def handle_quote_tick(self, quote: QuoteTick) -> None: ...
    def handle_trade_tick(self, trade: TradeTick) -> None: ...
    def handle_bar(self, bar: Bar) -> None: ...
    def reset(self) -> None: ...

class WilderMovingAverage:
    def __init__(
        self,
        period: int,
        price_type: PriceType | None = None,
    ) -> None: ...
    @property
    def name(self) -> str: ...
    @property
    def period(self) -> int: ...
    @property
    def count(self) -> int: ...
    @property
    def initialized(self) -> bool: ...
    @property
    def has_inputs(self) -> bool: ...
    @property
    def value(self) -> float: ...
    @property
    def alpha(self) -> float: ...
    def update_raw(self, value: float) -> None: ...
    def handle_quote_tick(self, quote: QuoteTick) -> None: ...
    def handle_trade_tick(self, trade: TradeTick) -> None: ...
    def handle_bar(self, bar: Bar) -> None: ...
    def reset(self) -> None: ...

class AroonOscillator:
    def __init__(
        self,
        period: int,
    ) -> None: ...
    @property
    def name(self) -> str: ...
    @property
    def period(self) -> int: ...
    @property
    def count(self) -> int: ...
    @property
    def initialized(self) -> bool: ...
    @property
    def has_inputs(self) -> bool: ...
    @property
    def value(self) -> float: ...
    @property
    def aroon_up(self) -> float: ...
    @property
    def aroon_down(self) -> float: ...
    def update_raw(self, high: float, low: float) -> None: ...
    def handle_bar(self, bar: Bar) -> None: ...
    def reset(self) -> None: ...

<<<<<<< HEAD
class ChandeMomentumOscillator:
    def __init__(
        self,
        period: int,
=======
class AverageTrueRange:
    def __init__(
        self,
        period: int,
        ma_type: MovingAverageType = ...,
        use_previous: bool = True,
        value_floor: float = 0.0,
>>>>>>> a4e4d0ce
    ) -> None: ...
    @property
    def name(self) -> str: ...
    @property
    def period(self) -> int: ...
    @property
    def count(self) -> int: ...
    @property
    def initialized(self) -> bool: ...
    @property
    def has_inputs(self) -> bool: ...
    @property
    def value(self) -> float: ...
<<<<<<< HEAD
    def update_raw(self, close: float) -> None: ...
    def handle_bar(self, bar: Bar) -> None: ...
    def reset(self) -> None: ...
=======
    def update_raw(self, high: float, low: float, close: float) -> None: ...
    def handle_bar(self, bar: Bar) -> None: ...
    def reset(self) -> None: ...

# Book

class BookImbalanceRatio:
    def __init__(self) -> None: ...
    @property
    def name(self) -> str: ...
    @property
    def count(self) -> int: ...
    @property
    def initialized(self) -> bool: ...
    @property
    def has_inputs(self) -> bool: ...
    @property
    def value(self) -> float: ...
    def handle_book_mbo(self, book: OrderBookMbo) -> None:...
    def handle_book_mbp(self, book: OrderBookMbp) -> None:...
    def update(self, best_bid: Quantity | None, best_ask: Quantity) -> None: ...
    def reset(self) -> None: ...
>>>>>>> a4e4d0ce

###################################################################################################
# Adapters
###################################################################################################

# Databento

class DatabentoPublisher:
    @property
    def publisher_id(self) -> int: ...
    @property
    def dataset(self) -> str: ...
    @property
    def venue(self) -> str: ...
    @property
    def description(self) -> str: ...

class DatabentoDataLoader:
    def __init__(
        self,
        path: PathLike[str] | str,
    ) -> None: ...
    def get_publishers(self) -> dict[int, DatabentoPublisher]: ...
    def get_dataset_for_venue(self, venue: Venue) -> str: ...
    def load_publishers(self, path: PathLike[str] | str) -> None: ...
    def schema_for_file(self, path: str) -> str: ...
    def load_instruments(self, path: str) -> list[Instrument]: ...
    def load_order_book_deltas(self, path: str, instrument_id: InstrumentId | None, include_trades: bool | None) -> list[OrderBookDelta]: ...
    def load_order_book_deltas_as_pycapsule(self, path: str, instrument_id: InstrumentId | None, include_trades: bool | None) -> object: ...
    def load_order_book_depth10(self, path: str, instrument_id: InstrumentId | None) -> list[OrderBookDepth10]: ...
    def load_order_book_depth10_as_pycapsule(self, path: str, instrument_id: InstrumentId | None) -> object: ...
    def load_quotes(self, path: str, instrument_id: InstrumentId | None, include_trades: bool | None) -> list[QuoteTick]: ...
    def load_quotes_as_pycapsule(self, path: str, instrument_id: InstrumentId | None, include_trades: bool | None) -> object: ...
    def load_trades(self, path: str, instrument_id: InstrumentId | None) -> list[TradeTick]: ...
    def load_trades_as_pycapsule(self, path: str, instrument_id: InstrumentId | None) -> object: ...
    def load_bars(self, path: str, instrument_id: InstrumentId | None) -> list[Bar]: ...
    def load_bars_as_pycapsule(self, path: str, instrument_id: InstrumentId | None) -> object: ...

class DatabentoHistoricalClient:
    def __init__(
        self,
        key: str,
        publishers_path: str,
    ) -> None: ...
    @property
    def key(self) -> str: ...
    async def get_dataset_range(self, dataset: str) -> dict[str, str]: ...
    async def get_range_instruments(
        self,
        dataset: str,
        symbols: str,
        start: int,
        end: int | None = None,
        limit: int | None = None,
    ) -> list[Instrument]: ...
    async def get_range_quotes(
        self,
        dataset: str,
        symbols: str,
        start: int,
        end: int | None = None,
        limit: int | None = None,
    ) -> list[QuoteTick]: ...
    async def get_range_trades(
        self,
        dataset: str,
        symbols: str,
        start: int,
        end: int | None = None,
        limit: int | None = None,
    ) -> list[TradeTick]: ...
    async def get_range_bars(
        self,
        dataset: str,
        symbols: str,
        aggregation: BarAggregation,
        start: int,
        end: int | None = None,
        limit: int | None = None,
    ) -> list[Bar]: ...

class DatabentoLiveClient:
    def __init__(
        self,
        key: str,
        dataset: str,
        publishers_path: str,
    ) -> None: ...
    @property
    def key(self) -> str: ...
    @property
    def dataset(self) -> str: ...
    async def subscribe(
        self,
        schema: str,
        symbols: str,
        stype_in: str | None = None,
        start: int | None = None,
    ) -> dict[str, str]: ...
    async def start(
        self,
        callback: Callable,
        replay: bool,
    ) -> dict[str, str]: ...
    async def close(self) -> None: ...<|MERGE_RESOLUTION|>--- conflicted
+++ resolved
@@ -2049,6 +2049,27 @@
     def handle_bar(self, bar: Bar) -> None: ...
     def reset(self) -> None: ...
 
+class ChandeMomentumOscillator:
+    def __init__(
+        self,
+        period: int,
+    ) -> None: ...
+    @property
+    def name(self) -> str: ...
+    @property
+    def period(self) -> int: ...
+    @property
+    def count(self) -> int: ...
+    @property
+    def initialized(self) -> bool: ...
+    @property
+    def has_inputs(self) -> bool: ...
+    @property
+    def value(self) -> float: ...
+    def update_raw(self, close: float) -> None: ...
+    def handle_bar(self, bar: Bar) -> None: ...
+    def reset(self) -> None: ...
+      
 class AroonOscillator:
     def __init__(
         self,
@@ -2074,12 +2095,6 @@
     def handle_bar(self, bar: Bar) -> None: ...
     def reset(self) -> None: ...
 
-<<<<<<< HEAD
-class ChandeMomentumOscillator:
-    def __init__(
-        self,
-        period: int,
-=======
 class AverageTrueRange:
     def __init__(
         self,
@@ -2087,7 +2102,6 @@
         ma_type: MovingAverageType = ...,
         use_previous: bool = True,
         value_floor: float = 0.0,
->>>>>>> a4e4d0ce
     ) -> None: ...
     @property
     def name(self) -> str: ...
@@ -2101,11 +2115,6 @@
     def has_inputs(self) -> bool: ...
     @property
     def value(self) -> float: ...
-<<<<<<< HEAD
-    def update_raw(self, close: float) -> None: ...
-    def handle_bar(self, bar: Bar) -> None: ...
-    def reset(self) -> None: ...
-=======
     def update_raw(self, high: float, low: float, close: float) -> None: ...
     def handle_bar(self, bar: Bar) -> None: ...
     def reset(self) -> None: ...
@@ -2128,7 +2137,6 @@
     def handle_book_mbp(self, book: OrderBookMbp) -> None:...
     def update(self, best_bid: Quantity | None, best_ask: Quantity) -> None: ...
     def reset(self) -> None: ...
->>>>>>> a4e4d0ce
 
 ###################################################################################################
 # Adapters
