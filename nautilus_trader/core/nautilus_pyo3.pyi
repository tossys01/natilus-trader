--- conflicted
+++ resolved
@@ -3255,7 +3255,6 @@
     def handle_bar(self, bar: Bar) -> None: ...
     def reset(self) -> None: ...
 
-<<<<<<< HEAD
 class FuzzyCandle:
     def __init__(
         self,
@@ -3284,65 +3283,24 @@
         threshold2: float,
         threshold3: float,
         threshold4: float,
-=======
-class SpreadAnalyzer:
-    def __init__(
-        self,
-        instrument_id: InstrumentId,
-        capacity: int,
     ) -> None: ...
     @property
     def name(self) -> str: ...
     @property
-    def capacity(self) -> int: ...
+    def period(self) -> int: ...
+    @property
+      def threshold1(self) -> float: ...
+    @property
+    def threshold2(self) -> float: ...
+    @property
+    def threshold3(self) -> float: ...
+    @property
+    def threshold4(self) -> float: ...
     @property
     def initialized(self) -> bool: ...
     @property
     def has_inputs(self) -> bool: ...
     @property
-    def current(self) -> float: ...
-    @property
-    def average(self) -> float: ...
-    def handle_quote_tick(self, quote: QuoteTick) -> None: ...
-    def reset(self) -> None: ...
-
-class KeltnerPosition:
-    def __init__(
-        self,
-        period: int,
-        k_multiplier: float,
-        ma_type: MovingAverageType = ...,
-        ma_type_atr: MovingAverageType = ...,
-        use_previous: bool = True,
-        atr_floor: float = 0.0,
->>>>>>> 8d209d5b
-    ) -> None: ...
-    @property
-    def name(self) -> str: ...
-    @property
-    def period(self) -> int: ...
-    @property
-<<<<<<< HEAD
-    def threshold1(self) -> float: ...
-    @property
-    def threshold2(self) -> float: ...
-    @property
-    def threshold3(self) -> float: ...
-    @property
-    def threshold4(self) -> float: ...
-=======
-    def k_multiplier(self) -> float: ...
-    @property
-    def use_previous(self) -> bool: ...
-    @property
-    def atr_floor(self) -> float: ...
->>>>>>> 8d209d5b
-    @property
-    def initialized(self) -> bool: ...
-    @property
-    def has_inputs(self) -> bool: ...
-    @property
-<<<<<<< HEAD
     def value(self) -> FuzzyCandle: ...
     @property
     def vector(self) -> list[int]: ...
@@ -3378,14 +3336,57 @@
     MEDIUM = 2
     LARGE = 3
 
-
-=======
+class SpreadAnalyzer:
+    def __init__(
+        self,
+        instrument_id: InstrumentId,
+        capacity: int,
+    ) -> None: ...
+    @property
+    def name(self) -> str: ...
+    @property
+    def capacity(self) -> int: ...
+    @property
+    def initialized(self) -> bool: ...
+    @property
+    def has_inputs(self) -> bool: ...
+    @property
+    def current(self) -> float: ...
+    @property
+    def average(self) -> float: ...
+    def handle_quote_tick(self, quote: QuoteTick) -> None: ...
+    def reset(self) -> None: ...
+
+class KeltnerPosition:
+    def __init__(
+        self,
+        period: int,
+        k_multiplier: float,
+        ma_type: MovingAverageType = ...,
+        ma_type_atr: MovingAverageType = ...,
+        use_previous: bool = True,
+        atr_floor: float = 0.0,
+    ) -> None: ...
+    @property
+    def name(self) -> str: ...
+    @property
+    def period(self) -> int: ...
+    @property
+    def k_multiplier(self) -> float: ...
+    @property
+    def use_previous(self) -> bool: ...
+    @property
+    def atr_floor(self) -> float: ...
+    @property
+    def initialized(self) -> bool: ...
+    @property
+    def has_inputs(self) -> bool: ...
+    @property
     def value(self) -> float: ...
     def update_raw(self, high: float, low: float, close: float) -> None: ...
     def handle_bar(self, bar: Bar) -> None: ...
     def reset(self) -> None: ...
 
->>>>>>> 8d209d5b
 # Book
 
 class BookImbalanceRatio:
