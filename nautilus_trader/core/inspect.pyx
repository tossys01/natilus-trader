# -------------------------------------------------------------------------------------------------
#  Copyright (C) 2015-2022 Nautech Systems Pty Ltd. All rights reserved.
#  https://nautechsystems.io
#
#  Licensed under the GNU Lesser General Public License Version 3.0 (the "License");
#  You may not use this file except in compliance with the License.
#  You may obtain a copy of the License at https://www.gnu.org/licenses/lgpl-3.0.en.html
#
#  Unless required by applicable law or agreed to in writing, software
#  distributed under the License is distributed on an "AS IS" BASIS,
#  WITHOUT WARRANTIES OR CONDITIONS OF ANY KIND, either express or implied.
#  See the License for the specific language governing permissions and
#  limitations under the License.
# -------------------------------------------------------------------------------------------------

import gc
import sys


def is_nautilus_class(cls: type) -> bool:
    """
    Determine whether a class is a builtin nautilus type.
    """
    return (
<<<<<<< HEAD
            cls.__module__.startswith("nautilus_trader.") and
            not cls.__module__.startswith("nautilus_trader.test_kit.mocks")
=======
        cls.__module__.startswith("nautilus_trader.") and
        not cls.__module__.startswith("nautilus_trader.test_kit")
>>>>>>> f3bccaeb
    )


def get_size_of(obj):
    """
    Return the bytes size in memory of the given object.

    Parameters
    ----------
    obj : object
        The object to analyze.

    Returns
    -------
    uint64

    """
    cdef set marked = {id(obj)}
    obj_q = [obj]
    size = 0

    while obj_q:
        size += sum(map(sys.getsizeof, obj_q))

        # Lookup all the object referred to by the object in obj_q.
        # See: https://docs.python.org/3.7/library/gc.html#gc.get_referents
        all_refs = [(id(o), o) for o in gc.get_referents(*obj_q)]

        # Filter object that are already marked.
        # Using dict notation will prevent repeated objects.
        new_ref = {
            o_id: o for o_id, o in all_refs if o_id not in marked and not isinstance(o, type)
        }

        # The new obj_q will be the ones that were not marked,
        # and we will update marked with their ids so we will
        # not traverse them again.
        obj_q = new_ref.values()
        marked.update(new_ref.keys())

    return size<|MERGE_RESOLUTION|>--- conflicted
+++ resolved
@@ -22,13 +22,8 @@
     Determine whether a class is a builtin nautilus type.
     """
     return (
-<<<<<<< HEAD
-            cls.__module__.startswith("nautilus_trader.") and
-            not cls.__module__.startswith("nautilus_trader.test_kit.mocks")
-=======
         cls.__module__.startswith("nautilus_trader.") and
         not cls.__module__.startswith("nautilus_trader.test_kit")
->>>>>>> f3bccaeb
     )
 
 
