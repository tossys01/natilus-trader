# -------------------------------------------------------------------------------------------------
#  Copyright (C) 2015-2021 Nautech Systems Pty Ltd. All rights reserved.
#  https://nautechsystems.io
#
#  Licensed under the GNU Lesser General Public License Version 3.0 (the "License");
#  You may not use this file except in compliance with the License.
#  You may obtain a copy of the License at https://www.gnu.org/licenses/lgpl-3.0.en.html
#
#  Unless required by applicable law or agreed to in writing, software
#  distributed under the License is distributed on an "AS IS" BASIS,
#  WITHOUT WARRANTIES OR CONDITIONS OF ANY KIND, either express or implied.
#  See the License for the specific language governing permissions and
#  limitations under the License.
# -------------------------------------------------------------------------------------------------

import msgpack

from nautilus_trader.core.correctness cimport Condition
from nautilus_trader.core.message cimport Command
from nautilus_trader.core.message cimport Event
from nautilus_trader.model.instruments.base cimport Instrument
from nautilus_trader.serialization.base cimport CommandSerializer
from nautilus_trader.serialization.base cimport EventSerializer
from nautilus_trader.serialization.base cimport InstrumentSerializer
from nautilus_trader.serialization.base cimport _OBJECT_FROM_DICT_MAP
from nautilus_trader.serialization.base cimport _OBJECT_TO_DICT_MAP


cdef class MsgPackInstrumentSerializer(InstrumentSerializer):
    """
    Provides an `Instrument` serializer for the `MessagePack` specification.

    """

    cpdef bytes serialize(self, Instrument instrument):
        """
        Serialize the given instrument to `MessagePack` specification bytes.

        Parameters
        ----------
        instrument : Instrument
            The instrument to serialize.

        Returns
        -------
        bytes

        """
        Condition.not_none(instrument, "instrument")

        delegate = _OBJECT_TO_DICT_MAP.get(type(instrument).__name__)
        if delegate is None:
            raise RuntimeError("Cannot serialize instrument: unrecognized type")

        return msgpack.packb(delegate(instrument))

    cpdef Instrument deserialize(self, bytes instrument_bytes):
        """
        Deserialize the given `MessagePack` specification bytes to an instrument.

        Parameters
        ----------
        instrument_bytes : bytes
            The instrument bytes to deserialize.

        Returns
        -------
        Instrument

        Raises
        ------
        ValueError
            If instrument_bytes is empty.

        """
        Condition.not_empty(instrument_bytes, "instrument_bytes")

        cdef dict unpacked = msgpack.unpackb(instrument_bytes)  # type: dict[str, object]

        delegate = _OBJECT_FROM_DICT_MAP.get(unpacked["type"])
        if delegate is None:
            raise RuntimeError("Cannot deserialize instrument: unrecognized type")

        return delegate(unpacked)


cdef class MsgPackCommandSerializer(CommandSerializer):
    """
    Provides a `Command` serializer for the MessagePack specification.

    """

    cpdef bytes serialize(self, Command command):
        """
        Return the serialized `MessagePack` specification bytes from the given command.

        Parameters
        ----------
        command : Command
            The command to serialize.

        Returns
        -------
        bytes

        Raises
        ------
        RuntimeError
            If the command cannot be serialized.

        """
        Condition.not_none(command, "command")
        delegate = _OBJECT_MAP.get(command.__class__)[0]
        if delegate is None:
            raise RuntimeError("Cannot deserialize command: unrecognized type")

<<<<<<< HEAD
=======
        delegate = _OBJECT_TO_DICT_MAP.get(type(command).__name__)
        if delegate is None:
            raise RuntimeError("Cannot serialize command: unrecognized type")

>>>>>>> 3e04972f
        return msgpack.packb(delegate(command))

    cpdef Command deserialize(self, bytes command_bytes):
        """
        Return the command deserialize from the given MessagePack specification command_bytes.

        Parameters
        ----------
        command_bytes : bytes
            The command to deserialize.

        Returns
        -------
        Command

        Raises
        ------
        ValueError
            If command_bytes is empty.
        RuntimeError
            If command cannot be deserialized.

        """
        Condition.not_empty(command_bytes, "command_bytes")

        cdef dict unpacked = msgpack.unpackb(command_bytes)  # type: dict[str, object]

<<<<<<< HEAD
        delegate = _OBJECT_MAP.get(unpacked["type"])[1]
=======
        delegate = _OBJECT_FROM_DICT_MAP.get(unpacked["type"])
>>>>>>> 3e04972f
        if delegate is None:
            raise RuntimeError("Cannot deserialize command: unrecognized type")

        return delegate(unpacked)


cdef class MsgPackEventSerializer(EventSerializer):
    """
    Provides an `Event` serializer for the `MessagePack` specification.

    """

    cpdef bytes serialize(self, Event event):
        """
        Return the MessagePack specification bytes serialized from the given event.

        Parameters
        ----------
        event : Event
            The event to serialize.

        Returns
        -------
        bytes

        Raises
        ------
        RuntimeError
            If the event cannot be serialized.

        """
        Condition.not_none(event, "event")
        delegate = _OBJECT_MAP.get(event.__class__)[0]

        if delegate is None:
            raise RuntimeError("Cannot deserialize event: unrecognized type")

<<<<<<< HEAD
=======
        delegate = _OBJECT_TO_DICT_MAP.get(type(event).__name__)
        if delegate is None:
            raise RuntimeError("Cannot serialize event: unrecognized type")

>>>>>>> 3e04972f
        return msgpack.packb(delegate(event))

    cpdef Event deserialize(self, bytes event_bytes):
        """
        Return the event deserialized from the given MessagePack specification event_bytes.

        Parameters
        ----------
        event_bytes
            The bytes to deserialize.

        Returns
        -------
        Event

        Raises
        ------
        ValueError
            If event_bytes is empty.
        RuntimeError
            If event cannot be deserialized.

        """
        Condition.not_empty(event_bytes, "event_bytes")

        cdef dict unpacked = msgpack.unpackb(event_bytes)  # type: dict[str, object]

<<<<<<< HEAD
        delegate = _OBJECT_MAP.get(unpacked["type"])[1]
=======
        delegate = _OBJECT_FROM_DICT_MAP.get(unpacked["type"])
>>>>>>> 3e04972f
        if delegate is None:
            raise RuntimeError("Cannot deserialize command: unrecognized type")

        return delegate(unpacked)<|MERGE_RESOLUTION|>--- conflicted
+++ resolved
@@ -110,17 +110,11 @@
 
         """
         Condition.not_none(command, "command")
-        delegate = _OBJECT_MAP.get(command.__class__)[0]
-        if delegate is None:
-            raise RuntimeError("Cannot deserialize command: unrecognized type")
-
-<<<<<<< HEAD
-=======
+
         delegate = _OBJECT_TO_DICT_MAP.get(type(command).__name__)
         if delegate is None:
             raise RuntimeError("Cannot serialize command: unrecognized type")
 
->>>>>>> 3e04972f
         return msgpack.packb(delegate(command))
 
     cpdef Command deserialize(self, bytes command_bytes):
@@ -148,11 +142,7 @@
 
         cdef dict unpacked = msgpack.unpackb(command_bytes)  # type: dict[str, object]
 
-<<<<<<< HEAD
-        delegate = _OBJECT_MAP.get(unpacked["type"])[1]
-=======
         delegate = _OBJECT_FROM_DICT_MAP.get(unpacked["type"])
->>>>>>> 3e04972f
         if delegate is None:
             raise RuntimeError("Cannot deserialize command: unrecognized type")
 
@@ -185,18 +175,10 @@
 
         """
         Condition.not_none(event, "event")
-        delegate = _OBJECT_MAP.get(event.__class__)[0]
-
-        if delegate is None:
-            raise RuntimeError("Cannot deserialize event: unrecognized type")
-
-<<<<<<< HEAD
-=======
         delegate = _OBJECT_TO_DICT_MAP.get(type(event).__name__)
         if delegate is None:
             raise RuntimeError("Cannot serialize event: unrecognized type")
 
->>>>>>> 3e04972f
         return msgpack.packb(delegate(event))
 
     cpdef Event deserialize(self, bytes event_bytes):
@@ -224,11 +206,7 @@
 
         cdef dict unpacked = msgpack.unpackb(event_bytes)  # type: dict[str, object]
 
-<<<<<<< HEAD
-        delegate = _OBJECT_MAP.get(unpacked["type"])[1]
-=======
         delegate = _OBJECT_FROM_DICT_MAP.get(unpacked["type"])
->>>>>>> 3e04972f
         if delegate is None:
             raise RuntimeError("Cannot deserialize command: unrecognized type")
 
