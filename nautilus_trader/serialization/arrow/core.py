--- conflicted
+++ resolved
@@ -167,22 +167,14 @@
 
 
 # Default nautilus implementations
-<<<<<<< HEAD
 from nautilus_trader.serialization.arrow.implementations.order_book import (
     deserialize as ob_deserialize,
 )
-from nautilus_trader.serialization.arrow.implementations.order_book import (
-    serialize as ob_serialize,
-)
-=======
-from nautilus_trader.serialization.arrow.implementations.order_book import order_book_register
->>>>>>> 62bee71c
+from nautilus_trader.serialization.arrow.implementations.order_book import serialize as ob_serialize
 
 
 for cls in OrderBookData.__subclasses__():
-    register_parquet(
-        cls, serializer=ob_serialize, deserializer=ob_deserialize, chunk=True
-    )
+    register_parquet(cls, serializer=ob_serialize, deserializer=ob_deserialize, chunk=True)
 
 
 for cls in Instrument.__subclasses__():
