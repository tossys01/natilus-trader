--- conflicted
+++ resolved
@@ -24,11 +24,8 @@
 from nautilus_trader.core.rust.core cimport CVec
 from nautilus_trader.core.rust.model cimport QuoteTick_t
 from nautilus_trader.core.rust.model cimport TradeTick_t
-<<<<<<< HEAD
-=======
 from nautilus_trader.core.rust.model cimport quote_tick_copy
 from nautilus_trader.core.rust.model cimport trade_tick_copy
->>>>>>> ae5fef17
 from nautilus_trader.core.rust.persistence cimport ParquetReaderType
 from nautilus_trader.core.rust.persistence cimport ParquetType
 from nautilus_trader.core.rust.persistence cimport parquet_reader_drop_chunk
@@ -66,11 +63,7 @@
                 self._drop_chunk()
                 return # Stop iterating
 
-<<<<<<< HEAD
-            # Initialize Python objects from the rust vector.
-=======
             # Initialize Python objects from the rust vector
->>>>>>> ae5fef17
             if self._parquet_type == ParquetType.QuoteTick:
                 yield _parse_quote_tick_chunk(self._chunk)
             elif self._parquet_type == ParquetType.TradeTick:
@@ -136,12 +129,7 @@
         QuoteTick_t _mem
         QuoteTick obj
         list objs = []
-<<<<<<< HEAD
-        int i
-
-=======
         uint64_t i
->>>>>>> ae5fef17
     for i in range(0, chunk.len):
         obj = QuoteTick.__new__(QuoteTick)
         _mem = (<QuoteTick_t *>chunk.ptr)[i]
@@ -157,12 +145,7 @@
         TradeTick_t _mem
         TradeTick obj
         list objs = []
-<<<<<<< HEAD
-        int i
-
-=======
         uint64_t i
->>>>>>> ae5fef17
     for i in range(0, chunk.len):
         obj = TradeTick.__new__(TradeTick)
         _mem = (<TradeTick_t *>chunk.ptr)[i]
