--- conflicted
+++ resolved
@@ -16,11 +16,7 @@
 from abc import ABC
 from abc import ABCMeta
 from abc import abstractmethod
-<<<<<<< HEAD
-from typing import Dict, List, Optional
-=======
-from typing import Any, Callable, Optional, Union
->>>>>>> 9fb16dc9
+from typing import Optional
 
 from nautilus_trader.model.data.bar import Bar
 from nautilus_trader.model.data.base import DataType
@@ -54,89 +50,10 @@
 
     # -- QUERIES -----------------------------------------------------------------------------------
 
-<<<<<<< HEAD
     def query(
         self,
         cls: type,
-        instrument_ids: Optional[List[str]] = None,
-=======
-    @abstractmethod
-    def _query(
-        self,
-        cls: type,
-        filter_expr: Optional[Callable] = None,
-        instrument_ids: Optional[list[str]] = None,
-        start: Optional[Any] = None,
-        end: Optional[Any] = None,
-        ts_column: str = "ts_init",
-        raise_on_empty: bool = True,
-        instrument_id_column="instrument_id",
-        table_kwargs: Optional[dict] = None,
-        clean_instrument_keys: bool = True,
-        as_dataframe: bool = True,
-        projections: Optional[dict] = None,
-        **kwargs,
-    ):
-        raise NotImplementedError
-
-    def load_inverse_mappings(self, path):
-        mappings = load_mappings(fs=self.fs, path=path)
-        for key in mappings:
-            mappings[key] = {v: k for k, v in mappings[key].items()}
-        return mappings
-
-    @staticmethod
-    def _handle_table_dataframe(
-        table: pa.Table,
-        mappings: Optional[dict],
-        raise_on_empty: bool = True,
-        sort_columns: Optional[list] = None,
-        as_type: Optional[dict] = None,
-    ):
-        df = table.to_pandas().drop_duplicates()
-        for col in mappings:
-            df.loc[:, col] = df[col].map(mappings[col])
-
-        if df.empty and raise_on_empty:
-            local_vars = dict(locals())
-            kw = [f"{k}={local_vars[k]}" for k in ("filter_expr", "instrument_ids", "start", "end")]
-            raise ValueError(f"Data empty for {kw}")
-        if sort_columns:
-            df = df.sort_values(sort_columns)
-        if as_type:
-            df = df.astype(as_type)
-        return df
-
-    @staticmethod
-    def _handle_table_nautilus(
-        table: Union[pa.Table, pd.DataFrame], cls: type, mappings: Optional[dict]
-    ):
-        if isinstance(table, pa.Table):
-            dicts = dict_of_lists_to_list_of_dicts(table.to_pydict())
-        elif isinstance(table, pd.DataFrame):
-            dicts = table.to_dict("records")
-        else:
-            raise TypeError(
-                f"`table` was {type(table)}, expected `pyarrow.Table` or `pandas.DataFrame`"
-            )
-        if not dicts:
-            return []
-        for key, maps in mappings.items():
-            for d in dicts:
-                if d[key] in maps:
-                    d[key] = maps[d[key]]
-        data = ParquetSerializer.deserialize(cls=cls, chunk=dicts)
-        return data
-
-    def query(
-        self,
-        cls: type,
-        filter_expr: Optional[Callable] = None,
-        instrument_ids: Optional[list[str]] = None,
-        as_nautilus: bool = False,
-        sort_columns: Optional[list[str]] = None,
-        as_type: Optional[dict] = None,
->>>>>>> 9fb16dc9
+        instrument_ids: Optional[list[str]] = None,
         **kwargs,
     ):
         raise NotImplementedError
@@ -144,13 +61,7 @@
     def _query_subclasses(
         self,
         base_cls: type,
-<<<<<<< HEAD
-        instrument_ids: Optional[List[str]] = None,
-=======
-        filter_expr: Optional[Callable] = None,
-        instrument_ids: Optional[list[str]] = None,
-        as_nautilus: bool = False,
->>>>>>> 9fb16dc9
+        instrument_ids: Optional[list[str]] = None,
         **kwargs,
     ):
         objects = []
@@ -165,13 +76,7 @@
     def instruments(
         self,
         instrument_type: Optional[type] = None,
-<<<<<<< HEAD
-        instrument_ids: Optional[List[str]] = None,
-=======
-        instrument_ids: Optional[list[str]] = None,
-        filter_expr: Optional[Callable] = None,
-        as_nautilus: bool = False,
->>>>>>> 9fb16dc9
+        instrument_ids: Optional[list[str]] = None,
         **kwargs,
     ):
         if instrument_type is not None:
@@ -189,13 +94,7 @@
 
     def instrument_status_updates(
         self,
-<<<<<<< HEAD
-        instrument_ids: Optional[List[str]] = None,
-=======
-        instrument_ids: Optional[list[str]] = None,
-        filter_expr: Optional[Callable] = None,
-        as_nautilus: bool = False,
->>>>>>> 9fb16dc9
+        instrument_ids: Optional[list[str]] = None,
         **kwargs,
     ):
         return self.query(
@@ -206,13 +105,7 @@
 
     def trade_ticks(
         self,
-<<<<<<< HEAD
-        instrument_ids: Optional[List[str]] = None,
-=======
-        instrument_ids: Optional[list[str]] = None,
-        filter_expr: Optional[Callable] = None,
-        as_nautilus: bool = False,
->>>>>>> 9fb16dc9
+        instrument_ids: Optional[list[str]] = None,
         **kwargs,
     ):
         return self.query(
@@ -223,13 +116,7 @@
 
     def quote_ticks(
         self,
-<<<<<<< HEAD
-        instrument_ids: Optional[List[str]] = None,
-=======
-        instrument_ids: Optional[list[str]] = None,
-        filter_expr: Optional[Callable] = None,
-        as_nautilus: bool = False,
->>>>>>> 9fb16dc9
+        instrument_ids: Optional[list[str]] = None,
         **kwargs,
     ):
         return self.query(
@@ -240,13 +127,7 @@
 
     def tickers(
         self,
-<<<<<<< HEAD
-        instrument_ids: Optional[List[str]] = None,
-=======
-        instrument_ids: Optional[list[str]] = None,
-        filter_expr: Optional[Callable] = None,
-        as_nautilus: bool = False,
->>>>>>> 9fb16dc9
+        instrument_ids: Optional[list[str]] = None,
         **kwargs,
     ):
         return self._query_subclasses(
@@ -257,13 +138,7 @@
 
     def bars(
         self,
-<<<<<<< HEAD
-        instrument_ids: Optional[List[str]] = None,
-=======
-        instrument_ids: Optional[list[str]] = None,
-        filter_expr: Optional[Callable] = None,
-        as_nautilus: bool = False,
->>>>>>> 9fb16dc9
+        instrument_ids: Optional[list[str]] = None,
         **kwargs,
     ):
         return self.query(
@@ -274,13 +149,7 @@
 
     def order_book_deltas(
         self,
-<<<<<<< HEAD
-        instrument_ids: Optional[List[str]] = None,
-=======
-        instrument_ids: Optional[list[str]] = None,
-        filter_expr: Optional[Callable] = None,
-        as_nautilus: bool = False,
->>>>>>> 9fb16dc9
+        instrument_ids: Optional[list[str]] = None,
         **kwargs,
     ):
         return self.query(
