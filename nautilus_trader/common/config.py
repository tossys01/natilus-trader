# -------------------------------------------------------------------------------------------------
#  Copyright (C) 2015-2022 Nautech Systems Pty Ltd. All rights reserved.
#  https://nautechsystems.io
#
#  Licensed under the GNU Lesser General Public License Version 3.0 (the "License");
#  You may not use this file except in compliance with the License.
#  You may obtain a copy of the License at https://www.gnu.org/licenses/lgpl-3.0.en.html
#
#  Unless required by applicable law or agreed to in writing, software
#  distributed under the License is distributed on an "AS IS" BASIS,
#  WITHOUT WARRANTIES OR CONDITIONS OF ANY KIND, either express or implied.
#  See the License for the specific language governing permissions and
#  limitations under the License.
# -------------------------------------------------------------------------------------------------

import importlib
import importlib.util
from typing import Any, Dict, FrozenSet, Optional, Union

import pydantic
from frozendict import frozendict
from pydantic import validator

from nautilus_trader.core.correctness import PyCondition


class ActorConfig(pydantic.BaseModel):
    """
    The base model for all actor configurations.

    Parameters
    ----------
    component_id : str, optional
        The component ID. If ``None`` then the identifier will be taken from
        `type(self).__name__`.

    """

    component_id: Optional[str] = None


class ImportableActorConfig(pydantic.BaseModel):
    """
    Represents an actor configuration for one specific backtest run.

    Parameters
    ----------
    path : str, optional
        The fully qualified name of the module.
    config : Union[ActorConfig, str]

    """

    path: Optional[str]
    config: Union[ActorConfig, str]

    def _check_path(self):
        assert self.path, "`path` not set, can't parse module"
        assert ":" in self.path, "Path variable should be of the form: path.to.module:class"

    @property
    def module(self):
        self._check_path()
        return self.path.rsplit(":")[0]

    @property
    def cls(self):
        self._check_path()
        return self.path.rsplit(":")[1]


class ActorFactory:
    """
    Provides actor creation from importable configurations.
    """

    @staticmethod
    def create(config: ImportableActorConfig):
        """
        Create an actor from the given configuration.

        Parameters
        ----------
        config : ImportableActorConfig
            The configuration for the building step.

        Returns
        -------
        Actor

        Raises
        ------
        TypeError
            If `config` is not of type `ImportableActorConfig`.

        """
        PyCondition.type(config, ImportableActorConfig, "config")
        mod = importlib.import_module(config.module)
        cls = getattr(mod, config.cls)
        assert isinstance(config.config, ActorConfig)
        return cls(config=config.config)


class InstrumentProviderConfig(pydantic.BaseModel):
    """
    Configuration for ``InstrumentProvider`` instances.

    Parameters
    ----------
    load_all : bool, default False
        If all venue instruments should be loaded on start.
    load_ids : FrozenSet[str], optional
        The list of instrument IDs to be loaded on start (if `load_all_instruments` is False).
    filters : frozendict, optional
        The venue specific instrument loading filters to apply.
    """

    class Config:
        """The base model config"""

        arbitrary_types_allowed = True

    @validator("filters")
    def validate_filters(cls, value):
<<<<<<< HEAD
        return frozendict(value)
=======
        return frozendict(value) if value is not None else None
>>>>>>> f5698731

    def __eq__(self, other):
        return (
            self.load_all == other.load_all
            and self.load_ids == other.load_ids
            and self.filters == other.filters
        )

    def __hash__(self):
        return hash((self.load_all, self.load_ids, self.filters))

    load_all: bool = False
    load_ids: Optional[FrozenSet[str]] = None
    filters: Optional[Dict[str, Any]] = None<|MERGE_RESOLUTION|>--- conflicted
+++ resolved
@@ -122,11 +122,7 @@
 
     @validator("filters")
     def validate_filters(cls, value):
-<<<<<<< HEAD
-        return frozendict(value)
-=======
         return frozendict(value) if value is not None else None
->>>>>>> f5698731
 
     def __eq__(self, other):
         return (
