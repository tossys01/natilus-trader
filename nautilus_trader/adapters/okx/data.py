--- conflicted
+++ resolved
@@ -26,11 +26,8 @@
 from nautilus_trader.common.enums import LogColor
 from nautilus_trader.core import nautilus_pyo3
 from nautilus_trader.core.correctness import PyCondition
-<<<<<<< HEAD
+from nautilus_trader.core.datetime import time_object_to_dt
 from nautilus_trader.core.datetime import dt_to_unix_nanos
-=======
-from nautilus_trader.core.datetime import time_object_to_dt
->>>>>>> ffc2bf80
 from nautilus_trader.data.messages import RequestBars
 from nautilus_trader.data.messages import RequestInstrument
 from nautilus_trader.data.messages import RequestInstruments
@@ -340,12 +337,8 @@
         instruments = self._instrument_provider.get_all()
 
         self._handle_instruments(
-<<<<<<< HEAD
-=======
             instruments,
->>>>>>> ffc2bf80
             request.venue,
-            target_instruments,
             request.id,
             request.start,
             request.end,
