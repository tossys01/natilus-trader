# -------------------------------------------------------------------------------------------------
#  Copyright (C) 2015-2023 Nautech Systems Pty Ltd. All rights reserved.
#  https://nautechsystems.io
#
#  Licensed under the GNU Lesser General Public License Version 3.0 (the "License");
#  You may not use this file except in compliance with the License.
#  You may obtain a copy of the License at https://www.gnu.org/licenses/lgpl-3.0.en.html
#
#  Unless required by applicable law or agreed to in writing, software
#  distributed under the License is distributed on an "AS IS" BASIS,
#  WITHOUT WARRANTIES OR CONDITIONS OF ANY KIND, either express or implied.
#  See the License for the specific language governing permissions and
#  limitations under the License.
# -------------------------------------------------------------------------------------------------

import asyncio
from decimal import Decimal
<<<<<<< HEAD
from typing import Optional
=======
from typing import ClassVar
>>>>>>> b38c3cbc

import pandas as pd

from nautilus_trader.backtest.exchange import SimulatedExchange
from nautilus_trader.backtest.execution_client import BacktestExecClient
from nautilus_trader.backtest.models import FillModel
from nautilus_trader.backtest.models import LatencyModel
from nautilus_trader.cache.cache import Cache
from nautilus_trader.common.clock import LiveClock
from nautilus_trader.common.clock import TestClock
from nautilus_trader.common.logging import Logger
from nautilus_trader.common.providers import InstrumentProvider
from nautilus_trader.core.data import Data
from nautilus_trader.core.uuid import UUID4
from nautilus_trader.execution.reports import OrderStatusReport
from nautilus_trader.execution.reports import PositionStatusReport
from nautilus_trader.execution.reports import TradeReport
from nautilus_trader.live.execution_client import LiveExecutionClient
from nautilus_trader.model.currency import Currency
from nautilus_trader.model.data import Bar
from nautilus_trader.model.data import OrderBookDelta
from nautilus_trader.model.data import OrderBookDeltas
from nautilus_trader.model.data import QuoteTick
from nautilus_trader.model.data import TradeTick
from nautilus_trader.model.enums import AccountType
from nautilus_trader.model.enums import OmsType
from nautilus_trader.model.events import AccountState
from nautilus_trader.model.identifiers import AccountId
from nautilus_trader.model.identifiers import ClientId
from nautilus_trader.model.identifiers import ClientOrderId
from nautilus_trader.model.identifiers import InstrumentId
from nautilus_trader.model.identifiers import Venue
from nautilus_trader.model.identifiers import VenueOrderId
from nautilus_trader.model.objects import AccountBalance
from nautilus_trader.model.objects import Money
from nautilus_trader.msgbus.bus import MessageBus


class SandboxExecutionClient(LiveExecutionClient):
    """
    Provides a sandboxed execution client for testing against.

    Parameters
    ----------
    loop : asyncio.AbstractEventLoop
        The event loop for the client.
    msgbus : MessageBus
        The message bus for the client.
    cache : Cache
        The cache for the client.
    clock : LiveClock
        The clock for the client.
    logger : Logger
        The logger for the client.

    """

    def __init__(
        self,
        loop: asyncio.AbstractEventLoop,
        msgbus: MessageBus,
        cache: Cache,
        clock: LiveClock,
        logger: Logger,
        venue: str,
        currency: str,
        balance: int,
        account_id: str = "001",
        oms_type: OmsType = OmsType.NETTING,
        account_type: AccountType = AccountType.MARGIN,
    ) -> None:
        self._currency = Currency.from_str(currency)
        money = Money(value=balance, currency=self._currency)
        self.balance = AccountBalance(total=money, locked=Money(0, money.currency), free=money)
        self.test_clock = TestClock()
        self._account_type = account_type
        self.sandbox_venue = Venue(venue)
        self._account_id = AccountId(f"{venue}-{account_id}")
        super().__init__(
            loop=loop,
            client_id=ClientId(venue),
            venue=self.sandbox_venue,
            oms_type=oms_type,
            account_type=account_type,
            base_currency=self._currency,
<<<<<<< HEAD
            instrument_provider=InstrumentProvider(venue=self.sandbox_venue, logger=logger),
=======
            instrument_provider=InstrumentProvider(logger=logger),
>>>>>>> b38c3cbc
            msgbus=msgbus,
            cache=cache,
            clock=clock,
            logger=logger,
            config=None,
        )
        self.exchange = SimulatedExchange(
            venue=self.sandbox_venue,
            oms_type=oms_type,
            account_type=self._account_type,
            base_currency=self._currency,
            starting_balances=[self.balance.free],
            default_leverage=Decimal(10),
            leverages={},
            instruments=[],
            modules=[],
            msgbus=self._msgbus,
            cache=cache,
            fill_model=FillModel(),
            latency_model=LatencyModel(0),
            clock=self.test_clock,
            logger=logger,
            frozen_account=True,  # <-- Freezing account
        )
        self._client = BacktestExecClient(
            exchange=self.exchange,
            msgbus=msgbus,
            cache=self._cache,
            clock=self.test_clock,
            logger=logger,
        )
        self.exchange.register_client(self._client)

    async def _connect(self) -> None:
        self._log.info("Connecting...")

        # Load instruments into simulated exchange
        self._log.info("Waiting for data client to load instruments..")
        await asyncio.sleep(5)
        instruments = self.exchange.cache.instruments(self.sandbox_venue)
        self._log.info(f"Loading {len(instruments)} instruments into SimulatedExchange")
        for instrument in instruments:
            self.exchange.add_instrument(instrument)

        # Subscribe to all data
        self._msgbus.subscribe("data.*", handler=self.on_data)

        # Send account state
        await self.send_account_state()

        # Connected.
        self._client._set_connected(True)
        self._set_connected(True)
        self._log.info("Connected.")

    async def _disconnect(self) -> None:
        """
        Disconnect the client.
        """
        self._log.info("Disconnecting...")
        self._set_connected(False)
        self._log.info("Disconnected.")

    async def send_account_state(self) -> None:
        timestamp = self._clock.timestamp_ns()
        account_state: AccountState = AccountState(
            account_id=self._account_id,
            account_type=self._account_type,
            balances=[self.balance],
            base_currency=self._currency,
            reported=True,
            margins=[],
            info={},
            event_id=UUID4(),
            ts_event=timestamp,
            ts_init=timestamp,
        )
        self._log.debug(f"Sending sandbox account state: {account_state}")
        self._send_account_state(account_state)

    async def generate_order_status_report(
        self,
        instrument_id: InstrumentId,
        client_order_id: ClientOrderId | None = None,
        venue_order_id: VenueOrderId | None = None,
    ) -> OrderStatusReport | None:
        return None

    async def generate_order_status_reports(
        self,
        instrument_id: InstrumentId | None = None,
        start: pd.Timestamp | None = None,
        end: pd.Timestamp | None = None,
        open_only: bool = False,
    ) -> list[OrderStatusReport]:
        return []

    async def generate_trade_reports(
        self,
        instrument_id: InstrumentId | None = None,
        venue_order_id: VenueOrderId | None = None,
        start: pd.Timestamp | None = None,
        end: pd.Timestamp | None = None,
    ) -> list[TradeReport]:
        return []

    async def generate_position_status_reports(
        self,
        instrument_id: InstrumentId | None = None,
        start: pd.Timestamp | None = None,
        end: pd.Timestamp | None = None,
    ) -> list[PositionStatusReport]:
        return []

    def submit_order(self, command):
        return self._client.submit_order(command)

    def modify_order(self, command):
        return self._client.modify_order(command)

    def cancel_order(self, command):
        return self._client.cancel_order(command)

    def cancel_all_orders(self, command):
        return self._client.cancel_all_orders(command)

    def on_data(self, data: Data) -> None:
        # Taken from main backtest loop of BacktestEngine.
        if data.__class__ is OrderBookDelta:  # Don't want to process subclasses of OrderBookDelta
            self.exchange.process_order_book_delta(data)
        elif (
            data.__class__ is OrderBookDeltas
        ):  # Don't want to process subclasses of OrderBookDeltas
            self.exchange.process_order_book_deltas(data)
        elif isinstance(data, QuoteTick):
            self.exchange.process_quote_tick(data)
        elif isinstance(data, TradeTick):
            self.exchange.process_trade_tick(data)
        elif isinstance(data, Bar):
            self.exchange.process_bar(data)
        self.exchange.process(data.ts_init)<|MERGE_RESOLUTION|>--- conflicted
+++ resolved
@@ -15,11 +15,6 @@
 
 import asyncio
 from decimal import Decimal
-<<<<<<< HEAD
-from typing import Optional
-=======
-from typing import ClassVar
->>>>>>> b38c3cbc
 
 import pandas as pd
 
@@ -105,11 +100,7 @@
             oms_type=oms_type,
             account_type=account_type,
             base_currency=self._currency,
-<<<<<<< HEAD
-            instrument_provider=InstrumentProvider(venue=self.sandbox_venue, logger=logger),
-=======
             instrument_provider=InstrumentProvider(logger=logger),
->>>>>>> b38c3cbc
             msgbus=msgbus,
             cache=cache,
             clock=clock,
