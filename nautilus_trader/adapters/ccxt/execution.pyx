# -------------------------------------------------------------------------------------------------
#  Copyright (C) 2015-2021 Nautech Systems Pty Ltd. All rights reserved.
#  https://nautechsystems.io
#
#  Licensed under the GNU Lesser General Public License Version 3.0 (the "License");
#  You may not use this file except in compliance with the License.
#  You may obtain a copy of the License at https://www.gnu.org/licenses/lgpl-3.0.en.html
#
#  Unless required by applicable law or agreed to in writing, software
#  distributed under the License is distributed on an "AS IS" BASIS,
#  WITHOUT WARRANTIES OR CONDITIONS OF ANY KIND, either express or implied.
#  See the License for the specific language governing permissions and
#  limitations under the License.
# -------------------------------------------------------------------------------------------------

import asyncio
from decimal import Decimal

from libc.stdint cimport int64_t

import ccxt
from ccxt.base.errors import BaseError as CCXTError

from cpython.datetime cimport datetime

from nautilus_trader.adapters.ccxt.providers cimport CCXTInstrumentProvider
from nautilus_trader.common.clock cimport LiveClock
from nautilus_trader.common.logging cimport LogColor
from nautilus_trader.common.logging cimport Logger
from nautilus_trader.common.providers cimport InstrumentProvider
from nautilus_trader.core.correctness cimport Condition
from nautilus_trader.core.datetime cimport dt_to_unix_millis
from nautilus_trader.core.datetime cimport millis_to_nanos
from nautilus_trader.execution.messages cimport ExecutionReport
from nautilus_trader.execution.messages cimport OrderStatusReport
from nautilus_trader.live.execution_client cimport LiveExecutionClient
from nautilus_trader.live.execution_engine cimport LiveExecutionEngine
from nautilus_trader.model.c_enums.account_type cimport AccountType
from nautilus_trader.model.c_enums.liquidity_side cimport LiquiditySide
from nautilus_trader.model.c_enums.order_side cimport OrderSide
from nautilus_trader.model.c_enums.order_side cimport OrderSideParser
from nautilus_trader.model.c_enums.order_state cimport OrderState
from nautilus_trader.model.c_enums.order_type cimport OrderType
from nautilus_trader.model.c_enums.order_type cimport OrderTypeParser
from nautilus_trader.model.c_enums.time_in_force cimport TimeInForce
from nautilus_trader.model.c_enums.time_in_force cimport TimeInForceParser
from nautilus_trader.model.c_enums.venue_type cimport VenueType
from nautilus_trader.model.commands cimport CancelOrder
from nautilus_trader.model.commands cimport SubmitBracketOrder
from nautilus_trader.model.commands cimport SubmitOrder
from nautilus_trader.model.commands cimport UpdateOrder
from nautilus_trader.model.currency cimport Currency
from nautilus_trader.model.identifiers cimport AccountId
from nautilus_trader.model.identifiers cimport ClientId
from nautilus_trader.model.identifiers cimport ClientOrderId
from nautilus_trader.model.identifiers cimport ExecutionId
from nautilus_trader.model.identifiers cimport InstrumentId
from nautilus_trader.model.identifiers cimport Symbol
from nautilus_trader.model.identifiers cimport Venue
from nautilus_trader.model.identifiers cimport VenueOrderId
from nautilus_trader.model.instruments.base cimport Instrument
from nautilus_trader.model.objects cimport AccountBalance
from nautilus_trader.model.objects cimport Money
from nautilus_trader.model.objects cimport Price
from nautilus_trader.model.objects cimport Quantity
from nautilus_trader.model.orders.base cimport Order
from nautilus_trader.model.orders.base cimport PassiveOrder


cdef int _SECONDS_IN_HOUR = 60 * 60


cdef class CCXTExecutionClient(LiveExecutionClient):
    """
    Provides an execution client for the unified CCXT Pro API.
    """

    def __init__(
        self,
        client not None: ccxt.Exchange,
        AccountId account_id not None,
        AccountType account_type,
        Currency base_currency,  # Can be None
        LiveExecutionEngine engine not None,
        LiveClock clock not None,
        Logger logger not None,
    ):
        """
        Initialize a new instance of the ``CCXTExecutionClient`` class.

        Parameters
        ----------
        client : ccxt.Exchange
            The unified CCXT client.
        account_id : AccountId
            The account identifier for the client.
        account_type : AccountType
            The account type for the client.
        base_currency : Currency, optional
            The account base currency for the client. Use ``None`` for multi-currency accounts.
        engine : LiveDataEngine
            The data engine for the client.
        clock : LiveClock
            The clock for the client.
        logger : Logger
            The logger for the client.

        """
        cdef InstrumentProvider instrument_provider = CCXTInstrumentProvider(
            client=client,
            load_all=False,
        )

        cdef str exchange_name = client.name.upper()
        super().__init__(
            client_id=ClientId(exchange_name),
            venue_type=VenueType.EXCHANGE,
            account_id=account_id,
            account_type=account_type,
            base_currency=base_currency,
            engine=engine,
            instrument_provider=instrument_provider,
            clock=clock,
            logger=logger,
            config={
                "name": f"CCXTExecClient-{exchange_name}",
            }
        )

        self._client = client
        self.is_connected = False

        # Scheduled tasks
        self._update_instruments_task = None

        # Streaming tasks
        self._watch_balances_task = None
        self._watch_orders_task = None
        self._watch_exec_reports_task = None

        # Order quantity cache (to handle CCXT not tracking ClOrdID and cumulative qty in trade events)
        self._cached_orders = {}  # type: {VenueOrderId: Order}
        self._cached_filled = {}  # type: {VenueOrderId: Decimal}

    cpdef void connect(self) except *:
        """
        Connect the client.
        """
        self._log.info("Connecting...")

        # Re-cache orders
        cdef list orders_all = self._engine.cache.orders()
        cdef Order order
        for order in orders_all:
            if order.is_completed_c():
                continue
            if order.instrument_id.venue == self.venue:
                self._cached_orders[order.venue_order_id] = order
                self._cached_filled[order.venue_order_id] = order.filled_qty.as_decimal()

        if self._client.check_required_credentials():
            self._log.info("API key authenticated.", color=LogColor.GREEN)
        else:
            self._log.error("API credentials missing or invalid.")
            self._log.error(f"Required: {self._client.required_credentials()}.")
            return

        # Schedule instruments update
        delay = _SECONDS_IN_HOUR
        update = self._run_after_delay(delay, self._update_instruments(delay))
        self._update_instruments_task = self._loop.create_task(update)

        self._loop.create_task(self._connect())

    async def _connect(self):
        try:
            await self._load_instruments()
            await self._update_balances()
        except CCXTError as ex:
            self._log_ccxt_error(ex, self._connect.__name__)
            return

        # Add currencies to cache
        for currency in self._instrument_provider.currencies().values():
            self._engine.cache.add_currency(currency)

        # Start streams
        self._watch_balances_task = self._loop.create_task(self._watch_balances())
        self._watch_orders_task = self._loop.create_task(self._watch_orders())
        self._watch_exec_reports_task = self._loop.create_task(self._watch_exec_reports())

        self.is_connected = True
        self._log.info("Connected.")

    async def generate_order_status_report(self, Order order):
        """
        Generate an order status report for the given order.

        If an error occurs then logs and returns None.

        Parameters
        ----------
        order : Order
            The order for the report.

        Returns
        -------
        OrderStatusReport or None

        """
        self._log.info(f"Generating OrderStatusReport for {repr(order.venue_order_id)}...")

        if order.venue_order_id.is_null():
            self._log.error(f"Cannot reconcile state for {repr(order.client_order_id)}, "
                            f"VenueOrderId was 'NULL'.")
            return None  # Cannot generate state report

        cdef Instrument instrument = self._instrument_provider.find(order.instrument_id)
        if instrument is None:
            self._log.error(f"Cannot reconcile state for {repr(order.client_order_id)}, "
                            f"instrument for {order.instrument_id} not found.")
            return None  # Cannot generate state report

        try:
            response = await self._client.fetch_order(
                id=order.venue_order_id.value,
                symbol=order.instrument_id.symbol.value,
            )
        except CCXTError as ex:
            self._log_ccxt_error(ex, self.generate_order_status_report.__name__)
            return None

        if response is None:
            self._log.error(f"No order found for {order.venue_order_id.value}.")
            return None

        filled_qty = instrument.make_qty(response.get('filled', 0))

        # Determine state
        status = response["status"]
        if status == "open" and filled_qty > 0:
            state = OrderState.PARTIALLY_FILLED
        elif status == "closed":
            state = OrderState.FILLED
        elif status == "canceled":
            state = OrderState.CANCELED
        elif status == "expired":
            state = OrderState.EXPIRED
        else:
            state = OrderState.ACCEPTED

        return OrderStatusReport(
            client_order_id=order.client_order_id,
            venue_order_id=order.venue_order_id,
            order_state=state,
            filled_qty=filled_qty,
            timestamp_ns=millis_to_nanos(millis=response["timestamp"]),
        )

    async def generate_exec_reports(
        self,
        VenueOrderId venue_order_id,
        Symbol symbol,
        datetime since=None,
    ):
        """
        Generate a list of execution reports.

        The returned list may be empty if no trades match the given parameters.

        Parameters
        ----------
        venue_order_id : VenueOrderId
            The venue order identifier for the trades.
        symbol : Symbol
            The symbol for the trades.
        since : datetime, optional
            The timestamp to filter trades on.

        Returns
        -------
        list[ExecutionReport]

        """
        Condition.not_none(venue_order_id, "venue_order_id")
        Condition.not_none(symbol, "symbol")

        self._log.info(f"Generating List[ExecutionReport] for {repr(venue_order_id)}...")

        cdef list reports = []  # Output
        cdef list response
        try:
            response = await self._client.fetch_my_trades(
                symbol=symbol.value,
                since=dt_to_unix_millis(since),
            )
        except CCXTError as ex:
            self._log_ccxt_error(ex, self.generate_exec_reports.__name__)
            return reports

        if response is None:
            return reports

        cdef list fills = [fill for fill in response if fill["order"] == venue_order_id.value]

        if not fills:
            return reports

        cdef ClientOrderId client_order_id = self._engine.cache.client_order_id(venue_order_id)
        if client_order_id is None:
            self._log.error(
                f"Cannot generate trades list: "
                f"no ClientOrderId found for {repr(venue_order_id)}."
            )
            return reports

        cdef InstrumentId instrument_id = InstrumentId(symbol, self.venue)
        cdef Instrument instrument = self._instrument_provider.find(instrument_id)
        if instrument is None:
            self._log.error(
                f"Cannot reconcile state for {repr(client_order_id)}, "
                f"instrument for {instrument_id} not found."
            )
            return  # Cannot generate state report

        cdef dict fill
        cdef ExecutionReport report
        for fill in fills:
            report = ExecutionReport(
                client_order_id=client_order_id,
                venue_order_id=venue_order_id,
                execution_id=ExecutionId(str(fill["id"])),
                last_qty=Quantity(fill["amount"], instrument.size_precision),
                last_px=Price(fill["price"], instrument.price_precision),
                commission=self._parse_commission(fill),
                liquidity_side=LiquiditySide.TAKER if fill["takerOrMaker"] == "taker" else LiquiditySide.MAKER,
                ts_filled_ns=millis_to_nanos(millis=fill["timestamp"]),
                timestamp_ns=self._clock.timestamp_ns(),
            )
            reports.append(report)

        return reports

    cpdef void disconnect(self) except *:
        """
        Disconnect the client.
        """
        self._loop.create_task(self._disconnect())

    async def _disconnect(self):
        self._log.info("Disconnecting...")

        stop_tasks = []
        # Cancel scheduled tasks
        if self._update_instruments_task:
            self._update_instruments_task.cancel()
            # TODO: This task is not finishing
            # stop_tasks.append(self._update_instruments_task)

        # Cancel streaming tasks
        if self._watch_balances_task:
            self._watch_balances_task.cancel()
            stop_tasks.append(self._watch_balances_task)
        if self._watch_orders_task:
            self._watch_orders_task.cancel()
            stop_tasks.append(self._watch_orders_task)
        if self._watch_exec_reports_task:
            self._watch_exec_reports_task.cancel()
            stop_tasks.append(self._watch_exec_reports_task)

        # Wait for all tasks to complete
        if stop_tasks:
            await asyncio.gather(*stop_tasks)

        # Ensure ccxt closed
        self._log.info("Closing WebSocket(s)...")
        await self._client.close()

        self.is_connected = False
        self._log.info("Disconnected.")

# -- COMMAND HANDLERS ------------------------------------------------------------------------------

    cpdef void submit_order(self, SubmitOrder command) except *:
        """
        Submit the order contained in the given command for execution.

        Parameters
        ----------
        command : SubmitOrder
            The command to execute.

        """
        Condition.not_none(command, "command")

        self._loop.create_task(self._submit_order(command.order))

    cpdef void submit_bracket_order(self, SubmitBracketOrder command) except *:
        """
        Submit the bracket order contained in the given command for execution.

        Parameters
        ----------
        command : SubmitBracketOrder
            The command to execute.

        """
        Condition.not_none(command, "command")

        self._log.error("Cannot submit bracket orders in this version.")

    cpdef void update_order(self, UpdateOrder command) except *:
        """
        Update the order with parameters contained in the command.

        Parameters
        ----------
        command : UpdateOrder
            The command to execute.

        """
        Condition.not_none(command, "command")

        # TODO: Implement
        self._log.error("Cannot update orders in this version.")

    cpdef void cancel_order(self, CancelOrder command) except *:
        """
        Cancel the order with the `ClientOrderId` contained in the given command.

        Parameters
        ----------
        command : CancelOrder
            The command to execute.

        """
        Condition.not_none(command, "command")

        self._loop.create_task(self._cancel_order(command.client_order_id))

# -- INTERNAL --------------------------------------------------------------------------------------

    cdef void _log_ccxt_error(self, ex, str method_name) except *:
        self._log.warning(f"{type(ex).__name__}: {ex} in {method_name}")

    async def _run_after_delay(self, double delay, coro):
        await asyncio.sleep(delay)
        return await coro

# -- REQUESTS --------------------------------------------------------------------------------------

    async def _load_instruments(self):
        await self._instrument_provider.load_all_async()

        cdef Instrument instrument
        for instrument in self._instrument_provider.get_all().values():
            self._engine.cache.add_instrument(instrument)

        self._log.info(f"Updated {self._instrument_provider.count} instruments.")

    async def _update_instruments(self, delay):
        await self._load_instruments()

        # Reschedule instruments update
        update = self._run_after_delay(delay, self._update_instruments(delay))
        self._update_instruments_task = self._loop.create_task(update)

    async def _update_balances(self):
        cdef dict response
        try:
            response = await self._client.fetch_balance()
        except TypeError:
            # Temporary workaround for testing
            response = self._client.fetch_balance
        except CCXTError as ex:
            self._log_ccxt_error(ex, self._update_balances.__name__)
            return

        self._on_account_state(response, initial=True)

# -- STREAMS ---------------------------------------------------------------------------------------

    async def _watch_balances(self):
        cdef dict event
        try:
            while True:
                try:
                    event = await self._client.watch_balance()
                    # self._log.info(str(event), LogColor.GREEN)  # TODO: Development
                    self._on_account_state(event)  # Only caching 1 event
                except CCXTError as ex:
                    self._log_ccxt_error(ex, self._watch_balances.__name__)
                    continue
        except asyncio.CancelledError as ex:
            self._log.debug(f"Cancelled `_watch_balances` for {self.account_id}.")
        except Exception as ex:
            self._log.exception(ex)

    async def _watch_orders(self):
        try:
            while True:
                try:
                    # events type is ArrayCacheBySymbolById
                    events = await self._client.watch_orders()
                    # self._log.info(str(events[0]), LogColor.GREEN)  # TODO: Development
                    self._on_order_status(events[0])  # Only caching 1 event
                except CCXTError as ex:
                    self._log_ccxt_error(ex, self._watch_orders.__name__)
                    continue
        except asyncio.CancelledError as ex:
            self._log.debug(f"Cancelled `_watch_orders`.")
        except Exception as ex:
            self._log.exception(ex)

    async def _watch_exec_reports(self):
        try:
            while True:
                try:
                    # events type is ArrayCacheBySymbolById
                    events = await self._client.watch_my_trades()
                    # self._log.info(str(events[0]), LogColor.GREEN)  # TODO: Development
                    self._on_exec_report(events[0])  # Only caching 1 event
                except CCXTError as ex:
                    self._log_ccxt_error(ex, self._watch_balances.__name__)
                    continue
        except asyncio.CancelledError as ex:
            self._log.debug(f"Cancelled `_watch_exec_reports` for {self.account_id}.")
        except Exception as ex:
            self._log.exception(ex)

# -- COMMANDS --------------------------------------------------------------------------------------

    async def _submit_order(self, Order order):
        self._log.debug(f"Submitted {order}.")

        # Generate event here to ensure it is processed before OrderAccepted
        self.generate_order_submitted(
            client_order_id=order.client_order_id,
            ts_submitted_ns=self._clock.timestamp_ns(),
        )

        try:
            # Submit order and await response
            await self._client.create_order(
                symbol=order.instrument_id.symbol.value,
                type=OrderTypeParser.to_str(order.type).lower(),
                side=OrderSideParser.to_str(order.side).lower(),
                amount=str(order.quantity),
                price=str(order.price) if isinstance(order, PassiveOrder) else None,
                params={'clientOrderId': order.client_order_id.value},
            )
        except CCXTError as ex:
            self.generate_order_rejected(
                client_order_id=order.client_order_id,
                reason=str(ex),
                ts_rejected_ns=self._clock.timestamp_ns(),
            )

    async def _cancel_order(self, ClientOrderId client_order_id):
        cdef Order order = self._engine.cache.order(client_order_id)
        if order is None:
            self._log.error(f"Cannot cancel order, {repr(client_order_id)} not found.")
            return  # Cannot cancel

        if not order.is_working_c():
            self._log.error(f"Cannot cancel order, state=OrderState.{order.state_string_c()}.")
            return  # Cannot cancel

        self.generate_order_pending_cancel(
            client_order_id=order.client_order_id,
            venue_order_id=order.venue_order_id,
            ts_pending_ns=self._clock.timestamp_ns(),
        )

        try:
            await self._client.cancel_order(
                id=order.venue_order_id.value,
                symbol=order.instrument_id.symbol.value,
            )
        except CCXTError as ex:
            self._log_ccxt_error(ex, self._cancel_order.__name__)
            return

# -- EVENTS ----------------------------------------------------------------------------------------

    cdef void _on_account_state(self, dict event, bint initial=False) except *:
        del event["info"]
        del event["free"]
        del event["used"]
        del event["total"]

        cdef list balances = []

        cdef str code
        for code, amounts in event.items():
            if not isinstance(amounts, dict):
                continue
            currency = self._instrument_provider.currency(code)
            if currency is None:
                self._log.error(f"Cannot update total balance for {code} "
                                f"(no currency loaded).")

            used_value = amounts["used"]
            if used_value is None:
                locked = Money(0, currency)
            else:
                locked = Money(used_value, currency)

            free_value = amounts["free"]
            if free_value is None:
                free = Money(0, currency)
            else:
                free = Money(free_value, currency)

            total = Money(free + locked, currency)

            if (
                initial
                and total.as_decimal() == 0
                and locked.as_decimal() == 0
                and free.as_decimal() == 0
            ):
                # Skip initial account state with all zero balances
                continue

            balances.append(
                AccountBalance(
                    currency=currency,
                    total=total,
                    locked=locked,
                    free=free,
                ),
            )

        timestamp = event.get("timestamp")
        if timestamp is None:
            update_ns = self._clock.timestamp_ns()
        else:
            update_ns = millis_to_nanos(timestamp)

        # Generate event
        self.generate_account_state(
            balances=balances,
            reported=True,
            ts_updated_ns=update_ns,
        )

    cdef void _on_order_status(self, dict event) except *:
        cdef VenueOrderId venue_order_id = VenueOrderId(event["id"])

        # Attempt to parse ClientOrderId
        client_order_id_str = event.get("clientOrderId")
        if client_order_id_str is None:
            self._log.error(f"Cannot fill un-cached order with {repr(venue_order_id)}.")
            return
        cdef ClientOrderId client_order_id = ClientOrderId(client_order_id_str)

        if venue_order_id not in self._cached_orders:
            order = self._engine.cache.order(client_order_id)
            if order is None:
                # If state resolution has done its job this should never happen
                self._log.error(f"Cannot fill un-cached order with {repr(venue_order_id)}.")
                return
            self._cache_order(venue_order_id, order)

        cdef int64_t timestamp_ns = 0
        if event['timestamp'] is not None:
            timestamp_ns = <int64_t>(millis_to_nanos(event["timestamp"]))
        else:
            timestamp_ns = <int64_t>(millis_to_nanos(event["lastTradeTimestamp"]))

        cdef str status = event["status"]
        # status == "rejected" should be captured in `submit_order`
        if status == "open" and event["filled"] == 0:
            self.generate_order_accepted(client_order_id, venue_order_id, timestamp_ns)
        elif status == "canceled":
            self.generate_order_canceled(client_order_id, venue_order_id, timestamp_ns)
        elif status == "expired":
            self.generate_order_expired(client_order_id, venue_order_id, timestamp_ns)

    cdef void _on_exec_report(self, dict event) except *:
        cdef VenueOrderId venue_order_id = VenueOrderId(event["order"])
        cdef Order order = self._cached_orders.get(venue_order_id)

        if order is None:
            client_order_id = self._engine.cache.client_order_id(venue_order_id)
            if client_order_id is None:
                self._log.error(f"Cannot fill un-cached order with {repr(venue_order_id)}.")
                return
            order = self._engine.cache.order(client_order_id)
            if order is None:
                # If `reconcile_state` has done its job this should never happen
                self._log.error(f"Cannot fill un-cached order with {repr(venue_order_id)}.")
                return
            self._cache_order(venue_order_id, order)

        cdef Instrument instrument = self._instrument_provider.find(order.instrument_id)
        if instrument is None:
            self._log.error(f"Cannot reconcile state for {repr(order.client_order_id)}, "
                            f"instrument for {order.instrument_id} not found.")
            return  # Cannot generate state report

        self.generate_order_filled(
            client_order_id=order.client_order_id,
            venue_order_id=venue_order_id,
            execution_id=ExecutionId(event["id"]),
            position_id=None,  # Assigned in engine
            instrument_id=order.instrument_id,
            order_side=order.side,
            last_qty=Quantity(event["amount"], instrument.size_precision),
            last_px=Price(event["price"], instrument.price_precision),
            quote_currency=instrument.quote_currency,
            commission=self._parse_commission(event),
            liquidity_side=LiquiditySide.TAKER if event["takerOrMaker"] == "taker" else LiquiditySide.MAKER,
            ts_filled_ns=(millis_to_nanos(millis=event["timestamp"])),
        )

    cdef Money _parse_commission(self, dict event):
        cdef dict commission = event.get("fee", {})
        cdef str commission_currency = commission.get("currency")
        if commission_currency is None:
            return None

        cdef Currency currency = self._instrument_provider.currency(commission_currency)
        if currency is None:
            self._log.error(
                f"Cannot determine commission: currency {commission_currency} not found.",
            )
            return None

        return Money(commission.get("cost", 0), currency)

    cdef void _cache_order(self, VenueOrderId venue_order_id, Order order) except *:
        self._cached_orders[venue_order_id] = order
        self._cached_filled[venue_order_id] = order.filled_qty
        self._log.debug(f"Cached {repr(venue_order_id)} {order}.")

    cdef void _decache_order(self, VenueOrderId venue_order_id) except *:
        self._cached_orders.pop(venue_order_id, None)
        self._cached_filled.pop(venue_order_id, None)
        self._log.debug(f"De-cached {repr(venue_order_id)}.")


cdef class BinanceCCXTExecutionClient(CCXTExecutionClient):
    """
    Provides a CCXT pro execution client for the Binance exchange.
    """

    def __init__(
        self,
        client not None: ccxt.Exchange,
        AccountId account_id not None,
        AccountType account_type,
        LiveExecutionEngine engine not None,
        LiveClock clock not None,
        Logger logger not None,
    ):
        """
        Initialize a new instance of the ``BinanceCCXTExecutionClient`` class.

        Parameters
        ----------
        client : ccxt.Exchange
            The unified CCXT client.
        account_id : AccountId
            The account identifier for the client.
        account_type : AccountType
            The account type for the client.
        engine : LiveDataEngine
            The data engine for the client.
        clock : LiveClock
            The clock for the client.
        logger : Logger
            The logger for the client.

        """
        cdef str exchange_name = client.name.upper()
        Condition.true(exchange_name == "BINANCE", "client.name != BINANCE")
        super().__init__(
            client=client,
            account_id=account_id,
            account_type=account_type,
            base_currency=None,  # Multi-currency accounts
            engine=engine,
            clock=clock,
            logger=logger,
        )

        self.venue = Venue(exchange_name)

# -- COMMANDS ----------------------------------------------------------------------------------

    async def _submit_order(self, Order order):
        # Common arguments

        if order.time_in_force == TimeInForce.GTD:
            raise ValueError("TimeInForce.GTD not supported in this version.")

        if order.time_in_force == TimeInForce.DAY:
            raise ValueError("Binance does not support TimeInForce.DAY.")

        cdef dict params = {
            "newClientOrderId": order.client_order_id.value,
            "recvWindow": 10000  # TODO: Server time sync issue?
        }

        cdef str order_type = ""
        if order.type == OrderType.MARKET:
            order_type = "MARKET"
        elif order.type == OrderType.LIMIT and order.is_post_only:
            # Cannot be hidden as post only is True
            order_type = "LIMIT_MAKER"
        elif order.type == OrderType.LIMIT:
            if order.is_hidden:
                raise ValueError("Binance does not support hidden orders.")
            order_type = "LIMIT"
            params["timeInForce"] = TimeInForceParser.to_str(order.time_in_force)
        elif order.type == OrderType.STOP_MARKET:
            if order.side == OrderSide.BUY:
                order_type = "STOP_LOSS_LIMIT"
            elif order.side == OrderSide.SELL:
<<<<<<< HEAD
                order_type = "TAKE_PROFIT_LIMIT"
=======
                order_type = "STOP_LOSS"
>>>>>>> 5e0afceb
            params["stopPrice"] = str(order.price)
        else:
            raise ValueError(f"Invalid OrderType, "
                             f"was {OrderTypeParser.to_str(order.type)}")

        self._log.debug(f"Submitted {order}.")
        # Generate event here to ensure it is processed before OrderAccepted
        self.generate_order_submitted(
            client_order_id=order.client_order_id,
            ts_submitted_ns=self._clock.timestamp_ns(),
        )

        try:
            # Submit order and await response
            await self._client.create_order(
                symbol=order.instrument_id.symbol.value,
                type=order_type,
                side=OrderSideParser.to_str(order.side),
                amount=str(order.quantity),
                price=str(order.price) if isinstance(order, PassiveOrder) else None,
                params=params,
            )
        except CCXTError as ex:
            self.generate_order_rejected(
                client_order_id=order.client_order_id,
                reason=str(ex),
                ts_rejected_ns=self._clock.timestamp_ns(),
            )


cdef class BitmexCCXTExecutionClient(CCXTExecutionClient):
    """
    Provides a CCXT Pro execution client for the Bitmex exchange.
    """

    def __init__(
        self,
        client not None: ccxt.Exchange,
        AccountId account_id not None,
        LiveExecutionEngine engine not None,
        LiveClock clock not None,
        Logger logger not None,
    ):
        """
        Initialize a new instance of the ``BitmexCCXTExecutionClient`` class.

        Parameters
        ----------
        client : ccxt.Exchange
            The unified CCXT client.
        account_id : AccountId
            The account identifier for the client.
        engine : LiveDataEngine
            The data engine for the client.
        clock : LiveClock
            The clock for the client.
        logger : Logger
            The logger for the client.

        """
        cdef str exchange_name = client.name.upper()
        Condition.true(exchange_name == "BITMEX", "client.name != BITMEX")
        super().__init__(
            client=client,
            account_id=account_id,
            account_type=AccountType.MARGIN,
            base_currency=Currency.from_str_c("BTC"),
            engine=engine,
            clock=clock,
            logger=logger,
        )

        self.venue = Venue(exchange_name)

# -- COMMANDS ----------------------------------------------------------------------------------

    async def _submit_order(self, Order order):
        if order.time_in_force == TimeInForce.GTD:
            raise ValueError("GTD not supported in this version.")

        cdef dict params = {
            "clOrdID": order.client_order_id.value,
        }

        cdef str order_type = ""
        cdef list exec_instructions = []
        if order.type == OrderType.MARKET:
            order_type = "Market"
        elif order.type == OrderType.LIMIT:
            order_type = "Limit"
            if order.is_hidden:
                params["displayQty"] = 0
            # Execution instructions
            if order.is_post_only:
                exec_instructions.append("ParticipateDoNotInitiate")
            if order.is_reduce_only:
                exec_instructions.append("ReduceOnly")
            if exec_instructions:
                params["execInst"] = ','.join(exec_instructions)
        elif order.type == OrderType.STOP_MARKET:
            order_type = "StopMarket"
            params["stopPx"] = str(order.price)
            if order.is_reduce_only:
                params["execInst"] = "ReduceOnly"

        if order.time_in_force == TimeInForce.DAY:
            params["timeInForce"] = "Day"
        elif order.time_in_force == TimeInForce.GTC:
            params["timeInForce"] = "GoodTillCancel"
        elif order.time_in_force == TimeInForce.IOC:
            params["timeInForce"] = "ImmediateOrCancel"
        elif order.time_in_force == TimeInForce.FOK:
            params["timeInForce"] = "FillOrKill"

        self._log.debug(f"Submitted {order}.")
        # Generate event here to ensure it is processed before OrderAccepted
        self.generate_order_submitted(
            client_order_id=order.client_order_id,
            ts_submitted_ns=self._clock.timestamp_ns(),
        )

        try:
            # Submit order and await response
            await self._client.create_order(
                symbol=order.instrument_id.symbol.value,
                type=order_type,
                side=OrderSideParser.to_str(order.side).capitalize(),
                amount=str(order.quantity),
                price=str(order.price) if isinstance(order, PassiveOrder) else None,
                params=params,
            )
        except CCXTError as ex:
            self.generate_order_rejected(
                client_order_id=order.client_order_id,
                reason=str(ex),
                ts_rejected_ns=self._clock.timestamp_ns(),
            )<|MERGE_RESOLUTION|>--- conflicted
+++ resolved
@@ -819,11 +819,7 @@
             if order.side == OrderSide.BUY:
                 order_type = "STOP_LOSS_LIMIT"
             elif order.side == OrderSide.SELL:
-<<<<<<< HEAD
                 order_type = "TAKE_PROFIT_LIMIT"
-=======
-                order_type = "STOP_LOSS"
->>>>>>> 5e0afceb
             params["stopPrice"] = str(order.price)
         else:
             raise ValueError(f"Invalid OrderType, "
