--- conflicted
+++ resolved
@@ -215,10 +215,6 @@
         instrument: BybitInstrument,
         fee_rate: BybitFeeRate,
     ) -> None:
-<<<<<<< HEAD
-        
-=======
->>>>>>> c97317a5
         try:
             base_currency = self.currency(instrument.baseCoin)
             quote_currency = self.currency(instrument.quoteCoin)
@@ -274,8 +270,4 @@
             if self._log_warnings:
                 self._log.warning(
                     f"Unable to parse {data.__class__.__name__} instrument {data.symbol}: {e}",
-<<<<<<< HEAD
-                )
-=======
-                )
->>>>>>> c97317a5
+                )