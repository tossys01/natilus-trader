# -------------------------------------------------------------------------------------------------
#  Copyright (C) 2015-2022 Nautech Systems Pty Ltd. All rights reserved.
#  https://nautechsystems.io
#
#  Licensed under the GNU Lesser General Public License Version 3.0 (the "License");
#  You may not use this file except in compliance with the License.
#  You may obtain a copy of the License at https://www.gnu.org/licenses/lgpl-3.0.en.html
#
#  Unless required by applicable law or agreed to in writing, software
#  distributed under the License is distributed on an "AS IS" BASIS,
#  WITHOUT WARRANTIES OR CONDITIONS OF ANY KIND, either express or implied.
#  See the License for the specific language governing permissions and
#  limitations under the License.
# -------------------------------------------------------------------------------------------------

from typing import Optional

import msgspec

from nautilus_trader.adapters.binance.common.enums import BinanceExchangeFilterType
from nautilus_trader.adapters.binance.common.enums import BinanceRateLimitInterval
from nautilus_trader.adapters.binance.common.enums import BinanceRateLimitType
from nautilus_trader.adapters.binance.common.enums import BinanceSymbolFilterType


################################################################################
# HTTP responses
################################################################################


class BinanceListenKey(msgspec.Struct):
    """HTTP response from creating a new `Binance` user listen key."""

    listenKey: str


class BinanceExchangeFilter(msgspec.Struct):
    """
    HTTP response 'inner struct' from `Binance Spot/Margin`
        `GET /api/v3/exchangeInfo`
    HTTP response 'inner struct' from `Binance USD-M Futures`
        `GET /fapi/v1/exchangeInfo`
    HTTP response 'inner struct' from `Binance COIN-M Futures`
        `GET /dapi/v1/exchangeInfo`
    """

    filterType: BinanceExchangeFilterType
    maxNumOrders: Optional[int] = None
    maxNumAlgoOrders: Optional[int] = None


class BinanceRateLimit(msgspec.Struct):
    """
    HTTP response 'inner struct' from `Binance Spot/Margin`
        `GET /api/v3/exchangeInfo`
    HTTP response 'inner struct' from `Binance USD-M Futures`
        `GET /fapi/v1/exchangeInfo`
    HTTP response 'inner struct' from `Binance COIN-M Futures`
        `GET /dapi/v1/exchangeInfo`
    """

    rateLimitType: BinanceRateLimitType
    interval: BinanceRateLimitInterval
    intervalNum: int
    limit: int


class BinanceSymbolFilter(msgspec.Struct):
    """
    HTTP response 'inner struct' from `Binance Spot/Margin`
        `GET /api/v3/exchangeInfo`
    HTTP response 'inner struct' from `Binance USD-M Futures`
        `GET /fapi/v1/exchangeInfo`
    HTTP response 'inner struct' from `Binance COIN-M Futures`
        `GET /dapi/v1/exchangeInfo`
    """

    filterType: BinanceSymbolFilterType
    minPrice: Optional[str] = None
    maxPrice: Optional[str] = None
    tickSize: Optional[str] = None
    multiplierUp: Optional[str] = None
    multiplierDown: Optional[str] = None
    multiplierDecimal: Optional[int] = None
    avgPriceMins: Optional[int] = None
    bidMultiplierUp: Optional[str] = None  # SPOT/MARGIN only
    bidMultiplierDown: Optional[str] = None  # SPOT/MARGIN only
    askMultiplierUp: Optional[str] = None  # SPOT/MARGIN only
    askMultiplierDown: Optional[str] = None  # SPOT/MARGIN only
    minQty: Optional[str] = None
    maxQty: Optional[str] = None
    stepSize: Optional[str] = None
    notional: Optional[str] = None  # SPOT/MARGIN & USD-M FUTURES only
    minNotional: Optional[str] = None  # SPOT/MARGIN & USD-M FUTURES only
    applyMinToMarket: Optional[bool] = None  # SPOT/MARGIN only
    maxNotional: Optional[str] = None  # SPOT/MARGIN only
    applyMaxToMarket: Optional[bool] = None  # SPOT/MARGIN only
    limit: Optional[int] = None
    maxNumOrders: Optional[int] = None
    maxNumAlgoOrders: Optional[int] = None  # SPOT/MARGIN & USD-M FUTURES only
    maxNumIcebergOrders: Optional[int] = None  # SPOT/MARGIN only
    maxPosition: Optional[str] = None  # SPOT/MARGIN only
    minTrailingAboveDelta: Optional[int] = None  # SPOT/MARGIN only
    maxTrailingAboveDelta: Optional[int] = None  # SPOT/MARGIN only
    minTrailingBelowDelta: Optional[int] = None  # SPOT/MARGIN only
    maxTrailingBelowDetla: Optional[int] = None  # SPOT/MARGIN only


class BinanceQuote(msgspec.Struct):
    """
    HTTP response from `Binance Spot/Margin`
        `GET /api/v3/ticker/bookTicker`
    HTTP response from `Binance USD-M Futures`
        `GET /fapi/v1/ticker/bookTicker`
    HTTP response from `Binance COIN-M Futures`
        `GET /dapi/v1/ticker/bookTicker`
    """

    symbol: str
    bidPrice: str
    bidQty: str
    askPrice: str
    askQty: str
    pair: Optional[str] = None  # USD-M FUTURES only
    time: Optional[int] = None  # FUTURES only, transaction time


class BinanceTrade(msgspec.Struct):
    """
    HTTP response from `Binance Spot/Margin`
        `GET /api/v3/trades`
    HTTP response from `Binance USD-M Futures`
        `GET /fapi/v1/trades`
    HTTP response from `Binance COIN-M Futures`
        `GET /dapi/v1/trades`
    """

    id: int
    price: str
    qty: str
    quoteQty: str
    time: int
    isBuyerMaker: bool
    isBestMatch: Optional[bool] = True  # SPOT/MARGIN only


<<<<<<< HEAD
class BinanceTicker(msgspec.Struct, kw_only=True):  # type: ignore
    """
    HTTP response from `Binance Spot/Margin`
        `GET /api/v3/ticker/24h`
    HTTP response from `Binance USD-M Futures`
        `GET /fapi/v1/ticker/24h`
    HTTP response from `Binance COIN-M Futures`
        `GET /dapi/v1/ticker/24h`
    """
=======
class BinanceTicker(msgspec.Struct, kw_only=True):
    """HTTP response from `Binance` GET /fapi/v1/ticker/24hr ."""
>>>>>>> 70575380

    symbol: str
    pair: Optional[str]  # COIN-M FUTURES only
    priceChange: str
    priceChangePercent: str
    weightedAvgPrice: str
    prevClosePrice: Optional[str] = None  # SPOT/MARGIN only
    lastPrice: str
    lastQty: str
    bidPrice: Optional[str] = None  # SPOT/MARGIN only
    bidQty: Optional[str] = None  # SPOT/MARGIN only
    askPrice: Optional[str] = None  # SPOT/MARGIN only
    askQty: Optional[str] = None  # SPOT/MARGIN only
    openPrice: str
    highPrice: str
    lowPrice: str
    volume: str
    baseVolume: Optional[str] = None  # COIN-M FUTURES only
    quoteVolume: Optional[str] = None  # SPOT/MARGIN & USD-M FUTURES only
    openTime: int
    closeTime: int
    firstId: int
    lastId: int
    count: int


################################################################################
# WebSocket messages
################################################################################


class BinanceDataMsgWrapper(msgspec.Struct):
    """
    Provides a wrapper for data WebSocket messages from `Binance`.
    """

    stream: str


class BinanceOrderBookData(msgspec.Struct, kw_only=True):
    """WebSocket message 'inner struct' for `Binance` Diff. Book Depth Streams."""

    e: str  # Event type
    E: int  # Event time
    T: Optional[int] = None  # Transaction time (Binance Futures only)
    s: str  # Symbol
    U: int  # First update ID in event
    u: int  # Final update ID in event
    pu: Optional[int] = None  # ?? (Binance Futures only)
    b: list[tuple[str, str]]  # Bids to be updated
    a: list[tuple[str, str]]  # Asks to be updated


class BinanceOrderBookMsg(msgspec.Struct):
    """WebSocket message from `Binance` Diff. Book Depth Streams."""

    stream: str
    data: BinanceOrderBookData


class BinanceQuoteData(msgspec.Struct):
    """WebSocket message from `Binance` Individual Symbol Book Ticker Streams."""

    s: str  # symbol
    u: int  # order book updateId
    b: str  # best bid price
    B: str  # best bid qty
    a: str  # best ask price
    A: str  # best ask qty


class BinanceQuoteMsg(msgspec.Struct):
    """WebSocket message from `Binance` Individual Symbol Book Ticker Streams."""

    stream: str
    data: BinanceQuoteData


class BinanceAggregatedTradeData(msgspec.Struct):
    """WebSocket message from `Binance` Aggregate Trade Streams."""

    e: str  # Event type
    E: int  # Event time
    s: str  # Symbol
    a: int  # Aggregate trade ID
    p: str  # Price
    q: str  # Quantity
    f: int  # First trade ID
    l: int  # Last trade ID
    T: int  # Trade time
    m: bool  # Is the buyer the market maker?


class BinanceAggregatedTradeMsg(msgspec.Struct):
    """WebSocket message."""

    stream: str
    data: BinanceAggregatedTradeData


class BinanceTickerData(msgspec.Struct, kw_only=True):
    """
    WebSocker message from `Binance` 24hr Ticker

    Fields
    ------
    - e: Event type
    - E: Event time
    - s: Symbol
    - p: Price change
    - P: Price change percent
    - w: Weighted average price
    - x: Previous close price
    - c: Last price
    - Q: Last quantity
    - b: Best bid price
    - B: Best bid quantity
    - a: Best ask price
    - A: Best ask quantity
    - o: Open price
    - h: High price
    - l: Low price
    - v: Total traded base asset volume
    - q: Total traded quote asset volume
    - O: Statistics open time
    - C: Statistics close time
    - F: First trade ID
    - L: Last trade ID
    - n: Total number of trades
    """

    e: str  # Event type
    E: int  # Event time
    s: str  # Symbol
    p: str  # Price change
    P: str  # Price change percent
    w: str  # Weighted average price
    x: Optional[str] = None  # First trade(F)-1 price (first trade before the 24hr rolling window)
    c: str  # Last price
    Q: str  # Last quantity
    b: Optional[str] = None  # Best bid price
    B: Optional[str] = None  # Best bid quantity
    a: Optional[str] = None  # Best ask price
    A: Optional[str] = None  # Best ask quantity
    o: str  # Open price
    h: str  # High price
    l: str  # Low price
    v: str  # Total traded base asset volume
    q: str  # Total traded quote asset volume
    O: int  # Statistics open time
    C: int  # Statistics close time
    F: int  # First trade ID
    L: int  # Last trade ID
    n: int  # Total number of trades


class BinanceTickerMsg(msgspec.Struct):
    """WebSocket message."""

    stream: str
    data: BinanceTickerData


class BinanceCandlestick(msgspec.Struct):
    """
    WebSocket message 'inner struct' for `Binance` Kline/Candlestick Streams.

    Fields
    ------
    - t: Kline start time
    - T: Kline close time
    - s: Symbol
    - i: Interval
    - f: First trade ID
    - L: Last trade ID
    - o: Open price
    - c: Close price
    - h: High price
    - l: Low price
    - v: Base asset volume
    - n: Number of trades
    - x: Is this kline closed?
    - q: Quote asset volume
    - V: Taker buy base asset volume
    - Q: Taker buy quote asset volume
    - B: Ignore
    """

    t: int  # Kline start time
    T: int  # Kline close time
    s: str  # Symbol
    i: str  # Interval
    f: int  # First trade ID
    L: int  # Last trade ID
    o: str  # Open price
    c: str  # Close price
    h: str  # High price
    l: str  # Low price
    v: str  # Base asset volume
    n: int  # Number of trades
    x: bool  # Is this kline closed?
    q: str  # Quote asset volume
    V: str  # Taker buy base asset volume
    Q: str  # Taker buy quote asset volume
    B: str  # Ignore


class BinanceCandlestickData(msgspec.Struct):
    """WebSocket message 'inner struct'."""

    e: str
    E: int
    s: str
    k: BinanceCandlestick


class BinanceCandlestickMsg(msgspec.Struct):
    """WebSocket message for `Binance` Kline/Candlestick Streams."""

    stream: str
    data: BinanceCandlestickData<|MERGE_RESOLUTION|>--- conflicted
+++ resolved
@@ -144,8 +144,7 @@
     isBestMatch: Optional[bool] = True  # SPOT/MARGIN only
 
 
-<<<<<<< HEAD
-class BinanceTicker(msgspec.Struct, kw_only=True):  # type: ignore
+class BinanceTicker(msgspec.Struct, kw_only=True):
     """
     HTTP response from `Binance Spot/Margin`
         `GET /api/v3/ticker/24h`
@@ -154,10 +153,6 @@
     HTTP response from `Binance COIN-M Futures`
         `GET /dapi/v1/ticker/24h`
     """
-=======
-class BinanceTicker(msgspec.Struct, kw_only=True):
-    """HTTP response from `Binance` GET /fapi/v1/ticker/24hr ."""
->>>>>>> 70575380
 
     symbol: str
     pair: Optional[str]  # COIN-M FUTURES only
