# -------------------------------------------------------------------------------------------------
#  Copyright (C) 2015-2023 Nautech Systems Pty Ltd. All rights reserved.
#  https://nautechsystems.io
#
#  Licensed under the GNU Lesser General Public License Version 3.0 (the "License");
#  You may not use this file except in compliance with the License.
#  You may obtain a copy of the License at https://www.gnu.org/licenses/lgpl-3.0.en.html
#
#  Unless required by applicable law or agreed to in writing, software
#  distributed under the License is distributed on an "AS IS" BASIS,
#  WITHOUT WARRANTIES OR CONDITIONS OF ANY KIND, either express or implied.
#  See the License for the specific language governing permissions and
#  limitations under the License.
# -------------------------------------------------------------------------------------------------

import asyncio
from typing import Optional

import msgspec

from nautilus_trader.adapters.binance.common.enums import BinanceAccountType
from nautilus_trader.adapters.binance.common.execution import BinanceCommonExecutionClient
from nautilus_trader.adapters.binance.common.schemas.symbol import BinanceSymbol
from nautilus_trader.adapters.binance.http.client import BinanceHttpClient
from nautilus_trader.adapters.binance.spot.enums import BinanceSpotEnumParser
from nautilus_trader.adapters.binance.spot.enums import BinanceSpotEventType
from nautilus_trader.adapters.binance.spot.http.account import BinanceSpotAccountHttpAPI
from nautilus_trader.adapters.binance.spot.http.market import BinanceSpotMarketHttpAPI
from nautilus_trader.adapters.binance.spot.http.user import BinanceSpotUserDataHttpAPI
from nautilus_trader.adapters.binance.spot.providers import BinanceSpotInstrumentProvider
from nautilus_trader.adapters.binance.spot.schemas.account import BinanceSpotAccountInfo
from nautilus_trader.adapters.binance.spot.schemas.user import BinanceSpotAccountUpdateWrapper
from nautilus_trader.adapters.binance.spot.schemas.user import BinanceSpotOrderUpdateWrapper
from nautilus_trader.adapters.binance.spot.schemas.user import BinanceSpotUserMsgWrapper
from nautilus_trader.cache.cache import Cache
from nautilus_trader.common.clock import LiveClock
from nautilus_trader.common.enums import LogColor
from nautilus_trader.common.logging import Logger
from nautilus_trader.core.datetime import millis_to_nanos
from nautilus_trader.execution.reports import PositionStatusReport
from nautilus_trader.model.enums import OrderType
from nautilus_trader.model.enums import order_type_to_str
from nautilus_trader.model.enums import time_in_force_to_str
from nautilus_trader.model.orders.base import Order
from nautilus_trader.msgbus.bus import MessageBus


class BinanceSpotExecutionClient(BinanceCommonExecutionClient):
    """
    Provides an execution client for the `Binance Spot/Margin` exchange.

    Parameters
    ----------
    loop : asyncio.AbstractEventLoop
        The event loop for the client.
    client : BinanceHttpClient
        The binance HTTP client.
    msgbus : MessageBus
        The message bus for the client.
    cache : Cache
        The cache for the client.
    clock : LiveClock
        The clock for the client.
    logger : Logger
        The logger for the client.
    instrument_provider : BinanceSpotInstrumentProvider
        The instrument provider.
    account_type : BinanceAccountType
        The account type for the client.
    base_url_ws : str, optional
        The base URL for the WebSocket client.
    clock_sync_interval_secs : int, default 900
        The interval (seconds) between syncing the Nautilus clock with the Binance server(s) clock.
        If zero, then will *not* perform syncing.
    warn_gtd_to_gtc : bool, default True
        If log warning for GTD time in force transformed to GTC.
    """

    def __init__(
        self,
        loop: asyncio.AbstractEventLoop,
        client: BinanceHttpClient,
        msgbus: MessageBus,
        cache: Cache,
        clock: LiveClock,
        logger: Logger,
        instrument_provider: BinanceSpotInstrumentProvider,
        account_type: BinanceAccountType = BinanceAccountType.SPOT,
        base_url_ws: Optional[str] = None,
        clock_sync_interval_secs: int = 900,
        warn_gtd_to_gtc: bool = True,
    ):
        if not account_type.is_spot_or_margin:
            raise RuntimeError(  # pragma: no cover (design-time error)
                f"`BinanceAccountType` not SPOT, MARGIN_CROSS or MARGIN_ISOLATED, was {account_type}",  # pragma: no cover
            )

        # Spot HTTP API
        self._spot_http_account = BinanceSpotAccountHttpAPI(client, clock, account_type)
        self._spot_http_market = BinanceSpotMarketHttpAPI(client, account_type)
        self._spot_http_user = BinanceSpotUserDataHttpAPI(client, account_type)

        # Spot enum parser
        self._spot_enum_parser = BinanceSpotEnumParser()

        # Instantiate common base class
        super().__init__(
            loop=loop,
            client=client,
            account=self._spot_http_account,
            market=self._spot_http_market,
            user=self._spot_http_user,
            enum_parser=self._spot_enum_parser,
            msgbus=msgbus,
            cache=cache,
            clock=clock,
            logger=logger,
            instrument_provider=instrument_provider,
            account_type=account_type,
            base_url_ws=base_url_ws,
            clock_sync_interval_secs=clock_sync_interval_secs,
            warn_gtd_to_gtc=warn_gtd_to_gtc,
        )

        # Register spot websocket user data event handlers
        self._spot_user_ws_handlers = {
            BinanceSpotEventType.outboundAccountPosition: self._handle_account_update,
            BinanceSpotEventType.executionReport: self._handle_execution_report,
            BinanceSpotEventType.listStatus: self._handle_list_status,
            BinanceSpotEventType.balanceUpdate: self._handle_balance_update,
        }

        # Websocket spot schema decoders
        self._decoder_spot_user_msg_wrapper = msgspec.json.Decoder(BinanceSpotUserMsgWrapper)
        self._decoder_spot_order_update_wrapper = msgspec.json.Decoder(
            BinanceSpotOrderUpdateWrapper,
        )
        self._decoder_spot_account_update_wrapper = msgspec.json.Decoder(
            BinanceSpotAccountUpdateWrapper,
        )

<<<<<<< HEAD
    async def _update_account_state(self) -> None:
        account_info: BinanceSpotAccountInfo = (
            await self._spot_http_account.query_spot_account_info(
                recv_window=str(5000),
            )
        )
        if account_info.canTrade:
=======
        # Hot caches
        self._instrument_ids: dict[str, InstrumentId] = {}

        self._log.info(f"Base URL HTTP {self._http_client.base_url}.", LogColor.BLUE)
        self._log.info(f"Base URL WebSocket {base_url_ws}.", LogColor.BLUE)

    async def _connect(self) -> None:
        # Connect HTTP client
        if not self._http_client.connected:
            await self._http_client.connect()
        try:
            await self._instrument_provider.initialize()
        except BinanceError as e:
            self._log.exception(f"Error on connect: {e.message}", e)
            return

        # Authenticate API key and update account(s)
        info: BinanceSpotAccountInfo = await self._http_account.account(recv_window=5000)

        self._authenticate_api_key(info=info)
        self._update_account_state(info=info)

        # Get listen keys
        response = await self._http_user.create_listen_key()

        self._listen_key = response["listenKey"]
        self._log.info(f"Listen key {self._listen_key}")
        self._ping_listen_keys_task = self.create_task(self._ping_listen_keys())

        # Setup clock sync
        if self._clock_sync_interval_secs > 0:
            self._task_clock_sync = self.create_task(self._sync_clock_with_binance_server())

        # Connect WebSocket client
        self._ws_client.subscribe(key=self._listen_key)
        await self._ws_client.connect()

    def _authenticate_api_key(self, info: BinanceSpotAccountInfo) -> None:
        if info.canTrade:
>>>>>>> a528520b
            self._log.info("Binance API key authenticated.", LogColor.GREEN)
            self._log.info(f"API key {self._http_client.api_key} has trading permissions.")
        else:
            self._log.error("Binance API key does not have trading permissions.")
        self.generate_account_state(
            balances=account_info.parse_to_account_balances(),
            margins=[],
            reported=True,
            ts_event=millis_to_nanos(account_info.updateTime),
        )
<<<<<<< HEAD
        while self.get_account() is None:
            await asyncio.sleep(0.1)
=======

    async def _update_account_state_async(self) -> None:
        info: BinanceSpotAccountInfo = await self._http_account.account(recv_window=5000)
        self._update_account_state(info=info)

    async def _ping_listen_keys(self) -> None:
        try:
            while True:
                self._log.debug(
                    f"Scheduled `ping_listen_keys` to run in "
                    f"{self._ping_listen_keys_interval}s.",
                )
                await asyncio.sleep(self._ping_listen_keys_interval)
                if self._listen_key:
                    self._log.debug(f"Pinging WebSocket listen key {self._listen_key}...")
                    await self._http_user.ping_listen_key(self._listen_key)
        except asyncio.CancelledError:
            self._log.debug("`ping_listen_keys` task was canceled.")

    async def _sync_clock_with_binance_server(self) -> None:
        try:
            while True:
                # self._log.debug(
                #     f"Syncing Nautilus clock with Binance server...",
                # )
                response: dict[str, int] = await self._http_market.time()
                server_time: int = response["serverTime"]
                self._log.info(f"Binance server time {server_time} UNIX (ms).")

                nautilus_time = self._clock.timestamp_ms()
                self._log.info(f"Nautilus clock time {nautilus_time} UNIX (ms).")

                # offset_ns = millis_to_nanos(nautilus_time - server_time)
                # self._log.info(f"Setting Nautilus clock offset {offset_ns} (ns).")
                # self._clock.set_offset(offset_ns)

                await asyncio.sleep(self._clock_sync_interval_secs)
        except asyncio.CancelledError:
            self._log.debug("`sync_clock_with_binance_server` task was canceled.")

    async def _disconnect(self) -> None:
        # Cancel tasks
        if self._ping_listen_keys_task:
            self._log.debug("Canceling `ping_listen_keys` task...")
            self._ping_listen_keys_task.cancel()
            self._ping_listen_keys_task.done()

        if self._task_clock_sync:
            self._log.debug("Canceling `task_clock_sync` task...")
            self._task_clock_sync.cancel()
            self._task_clock_sync.done()

        # Disconnect WebSocket clients
        if self._ws_client.is_connected:
            await self._ws_client.disconnect()

        # Disconnect HTTP client
        if self._http_client.connected:
            await self._http_client.disconnect()
>>>>>>> a528520b

    # -- EXECUTION REPORTS ------------------------------------------------------------------------

    async def _get_binance_position_status_reports(
        self,
        symbol: BinanceSymbol = None,
    ) -> list[PositionStatusReport]:
        # Never cash positions
        return []

    async def _get_binance_active_position_symbols(
        self,
        symbol: BinanceSymbol = None,
    ) -> list[BinanceSymbol]:
        # Never cash positions
        return []

    # -- COMMAND HANDLERS -------------------------------------------------------------------------

    def _check_order_validity(self, order: Order):
        # Check order type valid
        if order.order_type not in self._spot_enum_parser.spot_valid_order_types:
            self._log.error(
                f"Cannot submit order: {order_type_to_str(order.order_type)} "
                f"orders not supported by the Binance Spot/Margin exchange. "
                f"Use any of {[order_type_to_str(t) for t in self._spot_enum_parser.spot_valid_order_types]}",
            )
            return
        # Check time in force valid
        if order.time_in_force not in self._spot_enum_parser.spot_valid_time_in_force:
            self._log.error(
                f"Cannot submit order: "
                f"{time_in_force_to_str(order.time_in_force)} "
                f"not supported by the Binance Spot/Margin exchange. "
                f"Use any of {[time_in_force_to_str(t) for t in self._spot_enum_parser.spot_valid_time_in_force]}.",
            )
            return
        # Check post-only
        if order.order_type == OrderType.STOP_LIMIT and order.is_post_only:
            self._log.error(
                "Cannot submit order: "
                "STOP_LIMIT `post_only` orders not supported by the Binance Spot/Margin exchange. "
                "This order may become a liquidity TAKER.",
            )
            return

    # -- WEBSOCKET EVENT HANDLERS --------------------------------------------------------------------

    def _handle_user_ws_message(self, raw: bytes) -> None:
        # TODO(cs): Uncomment for development
        # self._log.info(str(json.dumps(msgspec.json.decode(raw), indent=4)), color=LogColor.MAGENTA)
        wrapper = self._decoder_spot_user_msg_wrapper.decode(raw)
        try:
<<<<<<< HEAD
            self._spot_user_ws_handlers[wrapper.data.e](raw)
=======
            if wrapper.data.e == BinanceSpotEventType.outboundAccountPosition:
                account_msg = msgspec.json.decode(raw, type=BinanceSpotAccountUpdateWrapper)
                self._handle_account_update(account_msg.data)
            elif wrapper.data.e == BinanceSpotEventType.executionReport:
                order_msg = msgspec.json.decode(raw, type=BinanceSpotOrderUpdateWrapper)
                self._handle_execution_report(order_msg.data)
            elif wrapper.data.e == BinanceSpotEventType.listStatus:
                pass  # Implement (OCO order status)
            elif wrapper.data.e == BinanceSpotEventType.balanceUpdate:
                self.create_task(self._update_account_state_async())
>>>>>>> a528520b
        except Exception as e:
            self._log.exception(f"Error on handling {repr(raw)}", e)

    def _handle_account_update(self, raw: bytes) -> None:
        account_msg = self._decoder_spot_account_update_wrapper.decode(raw)
        account_msg.data.handle_account_update(self)

    def _handle_execution_report(self, raw: bytes) -> None:
        order_msg = self._decoder_spot_order_update_wrapper.decode(raw)
        order_msg.data.handle_execution_report(self)

    def _handle_list_status(self, raw: bytes) -> None:
        self._log.warning("List status (OCO) received.")  # Implement

    def _handle_balance_update(self, raw: bytes) -> None:
        self._loop.create_task(self._update_account_state_async())<|MERGE_RESOLUTION|>--- conflicted
+++ resolved
@@ -139,7 +139,6 @@
             BinanceSpotAccountUpdateWrapper,
         )
 
-<<<<<<< HEAD
     async def _update_account_state(self) -> None:
         account_info: BinanceSpotAccountInfo = (
             await self._spot_http_account.query_spot_account_info(
@@ -147,47 +146,6 @@
             )
         )
         if account_info.canTrade:
-=======
-        # Hot caches
-        self._instrument_ids: dict[str, InstrumentId] = {}
-
-        self._log.info(f"Base URL HTTP {self._http_client.base_url}.", LogColor.BLUE)
-        self._log.info(f"Base URL WebSocket {base_url_ws}.", LogColor.BLUE)
-
-    async def _connect(self) -> None:
-        # Connect HTTP client
-        if not self._http_client.connected:
-            await self._http_client.connect()
-        try:
-            await self._instrument_provider.initialize()
-        except BinanceError as e:
-            self._log.exception(f"Error on connect: {e.message}", e)
-            return
-
-        # Authenticate API key and update account(s)
-        info: BinanceSpotAccountInfo = await self._http_account.account(recv_window=5000)
-
-        self._authenticate_api_key(info=info)
-        self._update_account_state(info=info)
-
-        # Get listen keys
-        response = await self._http_user.create_listen_key()
-
-        self._listen_key = response["listenKey"]
-        self._log.info(f"Listen key {self._listen_key}")
-        self._ping_listen_keys_task = self.create_task(self._ping_listen_keys())
-
-        # Setup clock sync
-        if self._clock_sync_interval_secs > 0:
-            self._task_clock_sync = self.create_task(self._sync_clock_with_binance_server())
-
-        # Connect WebSocket client
-        self._ws_client.subscribe(key=self._listen_key)
-        await self._ws_client.connect()
-
-    def _authenticate_api_key(self, info: BinanceSpotAccountInfo) -> None:
-        if info.canTrade:
->>>>>>> a528520b
             self._log.info("Binance API key authenticated.", LogColor.GREEN)
             self._log.info(f"API key {self._http_client.api_key} has trading permissions.")
         else:
@@ -198,70 +156,8 @@
             reported=True,
             ts_event=millis_to_nanos(account_info.updateTime),
         )
-<<<<<<< HEAD
         while self.get_account() is None:
             await asyncio.sleep(0.1)
-=======
-
-    async def _update_account_state_async(self) -> None:
-        info: BinanceSpotAccountInfo = await self._http_account.account(recv_window=5000)
-        self._update_account_state(info=info)
-
-    async def _ping_listen_keys(self) -> None:
-        try:
-            while True:
-                self._log.debug(
-                    f"Scheduled `ping_listen_keys` to run in "
-                    f"{self._ping_listen_keys_interval}s.",
-                )
-                await asyncio.sleep(self._ping_listen_keys_interval)
-                if self._listen_key:
-                    self._log.debug(f"Pinging WebSocket listen key {self._listen_key}...")
-                    await self._http_user.ping_listen_key(self._listen_key)
-        except asyncio.CancelledError:
-            self._log.debug("`ping_listen_keys` task was canceled.")
-
-    async def _sync_clock_with_binance_server(self) -> None:
-        try:
-            while True:
-                # self._log.debug(
-                #     f"Syncing Nautilus clock with Binance server...",
-                # )
-                response: dict[str, int] = await self._http_market.time()
-                server_time: int = response["serverTime"]
-                self._log.info(f"Binance server time {server_time} UNIX (ms).")
-
-                nautilus_time = self._clock.timestamp_ms()
-                self._log.info(f"Nautilus clock time {nautilus_time} UNIX (ms).")
-
-                # offset_ns = millis_to_nanos(nautilus_time - server_time)
-                # self._log.info(f"Setting Nautilus clock offset {offset_ns} (ns).")
-                # self._clock.set_offset(offset_ns)
-
-                await asyncio.sleep(self._clock_sync_interval_secs)
-        except asyncio.CancelledError:
-            self._log.debug("`sync_clock_with_binance_server` task was canceled.")
-
-    async def _disconnect(self) -> None:
-        # Cancel tasks
-        if self._ping_listen_keys_task:
-            self._log.debug("Canceling `ping_listen_keys` task...")
-            self._ping_listen_keys_task.cancel()
-            self._ping_listen_keys_task.done()
-
-        if self._task_clock_sync:
-            self._log.debug("Canceling `task_clock_sync` task...")
-            self._task_clock_sync.cancel()
-            self._task_clock_sync.done()
-
-        # Disconnect WebSocket clients
-        if self._ws_client.is_connected:
-            await self._ws_client.disconnect()
-
-        # Disconnect HTTP client
-        if self._http_client.connected:
-            await self._http_client.disconnect()
->>>>>>> a528520b
 
     # -- EXECUTION REPORTS ------------------------------------------------------------------------
 
@@ -315,20 +211,7 @@
         # self._log.info(str(json.dumps(msgspec.json.decode(raw), indent=4)), color=LogColor.MAGENTA)
         wrapper = self._decoder_spot_user_msg_wrapper.decode(raw)
         try:
-<<<<<<< HEAD
             self._spot_user_ws_handlers[wrapper.data.e](raw)
-=======
-            if wrapper.data.e == BinanceSpotEventType.outboundAccountPosition:
-                account_msg = msgspec.json.decode(raw, type=BinanceSpotAccountUpdateWrapper)
-                self._handle_account_update(account_msg.data)
-            elif wrapper.data.e == BinanceSpotEventType.executionReport:
-                order_msg = msgspec.json.decode(raw, type=BinanceSpotOrderUpdateWrapper)
-                self._handle_execution_report(order_msg.data)
-            elif wrapper.data.e == BinanceSpotEventType.listStatus:
-                pass  # Implement (OCO order status)
-            elif wrapper.data.e == BinanceSpotEventType.balanceUpdate:
-                self.create_task(self._update_account_state_async())
->>>>>>> a528520b
         except Exception as e:
             self._log.exception(f"Error on handling {repr(raw)}", e)
 
@@ -344,4 +227,4 @@
         self._log.warning("List status (OCO) received.")  # Implement
 
     def _handle_balance_update(self, raw: bytes) -> None:
-        self._loop.create_task(self._update_account_state_async())+        self.create_task(self._update_account_state_async())