# -------------------------------------------------------------------------------------------------
#  Copyright (C) 2015-2023 Nautech Systems Pty Ltd. All rights reserved.
#  https://nautechsystems.io
#
#  Licensed under the GNU Lesser General Public License Version 3.0 (the "License");
#  You may not use this file except in compliance with the License.
#  You may obtain a copy of the License at https://www.gnu.org/licenses/lgpl-3.0.en.html
#
#  Unless required by applicable law or agreed to in writing, software
#  distributed under the License is distributed on an "AS IS" BASIS,
#  WITHOUT WARRANTIES OR CONDITIONS OF ANY KIND, either express or implied.
#  See the License for the specific language governing permissions and
#  limitations under the License.
# -------------------------------------------------------------------------------------------------

import asyncio
import functools
from collections.abc import Callable
from collections.abc import Coroutine
from typing import Any

from ibapi import comm
from ibapi.client import EClient
from ibapi.common import MAX_MSG_LEN
from ibapi.common import NO_VALID_ID
from ibapi.errors import BAD_LENGTH
from ibapi.utils import current_fn_name
from ibapi.wrapper import EWrapper

# fmt: off
from nautilus_trader.adapters.interactive_brokers.client.account import InteractiveBrokersAccountManager
from nautilus_trader.adapters.interactive_brokers.client.common import Request
from nautilus_trader.adapters.interactive_brokers.client.common import Requests
from nautilus_trader.adapters.interactive_brokers.client.common import Subscriptions
from nautilus_trader.adapters.interactive_brokers.client.connection import InteractiveBrokersConnectionManager
from nautilus_trader.adapters.interactive_brokers.client.error import InteractiveBrokersErrorHandler
from nautilus_trader.adapters.interactive_brokers.client.market_data import InteractiveBrokersMarketDataManager
from nautilus_trader.adapters.interactive_brokers.client.order import InteractiveBrokersOrderManager
from nautilus_trader.adapters.interactive_brokers.common import IB_VENUE
from nautilus_trader.cache.cache import Cache
from nautilus_trader.common.clock import LiveClock
from nautilus_trader.common.component import Component
from nautilus_trader.common.component import MessageBus
from nautilus_trader.common.enums import LogColor
from nautilus_trader.common.logging import Logger
<<<<<<< HEAD
from nautilus_trader.common.msgbus import MessageBus
=======
from nautilus_trader.core.data import Data
from nautilus_trader.model.data import Bar
from nautilus_trader.model.data import BarType
from nautilus_trader.model.data import QuoteTick
from nautilus_trader.model.data import TradeTick
from nautilus_trader.model.enums import AggressorSide
>>>>>>> 9a93f085
from nautilus_trader.model.identifiers import ClientId


# fmt: on


class InteractiveBrokersClient(Component, EWrapper):
    """
    A client component that interfaces with the Interactive Brokers TWS or Gateway.

    This class integrates various managers and handlers to provide functionality for
    connection management, account management, market data, and order processing with
    Interactive Brokers. It inherits from both `Component` and `EWrapper` to provide
    event-driven responses and custom component behavior.

    """

    def __init__(
        self,
        loop: asyncio.AbstractEventLoop,
        msgbus: MessageBus,
        cache: Cache,
        clock: LiveClock,
        logger: Logger,
        host: str = "127.0.0.1",
        port: int = 7497,
        client_id: int = 1,
    ):
        super().__init__(
            clock=clock,
            logger=logger,
            component_id=ClientId(f"{IB_VENUE.value}-{client_id:03d}"),
            component_name=f"{type(self).__name__}-{client_id:03d}",
            msgbus=msgbus,
            config={"name": f"{type(self).__name__}-{client_id:03d}", "client_id": client_id},
        )
        # Config
        self.loop = loop
        self.cache = cache
        self.clock = self._clock
        self.log = self._log
        self.msgbus = self._msgbus
        self.host = host
        self.port = port
        self.client_id = client_id

        self._eclient: EClient = EClient(wrapper=self)
        self._internal_msg_queue: asyncio.Queue = asyncio.Queue()
        self._connection_attempt_counter = 0

        # Managers and handlers to handle different aspects of the client
        self.connection_manager = InteractiveBrokersConnectionManager(self)
        self.account_manager = InteractiveBrokersAccountManager(self)
        self.market_data_manager = InteractiveBrokersMarketDataManager(self)
        self.order_manager = InteractiveBrokersOrderManager(self)
        self._error_handler = InteractiveBrokersErrorHandler(self)

        # Tasks
        self._watch_dog_task: asyncio.Task | None = None
        self.tws_incoming_msg_reader_task: asyncio.Task | None = None
        self.internal_msg_queue_task: asyncio.Task | None = None

        # Event flags
        self.is_ready: asyncio.Event = asyncio.Event()  # Client is fully functional
        self.is_ib_ready: asyncio.Event = asyncio.Event()  # Connectivity between IB and TWS

        # Hot caches
        self.registered_nautilus_clients: set = set()
        self.event_subscriptions: dict[str, Callable] = {}

        # Reset
        self._reset()
        self._request_id_seq = 10000

        # Subscriptions
        self.requests = Requests()
        self.subscriptions = Subscriptions()

        # Overrides for EClient
        self._eclient.sendMsg = self.sendMsg
        self._eclient.logRequest = self.logRequest

    def create_task(
        self,
        coro: Coroutine,
        log_msg: str | None = None,
        actions: Callable | None = None,
        success: str | None = None,
    ) -> asyncio.Task:
        """
        Create an asyncio task with error handling and optional callback actions.

        Parameters
        ----------
        coro : Coroutine
            The coroutine to run.
        log_msg : str, optional
            The log message for the task.
        actions : Callable, optional
            The actions callback to run when the coroutine is done.
        success : str, optional
            The log message to write on actions success.

        Returns
        -------
        asyncio.Task

        """
        log_msg = log_msg or coro.__name__
        self._log.debug(f"Creating task {log_msg}.")
        task = self.loop.create_task(
            coro,
            name=coro.__name__,
        )
        task.add_done_callback(
            functools.partial(
                self._on_task_completed,
                actions,
                success,
            ),
        )
        return task

    def subscribe_event(self, name: str, handler: Callable) -> None:
        """
        Subscribe a handler function to a named event.

        Parameters
        ----------
        name : str
            The name of the event to subscribe to.
        handler : Callable
            The handler function to be called when the event occurs.

        Returns
        -------
        None

        """
        self.event_subscriptions[name] = handler

    def unsubscribe_event(self, name: str) -> None:
        """
        Unsubscribe a handler from a named event.

        Parameters
        ----------
        name : str
            The name of the event to unsubscribe from.

        Returns
        -------
        None

<<<<<<< HEAD
=======
    # -- Connectivity ---------------------------------------------------------------------------------
    def error(  # noqa: C901 too complex
        self,
        req_id: int,
        error_code: int,
        error_string: str,
        advanced_order_reject_json: str = "",
    ) -> None:
        warning_codes = {1101, 1102, 110, 165, 202, 399, 404, 434, 492, 10167}
        is_warning = error_code in warning_codes or 2100 <= error_code < 2200
        msg = f"{'Warning' if is_warning else 'Error'} {error_code} {req_id=}: {error_string}"

        # 2104, 2158, 2106: Data connectivity restored
        # 10197: No market data during competing live session
        if req_id != -1:
            # TODO: Order events & Cleanup/split the Error method
            # Error 10147 req_id=195: OrderId 195 that needs to be cancelled is not found.  # Send cancel event
            # Warning 202 req_id=2078: Order Canceled - reason:  # Send cancel event
            # fields %s(b'4', b'2', b'10019', b'162', b'Historical Market Data Service error message:Trading TWS session is connected from a different IP address', b'')  # noqa
            # fields %s(b'4', b'2', b'10036', b'10190', b'Max number of tick-by-tick requests has been reached.', b'')
            # 10187: Failed to request historical ticks:No market data permissions for ISLAND STK
            if subscription := self.subscriptions.get(req_id=req_id):
                if error_code in [10189, 366, 102]:
                    # --> 10189: Failed to request tick-by-tick data.BidAsk tick-by-tick requests are not supported for.
                    # --> 366: No historical data query found for ticker id
                    # --> 102: Duplicate ticker ID.
                    # Although 10189 is triggered when the specified PriceType is actually not available.
                    # However this can falsely occur during connectivity issues. So we will resubscribe here.
                    self._log.warning(f"{error_code}: {error_string}")
                    subscription.cancel()
                    if iscoroutinefunction(subscription.handle):
                        self.create_task(subscription.handle())
                    else:
                        subscription.handle()
                elif error_code == 10182:
                    # --> 10182: Failed to request live updates (disconnected).
                    self._log.warning(f"{error_code}: {error_string}")
                    if self.is_ib_ready.is_set():
                        self._log.info(
                            f"`is_ib_ready` cleared by {subscription.name}",
                            LogColor.BLUE,
                        )
                        self.is_ib_ready.clear()
            elif request := self.requests.get(req_id=req_id):
                self._log.warning(f"{error_code}: {error_string}, {request}")
                self._end_request(req_id, success=False)
            elif req_id in self._order_id_to_order_ref:
                if error_code == 321:
                    # --> Error 321: Error validating request.-'bN' : cause - The API interface is currently in Read-Only mode.
                    order_ref = self._order_id_to_order_ref.get(req_id, None)
                    if order_ref:
                        name = f"orderStatus-{order_ref.account}"
                        if handler := self._event_subscriptions.get(name, None):
                            handler(
                                order_ref=self._order_id_to_order_ref[req_id].order_id,
                                order_status="Rejected",
                                reason=error_string,
                            )
                elif error_code in [201, 203, 10289, 10293]:
                    # --> Warning 201 req_id= Order rejected - reason
                    # --> Warning 203 The security <security> is not available or allowed for this account.
                    # --> Warning 10289 You must set Cash Quantity for this order (Crypto)
                    # --> 10293', b'Cryptocurrency Cash Quantity order cannot specify size'
                    order_ref = self._order_id_to_order_ref.get(req_id, None)
                    if order_ref:
                        name = f"orderStatus-{order_ref.account}"
                        if handler := self._event_subscriptions.get(name, None):
                            handler(
                                order_ref=self._order_id_to_order_ref[req_id].order_id,
                                order_status="Rejected",
                                reason=error_string,
                            )
                elif error_code == 202:
                    # --> Warning 202 req_id= Order Canceled - reason
                    order_ref = self._order_id_to_order_ref.get(req_id, None)
                    if order_ref:
                        name = f"orderStatus-{order_ref.account}"
                        if handler := self._event_subscriptions.get(name, None):
                            handler(
                                order_ref=self._order_id_to_order_ref[req_id].order_id,
                                order_status="Cancelled",
                                reason=error_string,
                            )
            else:
                self._log.warning(msg)
                # Error 162: Historical Market Data Service error message:API historical data query cancelled: 1
                # Error 366: No historical data query found for ticker id:1
        elif error_code in (502, 503, 504, 10038, 10182, 1100, 2110):
            # Client Errors
            self._log.warning(msg)
            if self.is_ib_ready.is_set():
                self._log.info("`is_ib_ready` cleared by TWS notification event", LogColor.BLUE)
                self.is_ib_ready.clear()
        elif error_code in (1100, 2110):
            # Connectivity between IB and TWS Lost
            self._log.info(msg)
            if self.is_ib_ready.is_set():
                self._log.info("`is_ib_ready` cleared by TWS notification event", LogColor.BLUE)
                self.is_ib_ready.clear()
        elif error_code in (1101, 1102):
            # Connectivity between IB and Trader Workstation has been restored
            self._log.info(msg)
            if not self.is_ib_ready.is_set():
                self._log.info("`is_ib_ready` set by TWS notification event", LogColor.BLUE)
                self.is_ib_ready.set()
        else:
            if is_warning:
                self._log.info(msg)
            else:
                self._log.error(msg)
        # Warning 110: The price does not conform to the minimum price variation for this contract.
        #           TWS Global Configuration -> Display -> Ticker Row -> Allow Forex trading in 1/10 pips
        # Error 321: Error validating request.-'bN' : cause - The API interface is currently in Read-Only mode.
        # Warning 202: Order Canceled - reason:
        # Error 201: Order rejected - reason:YOUR ORDER IS NOT ACCEPTED. IN ORDER TO OBTAIN THE DESIRED POSITION YOUR EQUITY WITH LOAN VALUE [23282.60 USD] MUST EXCEED THE INITIAL MARGIN [29386.40 USD]  # noqa

    async def _run_watch_dog(self):
        """
        Run the connectivity Watchdog which will:
        - Switch the Client state to RUNNING, if fully functional else set to DEGRADED.
        - Monitor Socket connection to TWS.
        - Monitor actually communication with IB.
        - Take care of subscriptions if connection interrupted (network failure or IB nightly reset).
>>>>>>> 9a93f085
        """
        self.event_subscriptions.pop(name)

    async def is_running_async(self, timeout: int = 300) -> None:
        """
        Check if the client is running and ready within a given timeout.

        Parameters
        ----------
        timeout : int, optional
            Time in seconds to wait for the client to be ready. Defaults to 300 seconds.

        Returns
        -------
        None

        """
        try:
            if not self.is_ready.is_set():
                await asyncio.wait_for(self.is_ready.wait(), timeout)
        except asyncio.TimeoutError as e:
            self._log.error(f"Client is not ready. {e}")

    async def await_request(self, request: Request, timeout: int) -> Any | None:
        """
        Await the completion of a request within a specified timeout.

        Parameters
        ----------
        request : Request
            The request object to await.
        timeout : int
            The maximum time to wait for the request to complete, in seconds.

        Returns
        -------
        Any | None
            The result of the request, or None if the request timed out.

        """
        try:
            return await asyncio.wait_for(request.future, timeout)
        except asyncio.TimeoutError as e:
            self._log.info(f"Request timed out for {request}")
            self._end_request(request.req_id, success=False, exception=e)
            return None

    def end_request(
        self,
        req_id: int,
        success: bool = True,
        exception: asyncio.TimeoutError | None = None,
    ) -> None:
        """
        End a request with a specified result or exception.

        Parameters
        ----------
        req_id : int
            The request ID to conclude.
        success : bool, optional
            Whether the request was successful. Defaults to True.
        exception : asyncio.TimeoutError | None, optional
            An exception to set on request failure. Defaults to None.

        Returns
        -------
        None

        """
        if not (request := self.requests.get(req_id=req_id)):
            return

        if not request.future.done():
            if success:
                request.future.set_result(request.result)
            else:
                request.cancel()
                request.future.set_exception(exception)
        self.requests.remove(req_id=req_id)

    async def run_tws_incoming_msg_reader(self) -> None:
        """
        Continuously read messages from TWS/Gateway and then put them in the internal
        message queue for processing.

        Returns
        -------
        None

        """
        self._log.debug("TWS incoming message reader starting...")
        buf = b""
        try:
            while self._eclient.conn and self._eclient.conn.isConnected():
                data = await self.loop.run_in_executor(None, self._eclient.conn.recvMsg)
                buf += data
                while buf:
                    size, msg, buf = comm.read_msg(buf)
                    self._log.debug(f"TWS incoming message reader received msg={buf!s}")
                    if msg:
                        # Place msg in the internal queue for processing
                        self._internal_msg_queue.put_nowait(msg)
                    else:
                        self._log.debug("More incoming packets are needed.")
                        break
        except asyncio.CancelledError:
            self._log.debug("TWS incoming message reader was canceled.")
        except Exception as e:
            self._log.exception("Unhandled exception in EReader worker", e)
        finally:
            self._log.debug("TWS incoming message reader stopped.")

    async def run_internal_msg_queue(self) -> None:
        """
        Continuously process messages from the internal incoming message queue.

        Returns
        -------
        None

        """
        self._log.debug(
            "Internal message queue starting...",
        )
        try:
            while (
                self._eclient.conn
                and self._eclient.conn.isConnected()
                or not self._internal_msg_queue.empty()
            ):
                msg = await self._internal_msg_queue.get()
                if not self._process_message(msg):
                    break
                self._internal_msg_queue.task_done()
        except asyncio.CancelledError:
            log_msg = f"Internal message queue processing stopped. (qsize={self._internal_msg_queue.qsize()})."
            self._log.warning(log_msg) if not self._internal_msg_queue.empty() else self._log.debug(
                log_msg,
            )
        finally:
            self._eclient.disconnect()

    def _on_task_completed(
        self,
        actions: Callable | None,
        success: str | None,
        task: asyncio.Task,
    ) -> None:
        """
        Handle the completion of a task.

        Parameters
        ----------
        actions : Callable, optional
            Callback actions to execute upon task completion.
        success : str, optional
            Success log message to display on successful completion of actions.
        task : asyncio.Task
            The asyncio Task that has been completed.

        Returns
        -------
        None

        """
        if task.exception():
            self._log.error(
                f"Error on `{task.get_name()}`: " f"{task.exception()!r}",
            )
        else:
            if actions:
                try:
                    actions()
                except Exception as e:
                    self._log.error(
                        f"Failed triggering action {actions.__name__} on `{task.get_name()}`: "
                        f"{e!r}",
                    )
            if success:
                self._log.info(success, LogColor.GREEN)

    def _next_req_id(self) -> int:
        """
        Generate the next sequential request ID.

        Returns
        -------
        int

        """
        new_id = self._request_id_seq
        self._request_id_seq += 1
        return new_id

    def _start(self) -> None:
        """
        Start the client.

        Returns
        -------
        None

        """
        self.is_ready.set()

    def _stop(self) -> None:
        """
        Stop the client and cancel running tasks.

        Returns
        -------
        None

        """
        if self.registered_nautilus_clients != set():
            self._log.warning(
                f"Any registered Clients from {self.registered_nautilus_clients} will disconnect.",
            )

        # Cancel tasks
        if self._watch_dog_task:
            self._log.debug("Stopping the watch dog...")
            self._watch_dog_task.cancel()
        if self.tws_incoming_msg_reader_task:
            self._log.debug("Stopping the TWS incoming message reader...")
            self.tws_incoming_msg_reader_task.cancel()
        if self.internal_msg_queue_task:
            self._log.debug("Stopping the internal message queue...")
            self.internal_msg_queue_task.cancel()

        self._eclient.disconnect()
        self.is_ready.clear()
        self.account_manager.account_ids = set()

    def _reset(self) -> None:
        """
        Reset the client state and restart connection watchdog.

        Returns
        -------
        None

        """
        self._stop()
        self._eclient.reset()

        # Start the Watchdog
        self._watch_dog_task = self.create_task(self.connection_manager.run_watch_dog())

    def _resume(self) -> None:
        """
        Resume the client and reset the connection attempt counter.

        Returns
        -------
        None

        """
        self.is_ready.set()
        self._connection_attempt_counter = 0

    def _degrade(self) -> None:
        """
        Degrade the client when connectivity is lost.

        Returns
        -------
        None

        """
        self.is_ready.clear()
        self.account_manager.account_ids = set()

    def _process_message(self, msg: str) -> bool:
        """
        Process a single message from TWS/Gateway.

        Parameters
        ----------
        msg : str
            The message to be processed.

        Returns
        -------
        bool

        """
        if len(msg) > MAX_MSG_LEN:
            self._eclient.wrapper.error(
                NO_VALID_ID,
                BAD_LENGTH.code(),
                f"{BAD_LENGTH.msg()}:{len(msg)}:{msg}",
            )
            return False
        fields: tuple[bytes] = comm.read_fields(msg)
        self._log.debug(f"Incoming message fields: {fields}")

        # The decoder identifies the message type based on its payload (e.g., open
        # order, process real-time ticks, etc.) and then calls the corresponding
        # method from the EWrapper. Many of those methods are overridden in the client
        # manager and handler classes to support custom processing required for Nautilus.
        self._eclient.decoder.interpret(fields)
        return True

    # -- EWrapper overrides -----------------------------------------------------------------------
    def sendMsg(self, msg):
        """
        Override the logging for ibapi EClient.sendMsg.
        """
        full_msg = comm.make_msg(msg)
        self._log.debug(f"TWS API Sending: function={current_fn_name(1)} msg={full_msg}")
        self._eclient.conn.sendMsg(full_msg)

    def logRequest(self, fnName, fnParams):
        """
        Override the logging for ibapi EClient.logRequest.
        """
        if "self" in fnParams:
            prms = dict(fnParams)
            del prms["self"]
        else:
            prms = fnParams
        self._log.debug(f"TWS API Request: function={fnName} data={prms}")

    def logAnswer(self, fnName, fnParams):
        """
        Override the logging for EWrapper.logAnswer.
        """
        if "self" in fnParams:
            prms = dict(fnParams)
            del prms["self"]
        else:
            prms = fnParams
        self._log.debug(f"TWS API Response: function={fnName} data={prms}")<|MERGE_RESOLUTION|>--- conflicted
+++ resolved
@@ -43,16 +43,6 @@
 from nautilus_trader.common.component import MessageBus
 from nautilus_trader.common.enums import LogColor
 from nautilus_trader.common.logging import Logger
-<<<<<<< HEAD
-from nautilus_trader.common.msgbus import MessageBus
-=======
-from nautilus_trader.core.data import Data
-from nautilus_trader.model.data import Bar
-from nautilus_trader.model.data import BarType
-from nautilus_trader.model.data import QuoteTick
-from nautilus_trader.model.data import TradeTick
-from nautilus_trader.model.enums import AggressorSide
->>>>>>> 9a93f085
 from nautilus_trader.model.identifiers import ClientId
 
 
@@ -207,132 +197,6 @@
         -------
         None
 
-<<<<<<< HEAD
-=======
-    # -- Connectivity ---------------------------------------------------------------------------------
-    def error(  # noqa: C901 too complex
-        self,
-        req_id: int,
-        error_code: int,
-        error_string: str,
-        advanced_order_reject_json: str = "",
-    ) -> None:
-        warning_codes = {1101, 1102, 110, 165, 202, 399, 404, 434, 492, 10167}
-        is_warning = error_code in warning_codes or 2100 <= error_code < 2200
-        msg = f"{'Warning' if is_warning else 'Error'} {error_code} {req_id=}: {error_string}"
-
-        # 2104, 2158, 2106: Data connectivity restored
-        # 10197: No market data during competing live session
-        if req_id != -1:
-            # TODO: Order events & Cleanup/split the Error method
-            # Error 10147 req_id=195: OrderId 195 that needs to be cancelled is not found.  # Send cancel event
-            # Warning 202 req_id=2078: Order Canceled - reason:  # Send cancel event
-            # fields %s(b'4', b'2', b'10019', b'162', b'Historical Market Data Service error message:Trading TWS session is connected from a different IP address', b'')  # noqa
-            # fields %s(b'4', b'2', b'10036', b'10190', b'Max number of tick-by-tick requests has been reached.', b'')
-            # 10187: Failed to request historical ticks:No market data permissions for ISLAND STK
-            if subscription := self.subscriptions.get(req_id=req_id):
-                if error_code in [10189, 366, 102]:
-                    # --> 10189: Failed to request tick-by-tick data.BidAsk tick-by-tick requests are not supported for.
-                    # --> 366: No historical data query found for ticker id
-                    # --> 102: Duplicate ticker ID.
-                    # Although 10189 is triggered when the specified PriceType is actually not available.
-                    # However this can falsely occur during connectivity issues. So we will resubscribe here.
-                    self._log.warning(f"{error_code}: {error_string}")
-                    subscription.cancel()
-                    if iscoroutinefunction(subscription.handle):
-                        self.create_task(subscription.handle())
-                    else:
-                        subscription.handle()
-                elif error_code == 10182:
-                    # --> 10182: Failed to request live updates (disconnected).
-                    self._log.warning(f"{error_code}: {error_string}")
-                    if self.is_ib_ready.is_set():
-                        self._log.info(
-                            f"`is_ib_ready` cleared by {subscription.name}",
-                            LogColor.BLUE,
-                        )
-                        self.is_ib_ready.clear()
-            elif request := self.requests.get(req_id=req_id):
-                self._log.warning(f"{error_code}: {error_string}, {request}")
-                self._end_request(req_id, success=False)
-            elif req_id in self._order_id_to_order_ref:
-                if error_code == 321:
-                    # --> Error 321: Error validating request.-'bN' : cause - The API interface is currently in Read-Only mode.
-                    order_ref = self._order_id_to_order_ref.get(req_id, None)
-                    if order_ref:
-                        name = f"orderStatus-{order_ref.account}"
-                        if handler := self._event_subscriptions.get(name, None):
-                            handler(
-                                order_ref=self._order_id_to_order_ref[req_id].order_id,
-                                order_status="Rejected",
-                                reason=error_string,
-                            )
-                elif error_code in [201, 203, 10289, 10293]:
-                    # --> Warning 201 req_id= Order rejected - reason
-                    # --> Warning 203 The security <security> is not available or allowed for this account.
-                    # --> Warning 10289 You must set Cash Quantity for this order (Crypto)
-                    # --> 10293', b'Cryptocurrency Cash Quantity order cannot specify size'
-                    order_ref = self._order_id_to_order_ref.get(req_id, None)
-                    if order_ref:
-                        name = f"orderStatus-{order_ref.account}"
-                        if handler := self._event_subscriptions.get(name, None):
-                            handler(
-                                order_ref=self._order_id_to_order_ref[req_id].order_id,
-                                order_status="Rejected",
-                                reason=error_string,
-                            )
-                elif error_code == 202:
-                    # --> Warning 202 req_id= Order Canceled - reason
-                    order_ref = self._order_id_to_order_ref.get(req_id, None)
-                    if order_ref:
-                        name = f"orderStatus-{order_ref.account}"
-                        if handler := self._event_subscriptions.get(name, None):
-                            handler(
-                                order_ref=self._order_id_to_order_ref[req_id].order_id,
-                                order_status="Cancelled",
-                                reason=error_string,
-                            )
-            else:
-                self._log.warning(msg)
-                # Error 162: Historical Market Data Service error message:API historical data query cancelled: 1
-                # Error 366: No historical data query found for ticker id:1
-        elif error_code in (502, 503, 504, 10038, 10182, 1100, 2110):
-            # Client Errors
-            self._log.warning(msg)
-            if self.is_ib_ready.is_set():
-                self._log.info("`is_ib_ready` cleared by TWS notification event", LogColor.BLUE)
-                self.is_ib_ready.clear()
-        elif error_code in (1100, 2110):
-            # Connectivity between IB and TWS Lost
-            self._log.info(msg)
-            if self.is_ib_ready.is_set():
-                self._log.info("`is_ib_ready` cleared by TWS notification event", LogColor.BLUE)
-                self.is_ib_ready.clear()
-        elif error_code in (1101, 1102):
-            # Connectivity between IB and Trader Workstation has been restored
-            self._log.info(msg)
-            if not self.is_ib_ready.is_set():
-                self._log.info("`is_ib_ready` set by TWS notification event", LogColor.BLUE)
-                self.is_ib_ready.set()
-        else:
-            if is_warning:
-                self._log.info(msg)
-            else:
-                self._log.error(msg)
-        # Warning 110: The price does not conform to the minimum price variation for this contract.
-        #           TWS Global Configuration -> Display -> Ticker Row -> Allow Forex trading in 1/10 pips
-        # Error 321: Error validating request.-'bN' : cause - The API interface is currently in Read-Only mode.
-        # Warning 202: Order Canceled - reason:
-        # Error 201: Order rejected - reason:YOUR ORDER IS NOT ACCEPTED. IN ORDER TO OBTAIN THE DESIRED POSITION YOUR EQUITY WITH LOAN VALUE [23282.60 USD] MUST EXCEED THE INITIAL MARGIN [29386.40 USD]  # noqa
-
-    async def _run_watch_dog(self):
-        """
-        Run the connectivity Watchdog which will:
-        - Switch the Client state to RUNNING, if fully functional else set to DEGRADED.
-        - Monitor Socket connection to TWS.
-        - Monitor actually communication with IB.
-        - Take care of subscriptions if connection interrupted (network failure or IB nightly reset).
->>>>>>> 9a93f085
         """
         self.event_subscriptions.pop(name)
 
