# -------------------------------------------------------------------------------------------------
#  Copyright (C) 2015-2022 Nautech Systems Pty Ltd. All rights reserved.
#  https://nautechsystems.io
#
#  Licensed under the GNU Lesser General Public License Version 3.0 (the "License");
#  You may not use this file except in compliance with the License.
#  You may obtain a copy of the License at https://www.gnu.org/licenses/lgpl-3.0.en.html
#
#  Unless required by applicable law or agreed to in writing, software
#  distributed under the License is distributed on an "AS IS" BASIS,
#  WITHOUT WARRANTIES OR CONDITIONS OF ANY KIND, either express or implied.
#  See the License for the specific language governing permissions and
#  limitations under the License.
# -------------------------------------------------------------------------------------------------

import asyncio
import datetime as dt
import json
from typing import Optional

import ib_insync
import msgspec
import numpy as np
import pandas as pd
from ib_insync import Contract
from ib_insync import ContractDetails
from ib_insync import Future

from nautilus_trader.adapters.betfair.util import one
from nautilus_trader.adapters.interactive_brokers.common import IB_VENUE
from nautilus_trader.adapters.interactive_brokers.config import InteractiveBrokersInstrumentFilter
from nautilus_trader.adapters.interactive_brokers.parsing.instruments import parse_instrument
from nautilus_trader.common.logging import Logger
from nautilus_trader.common.providers import InstrumentProvider
from nautilus_trader.config import InstrumentProviderConfig
from nautilus_trader.config.common import resolve_path
from nautilus_trader.model.identifiers import InstrumentId
from nautilus_trader.model.instruments.base import Instrument


class InteractiveBrokersInstrumentProvider(InstrumentProvider):
    """
    Provides a means of loading `Instrument` objects through Interactive Brokers.
    """

    def __init__(
        self,
        client: ib_insync.IB,
        config: InstrumentProviderConfig,
        logger: Logger,
        host: str = "127.0.0.1",
        port: int = 7497,
        client_id: int = 1,
    ):
        """
        Initialize a new instance of the ``InteractiveBrokersInstrumentProvider`` class.

        Parameters
        ----------
        client : ib_insync.IB
            The Interactive Brokers client.
        config : InstrumentProviderConfig
            The instrument provider config
        logger : Logger
            The logger for the instrument provider.
        host : str
            The client host name or IP address.
        port : str
            The client port number.
        client_id : int
            The unique client ID number for the connection.

        """
        super().__init__(
            venue=IB_VENUE,
            logger=logger,
            config=config,
        )

        self._client = client
        self._host = host
        self._port = port
        self._client_id = client_id
        self.config = config
        self.contract_details: dict[str, ContractDetails] = {}
        self.contract_id_to_instrument_id: dict[int, InstrumentId] = {}

    async def load_all_async(
        self,
        filters: Optional[list[InteractiveBrokersInstrumentFilter]] = None,
    ) -> None:
        for f in filters:
            await self.load(f)

    @staticmethod
    def _one_not_both(a, b):
        return a or b and not (a and b)

<<<<<<< HEAD
=======
    @staticmethod
    def _parse_contract(**kwargs) -> Contract:
        sec_type = kwargs.pop("secType", None)
        return Contract(secType=sec_type, **kwargs)

    @staticmethod
    def _parse_filters(filters):
        return msgspec.json.decode(filters)

>>>>>>> 374ece1b
    async def load_ids_async(
        self,
        instrument_ids: list[InstrumentId],
        filters: Optional[dict] = None,
    ) -> None:
        assert self._one_not_both(instrument_ids, filters)
        for filt in filters:
            await self.load(**dict(filt or {}))

    async def get_contract_details(
        self,
        contract: Contract,
        build_futures_chain=False,
        build_options_chain=False,
        option_kwargs: Optional[str] = None,
    ) -> list[ContractDetails]:
        if build_futures_chain:
            return await self.get_future_chain_details(contract)
        elif build_options_chain:
            return await self.get_option_chain_details(
                underlying=contract, **(json.loads(option_kwargs or "{}"))  # noqa: P103
            )
        else:
            # Regular contract
            return await self._client.reqContractDetailsAsync(contract=contract)

    async def get_future_chain_details(
        self,
        underlying: Contract,
        exchange: Optional[str] = None,
        currency: Optional[str] = None,
        **kwargs,
    ) -> list[ContractDetails]:
        futures = self._client.reqContractDetails(
            Future(
                symbol=underlying.symbol,
                exchange=exchange or underlying.exchange or "SMART",
                currency=currency or underlying.currency,
                **kwargs,
            ),
        )
        return futures

    async def get_option_chain_details(
        self,
        underlying: Contract,
        min_expiry: Optional[dt.date] = None,
        max_expiry: Optional[dt.date] = None,
        min_strike: Optional[float] = None,
        max_strike: Optional[float] = None,
        kind: Optional[str] = None,
        exchange: Optional[str] = None,
    ) -> list[ContractDetails]:
        chains = await self._client.reqSecDefOptParamsAsync(
            underlying.symbol,
            "",
            underlying.secType,
            underlying.conId,
        )

        chain = one(
            [chain for chain in chains if chain.exchange == (exchange or underlying.exchange)],
        )

        strikes = [
            strike
            for strike in chain.strikes
            if (min_strike or -np.inf) <= strike <= (max_strike or np.inf)
        ]
        expirations = sorted(
            exp
            for exp in chain.expirations
            if (pd.Timestamp(min_expiry or pd.Timestamp.min) <= pd.Timestamp(exp))
            and (pd.Timestamp(exp) <= pd.Timestamp(max_expiry or pd.Timestamp.max))
        )
        rights = [kind] if kind is not None else ["P", "C"]

        contracts = [
            ib_insync.Option(
                underlying.symbol,
                expiration,
                strike,
                right,
                exchange or underlying.exchange or "SMART",
            )
            for right in rights
            for expiration in expirations
            for strike in strikes
        ]
        qualified = await self._client.qualifyContractsAsync(*contracts)
        details = await asyncio.gather(
            *[self._client.reqContractDetailsAsync(contract=c) for c in qualified]
        )
        return [x for d in details for x in d]

    async def load(self, instrument_filter: InteractiveBrokersInstrumentFilter, **kwargs):
        """
        Search and load the instrument for the given symbol, exchange and (optional) kwargs.

        Parameters
        ----------
        instrument_filter: InteractiveBrokersInstrumentFilter
            filter specification to load
        """
        self._log.debug(f"Attempting to find instrument for {instrument_filter=}")
        contract = instrument_filter.to_contract()
        self._log.debug(f"Parsed {contract=}")
        qualified = await self._client.qualifyContractsAsync(contract)
        qualified = one(qualified)
        self._log.debug(f"Qualified {contract=}")
        contract_details: list[ContractDetails] = await self.get_contract_details(
            qualified,
            build_futures_chain=instrument_filter.load_futures,
            build_options_chain=instrument_filter.load_options,
            option_kwargs=instrument_filter.option_kwargs or {},
        )
        if not contract_details:
            raise ValueError(f"No contract details found for the given kwargs ({kwargs})")
        self._log.debug(f"Got {contract_details=}")

        for details in contract_details:
            self._log.debug(f"Attempting to create instrument from {details}")
            instrument: Instrument = parse_instrument(
                contract_details=details,
            )
            if self.config.filter_callable is not None:
                filter_callable = resolve_path(self.config.filter_callable)
                if not filter_callable(instrument):
                    continue
            self._log.info(f"Adding {instrument=} from IB instrument provider")
            self.add(instrument)
            self.contract_details[instrument.id.value] = details
            self.contract_id_to_instrument_id[details.contract.conId] = instrument.id<|MERGE_RESOLUTION|>--- conflicted
+++ resolved
@@ -19,7 +19,6 @@
 from typing import Optional
 
 import ib_insync
-import msgspec
 import numpy as np
 import pandas as pd
 from ib_insync import Contract
@@ -92,30 +91,12 @@
         for f in filters:
             await self.load(f)
 
-    @staticmethod
-    def _one_not_both(a, b):
-        return a or b and not (a and b)
-
-<<<<<<< HEAD
-=======
-    @staticmethod
-    def _parse_contract(**kwargs) -> Contract:
-        sec_type = kwargs.pop("secType", None)
-        return Contract(secType=sec_type, **kwargs)
-
-    @staticmethod
-    def _parse_filters(filters):
-        return msgspec.json.decode(filters)
-
->>>>>>> 374ece1b
     async def load_ids_async(
         self,
-        instrument_ids: list[InstrumentId],
-        filters: Optional[dict] = None,
+        filters: Optional[list[InteractiveBrokersInstrumentFilter]] = None,
     ) -> None:
-        assert self._one_not_both(instrument_ids, filters)
         for filt in filters:
-            await self.load(**dict(filt or {}))
+            await self.load(filt)
 
     async def get_contract_details(
         self,
