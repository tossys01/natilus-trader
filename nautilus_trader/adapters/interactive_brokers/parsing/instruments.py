# -------------------------------------------------------------------------------------------------
#  Copyright (C) 2015-2023 Nautech Systems Pty Ltd. All rights reserved.
#  https://nautechsystems.io
#
#  Licensed under the GNU Lesser General Public License Version 3.0 (the "License");
#  You may not use this file except in compliance with the License.
#  You may obtain a copy of the License at https://www.gnu.org/licenses/lgpl-3.0.en.html
#
#  Unless required by applicable law or agreed to in writing, software
#  distributed under the License is distributed on an "AS IS" BASIS,
#  WITHOUT WARRANTIES OR CONDITIONS OF ANY KIND, either express or implied.
#  See the License for the specific language governing permissions and
#  limitations under the License.
# -------------------------------------------------------------------------------------------------

import datetime
import re
import time
from decimal import Decimal

import msgspec
<<<<<<< HEAD
from ibapi.contract import ContractDetails
=======
import pandas as pd
>>>>>>> fc414dd5

# fmt: off
from nautilus_trader.adapters.interactive_brokers.common import IBContract
from nautilus_trader.adapters.interactive_brokers.common import IBContractDetails
from nautilus_trader.core.correctness import PyCondition
from nautilus_trader.model.currency import Currency
from nautilus_trader.model.enums import AssetClass
from nautilus_trader.model.enums import OptionKind
from nautilus_trader.model.enums import asset_class_from_str
from nautilus_trader.model.identifiers import InstrumentId
from nautilus_trader.model.identifiers import Symbol
from nautilus_trader.model.identifiers import Venue
from nautilus_trader.model.instruments import CryptoPerpetual
from nautilus_trader.model.instruments import CurrencyPair
from nautilus_trader.model.instruments import Equity
from nautilus_trader.model.instruments import FuturesContract
from nautilus_trader.model.instruments import Instrument
from nautilus_trader.model.instruments import OptionsContract
from nautilus_trader.model.objects import Price
from nautilus_trader.model.objects import Quantity


# fmt: on

futures_month_to_code: dict[str, str] = {
    "JAN": "F",
    "FEB": "G",
    "MAR": "H",
    "APR": "J",
    "MAY": "K",
    "JUN": "M",
    "JUL": "N",
    "AUG": "Q",
    "SEP": "U",
    "OCT": "V",
    "NOV": "X",
    "DEC": "Z",
}
futures_code_to_month = dict(zip(futures_month_to_code.values(), futures_month_to_code.keys()))

venues_cash = ["IDEALPRO"]
venues_crypto = ["PAXOS"]
venues_opt = ["SMART"]
venues_fut = [
    "CBOT",  # US
    "CME",  # US
    "COMEX",  # US
    "KCBT",  # US
    "MGE",  # US
    "NYMEX",  # US
    "NYBOT",  # US
    "SNFE",  # AU
]

re_cash = re.compile(r"^(?P<symbol>[A-Z]{3})\/(?P<currency>[A-Z]{3})$")
re_opt = re.compile(
    r"^(?P<symbol>^[A-Z]{1,6})(?P<expiry>\d{6})(?P<right>[CP])(?P<strike>\d{5})(?P<decimal>\d{3})$",
)
re_ind = re.compile(r"^(?P<symbol>\w{1,3})$")
re_fut = re.compile(r"^(?P<symbol>\w{1,3})(?P<month>[FGHJKMNQUVXZ])(?P<year>\d{2})$")
re_fut_original = re.compile(r"^(?P<symbol>\w{1,3})(?P<month>[FGHJKMNQUVXZ])(?P<year>\d)$")
re_fut2 = re.compile(
    r"^(?P<symbol>\w{1,4})(?P<month>(JAN|FEB|MAR|APR|MAY|JUN|JUL|AUG|SEP|OCT|NOV|DEC))(?P<year>\d{2})$",
)
re_fut2_original = re.compile(
    r"^(?P<symbol>\w{1,4}) *(?P<month>(JAN|FEB|MAR|APR|MAY|JUN|JUL|AUG|SEP|OCT|NOV|DEC)) (?P<year>\d{2})$",
)
re_fop = re.compile(
    r"^(?P<symbol>\w{1,3})(?P<month>[FGHJKMNQUVXZ])(?P<year>\d{2})(?P<right>[CP])(?P<strike>.{4,5})$",
)
re_fop_original = re.compile(
    r"^(?P<symbol>\w{1,3})(?P<month>[FGHJKMNQUVXZ])(?P<year>\d) (?P<right>[CP])(?P<strike>.{4,5})$",
)
re_crypto = re.compile(r"^(?P<symbol>[A-Z]*)\/(?P<currency>[A-Z]{3})$")


def _extract_isin(details: IBContractDetails) -> int:
    for tag_value in details.secIdList:
        if tag_value.tag == "ISIN":
            return tag_value.value
    raise ValueError("No ISIN found")


def _tick_size_to_precision(tick_size: float | Decimal) -> int:
    tick_size_str = f"{tick_size:.10f}"
    return len(tick_size_str.partition(".")[2].rstrip("0"))


def sec_type_to_asset_class(sec_type: str) -> AssetClass:
    mapping = {
        "STK": "EQUITY",
        "IND": "INDEX",
        "CASH": "FX",
        "BOND": "BOND",
    }
    return asset_class_from_str(mapping.get(sec_type, sec_type))


def contract_details_to_ib_contract_details(details: ContractDetails) -> IBContractDetails:
    details.contract = IBContract(**details.contract.__dict__)
    details = IBContractDetails(**details.__dict__)
    return details


def parse_instrument(
    contract_details: IBContractDetails,
) -> Instrument:
    security_type = contract_details.contract.secType
    if security_type == "STK":
        return parse_equity_contract(details=contract_details)
    elif security_type in ("FUT", "CONTFUT"):
        return parse_futures_contract(details=contract_details)
    elif security_type == "OPT":
        return parse_options_contract(details=contract_details)
    elif security_type == "CASH":
        print(contract_details)
        return parse_forex_contract(details=contract_details)
    elif security_type == "CRYPTO":
        return parse_crypto_contract(details=contract_details)
    else:
        raise ValueError(f"Unknown {security_type=}")


def contract_details_to_dict(details: IBContractDetails) -> dict:
    dict_details = details.dict().copy()
    dict_details["contract"] = details.contract.dict().copy()
    return dict_details


def parse_equity_contract(details: IBContractDetails) -> Equity:
    price_precision: int = _tick_size_to_precision(details.minTick)
    timestamp = time.time_ns()
    instrument_id = ib_contract_to_instrument_id(details.contract)

    return Equity(
        instrument_id=instrument_id,
        raw_symbol=Symbol(details.contract.localSymbol),
        currency=Currency.from_str(details.contract.currency),
        price_precision=price_precision,
        price_increment=Price(details.minTick, price_precision),
        multiplier=Quantity.from_int(1),
        lot_size=Quantity.from_int(1),
        isin=_extract_isin(details),
        ts_event=timestamp,
        ts_init=timestamp,
        info=contract_details_to_dict(details),
    )


def parse_futures_contract(
    details: IBContractDetails,
) -> FuturesContract:
    price_precision: int = _tick_size_to_precision(details.minTick)
    timestamp = time.time_ns()
    instrument_id = ib_contract_to_instrument_id(details.contract)
    expiration = pd.to_datetime(  # TODO: Check correctness
        details.contract.lastTradeDateOrContractMonth,
        format="%Y%m%d",
        utc=True,
    )
    activation = expiration - pd.Timedelta(days=90)  # TODO: Make this more accurate

    return FuturesContract(
        instrument_id=instrument_id,
        raw_symbol=Symbol(details.contract.localSymbol),
        asset_class=sec_type_to_asset_class(details.underSecType),
        currency=Currency.from_str(details.contract.currency),
        price_precision=price_precision,
        price_increment=Price(details.minTick, price_precision),
        multiplier=Quantity.from_str(details.contract.multiplier),
        lot_size=Quantity.from_int(1),
        underlying=details.underSymbol,
        activation_ns=activation.value,
        expiration_ns=expiration.value,
        ts_event=timestamp,
        ts_init=timestamp,
        info=contract_details_to_dict(details),
    )


def parse_options_contract(
    details: IBContractDetails,
) -> OptionsContract:
    price_precision: int = _tick_size_to_precision(details.minTick)
    timestamp = time.time_ns()
    instrument_id = ib_contract_to_instrument_id(details.contract)
    asset_class = sec_type_to_asset_class(details.underSecType)
    kind = {
        "C": OptionKind.CALL,
        "P": OptionKind.PUT,
    }[details.contract.right]
    expiration = pd.to_datetime(  # TODO: Check correctness
        details.contract.lastTradeDateOrContractMonth,
        format="%Y%m%d",
        utc=True,
    )
    activation = expiration - pd.Timedelta(days=90)  # TODO: Make this more accurate

    return OptionsContract(
        instrument_id=instrument_id,
        raw_symbol=Symbol(details.contract.localSymbol),
        asset_class=asset_class,
        currency=Currency.from_str(details.contract.currency),
        price_precision=price_precision,
        price_increment=Price(details.minTick, price_precision),
        multiplier=Quantity.from_str(details.contract.multiplier),
        lot_size=Quantity.from_int(1),
        underlying=details.underSymbol,
        strike_price=Price(details.contract.strike, price_precision),
        activation_ns=activation.value,
        expiration_ns=expiration.value,
        kind=kind,
        ts_event=timestamp,
        ts_init=timestamp,
        info=contract_details_to_dict(details),
    )


def parse_forex_contract(
    details: IBContractDetails,
) -> CurrencyPair:
    price_precision: int = _tick_size_to_precision(details.minTick)
    size_precision: int = _tick_size_to_precision(details.minSize)
    timestamp = time.time_ns()
    instrument_id = ib_contract_to_instrument_id(details.contract)

    return CurrencyPair(
        instrument_id=instrument_id,
        raw_symbol=Symbol(details.contract.localSymbol),
        base_currency=Currency.from_str(details.contract.symbol),
        quote_currency=Currency.from_str(details.contract.currency),
        price_precision=price_precision,
        size_precision=size_precision,
        price_increment=Price(details.minTick, price_precision),
        size_increment=Quantity(details.sizeIncrement, size_precision),
        lot_size=None,
        max_quantity=None,
        min_quantity=None,
        max_notional=None,
        min_notional=None,
        max_price=None,
        min_price=None,
        margin_init=Decimal(0),
        margin_maint=Decimal(0),
        maker_fee=Decimal(0),
        taker_fee=Decimal(0),
        ts_event=timestamp,
        ts_init=timestamp,
        info=contract_details_to_dict(details),
    )


def parse_crypto_contract(
    details: IBContractDetails,
) -> CryptoPerpetual:
    price_precision: int = _tick_size_to_precision(details.minTick)
    size_precision: int = _tick_size_to_precision(details.minSize)
    timestamp = time.time_ns()
    instrument_id = ib_contract_to_instrument_id(details.contract)

    return CryptoPerpetual(
        instrument_id=instrument_id,
        raw_symbol=Symbol(details.contract.localSymbol),
        base_currency=Currency.from_str(details.contract.symbol),
        quote_currency=Currency.from_str(details.contract.currency),
        settlement_currency=Currency.from_str(details.contract.currency),
        is_inverse=False,  # No inverse instruments trade on InteractiveBrokers?
        price_precision=price_precision,
        size_precision=size_precision,
        price_increment=Price(details.minTick, price_precision),
        size_increment=Quantity(details.sizeIncrement, size_precision),
        max_quantity=None,
        min_quantity=Quantity(details.minSize, size_precision),
        max_notional=None,
        min_notional=None,
        max_price=None,
        min_price=None,
        margin_init=Decimal(0),
        margin_maint=Decimal(0),
        maker_fee=Decimal(0),
        taker_fee=Decimal(0),
        ts_event=timestamp,
        ts_init=timestamp,
        info=contract_details_to_dict(details),
    )


def decade_digit(last_digit: str, contract: IBContract):
    if year := contract.lastTradeDateOrContractMonth[:4]:
        return int(year[2:3])
    elif int(last_digit) > int(repr(datetime.datetime.now().year)[-1]):
        return int(repr(datetime.datetime.now().year)[-2]) - 1
    else:
        return int(repr(datetime.datetime.now().year)[-2])


def ib_contract_to_instrument_id(contract: IBContract) -> InstrumentId:
    PyCondition.type(contract, IBContract, "IBContract")

    security_type = contract.secType
    if security_type == "STK":
        symbol = contract.localSymbol.replace(" ", "-")
        venue = contract.primaryExchange if contract.exchange == "SMART" else contract.exchange
    elif security_type == "OPT":
        symbol = contract.localSymbol.replace(" ", "") or contract.symbol.replace(" ", "")
        venue = contract.exchange
    elif security_type == "CONTFUT":
        symbol = contract.localSymbol.replace(" ", "") or contract.symbol.replace(" ", "")
        venue = contract.exchange
    elif security_type == "FUT" and (m := re_fut_original.match(contract.localSymbol)):
        symbol = f"{m['symbol']}{m['month']}{decade_digit(m['year'], contract)}{m['year']}"
        venue = contract.exchange
    elif security_type == "FUT" and (m := re_fut2_original.match(contract.localSymbol)):
        symbol = f"{m['symbol']}{futures_month_to_code[m['month']]}{m['year']}"
        venue = contract.exchange
    elif security_type == "FOP" and (m := re_fop_original.match(contract.localSymbol)):
        symbol = f"{m['symbol']}{m['month']}{decade_digit(m['year'], contract)}{m['year']}{m['right']}{m['strike']}"
        venue = contract.exchange

    elif security_type in ["CASH", "CRYPTO"]:
        symbol = (
            f"{contract.localSymbol}".replace(".", "/") or f"{contract.symbol}/{contract.currency}"
        )
        venue = contract.exchange
    else:
        symbol = None
        venue = None
    if symbol and venue:
        return InstrumentId(Symbol(symbol), Venue(venue))
    raise ValueError(f"Unknown {contract=}")


def instrument_id_to_ib_contract(instrument_id: InstrumentId) -> IBContract:
    PyCondition.type(instrument_id, InstrumentId, "InstrumentId")

    if instrument_id.venue.value in venues_cash and (
        m := re_cash.match(instrument_id.symbol.value)
    ):
        return IBContract(
            secType="CASH",
            exchange=instrument_id.venue.value,
            localSymbol=f"{m['symbol']}.{m['currency']}",
        )
    elif instrument_id.venue.value in venues_crypto and (
        m := re_crypto.match(instrument_id.symbol.value)
    ):
        return IBContract(
            secType="CRYPTO",
            exchange=instrument_id.venue.value,
            localSymbol=f"{m['symbol']}.{m['currency']}",
        )
    elif instrument_id.venue.value in venues_opt and (
        m := re_opt.match(instrument_id.symbol.value)
    ):
        return IBContract(
            secType="OPT",
            exchange=instrument_id.venue.value,
            localSymbol=f"{m['symbol'].ljust(6)}{m['expiry']}{m['right']}{m['strike']}{m['decimal']}",
        )
    elif instrument_id.venue.value in venues_fut:
        if m := re_fut.match(instrument_id.symbol.value):
            if instrument_id.venue.value == "CBOT":
                # IB still using old symbology after merger of CBOT with CME
                return IBContract(
                    secType="FUT",
                    exchange=instrument_id.venue.value,
                    localSymbol=f"{m['symbol'].ljust(4)} {futures_code_to_month[m['month']]} {m['year']}",
                )
            else:
                return IBContract(
                    secType="FUT",
                    exchange=instrument_id.venue.value,
                    localSymbol=f"{m['symbol']}{m['month']}{m['year'][-1]}",
                )
        elif m := re_ind.match(instrument_id.symbol.value):
            return IBContract(
                secType="CONTFUT",
                exchange=instrument_id.venue.value,
                symbol=m["symbol"],
            )
        elif m := re_fop.match(instrument_id.symbol.value):
            return IBContract(
                secType="FOP",
                exchange=instrument_id.venue.value,
                localSymbol=f"{m['symbol']}{m['month']}{m['year'][-1]} {m['right']}{m['strike']}",
            )
        else:
            raise ValueError(f"Cannot parse {instrument_id}, use 2-digit year for FUT and FOP")
    elif instrument_id.venue.value == "InteractiveBrokers":  # keep until a better approach
        # This will allow to make Instrument request using IBContract from within Strategy
        # and depending on the Strategy requirement
        return msgspec.json.decode(instrument_id.symbol.value, type=IBContract)

    # Default to Stock
    return IBContract(
        secType="STK",
        exchange="SMART",
        primaryExchange=instrument_id.venue.value,
        localSymbol=f"{instrument_id.symbol.value}".replace("-", " "),
    )<|MERGE_RESOLUTION|>--- conflicted
+++ resolved
@@ -19,11 +19,8 @@
 from decimal import Decimal
 
 import msgspec
-<<<<<<< HEAD
+import pandas as pd
 from ibapi.contract import ContractDetails
-=======
-import pandas as pd
->>>>>>> fc414dd5
 
 # fmt: off
 from nautilus_trader.adapters.interactive_brokers.common import IBContract
