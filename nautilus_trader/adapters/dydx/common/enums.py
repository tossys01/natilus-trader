# -------------------------------------------------------------------------------------------------
#  Copyright (C) 2015-2024 Nautech Systems Pty Ltd. All rights reserved.
#  https://nautechsystems.io
#
#  Licensed under the GNU Lesser General Public License Version 3.0 (the "License");
#  You may not use this file except in compliance with the License.
#  You may obtain a copy of the License at https://www.gnu.org/licenses/lgpl-3.0.en.html
#
#  Unless required by applicable law or agreed to in writing, software
#  distributed under the License is distributed on an "AS IS" BASIS,
#  WITHOUT WARRANTIES OR CONDITIONS OF ANY KIND, either express or implied.
#  See the License for the specific language governing permissions and
#  limitations under the License.
# -------------------------------------------------------------------------------------------------
"""
Define common enumerations for the dYdX adapter.
"""

from enum import Enum
from enum import unique

from nautilus_trader.core.nautilus_pyo3 import PositionSide
from nautilus_trader.model.data import BarType
from nautilus_trader.model.enums import BarAggregation
from nautilus_trader.model.enums import LiquiditySide
from nautilus_trader.model.enums import OrderSide
from nautilus_trader.model.enums import OrderStatus
from nautilus_trader.model.enums import OrderType
from nautilus_trader.model.enums import TimeInForce


@unique
class DYDXLiquidity(Enum):
    """
    Represents a dYdX liquidity type.
    """

    TAKER = "TAKER"
    MAKER = "MAKER"


@unique
class DYDXFillType(Enum):
    """
    Represents a dYdX fill type.
    """

    LIMIT = "LIMIT"
    LIQUIDATED = "LIQUIDATED"
    LIQUIDATION = "LIQUIDATION"
    DELEVERAGED = "DELEVERAGED"
    OFFSETTING = "OFFSETTING"


@unique
class DYDXMarketType(Enum):
    """
    Represents a dYdX market type.
    """

    PERPETUAL = "PERPETUAL"
    SPOT = "SPOT"


@unique
class DYDXPerpetualPositionStatus(Enum):
    """
    Represents a dYdX position status.
    """

    OPEN = "OPEN"
    CLOSED = "CLOSED"
    LIQUIDATED = "LIQUIDATED"


@unique
class DYDXOrderStatus(Enum):
    """
    Represents a dYdX order status.
    """

    OPEN = "OPEN"
    FILLED = "FILLED"
    CANCELED = "CANCELED"
    BEST_EFFORT_CANCELED = "BEST_EFFORT_CANCELED"
    UNTRIGGERED = "UNTRIGGERED"
    BEST_EFFORT_OPENED = "BEST_EFFORT_OPENED"


@unique
class DYDXTimeInForce(Enum):
    """
    Represents a dYdX time in force setting.
    """

    # GTT represents Good-Til-Time, where an order will first match with existing orders on the book
    # and any remaining size will be added to the book as a maker order, which will expire at a
    # given expiry time.
    GTT = "GTT"  # Good-Til-Time

    # FOK represents Fill-Or-KILl where it's enforced that an order will either be filled
    # completely and immediately by maker orders on the book or canceled if the entire amount can't
    # be filled.
    FOK = "FOK"  # Fill-Or-Kill

    # IOC represents Immediate-Or-Cancel, where it's enforced that an order only be matched with
    # maker orders on the book. If the order has remaining size after matching with existing orders
    # on the book, the remaining size is not placed on the book.
    IOC = "IOC"  # Immediate-Or-Cancel


@unique
class DYDXPositionSide(Enum):
    """
    Represents a dYdX position side.
    """

    LONG = "LONG"
    SHORT = "SHORT"


@unique
class DYDXEndpointType(Enum):
    """
    Represents a dYdX endpoint perpetual market status.
    """

    NONE = "NONE"
    ASSET = "ASSET"
    MARKET = "MARKET"
    ACCOUNT = "ACCOUNT"
    TRADE = "TRADE"
    POSITION = "POSITION"


@unique
class DYDXPerpetualMarketStatus(Enum):
    """
    Represents a dYdX endpoint perpetual market status.
    """

    ACTIVE = "ACTIVE"
    PAUSED = "PAUSED"
    CANCEL_ONLY = "CANCEL_ONLY"
    POST_ONLY = "POST_ONLY"
    INITIALIZING = "INITIALIZING"
    FINAL_SETTLEMENT = "FINAL_SETTLEMENT"


@unique
class DYDXPerpetualMarketType(Enum):
    """
    Represents a dYdX endpoint perpetual market type.
    """

    CROSS = "CROSS"
    ISOLATED = "ISOLATED"


@unique
class DYDXOrderSide(Enum):
    """
    Represents a dYdX order side type.
    """

    BUY = "BUY"
    SELL = "SELL"


@unique
class DYDXOrderType(Enum):
    """
    Represents a dYdX order type.
    """

    LIMIT = "LIMIT"
    MARKET = "MARKET"
    STOP_LIMIT = "STOP_LIMIT"
    STOP_MARKET = "STOP_MARKET"
    TRAILING_STOP = "TRAILING_STOP"
    TAKE_PROFIT = "TAKE_PROFIT"
    TAKE_PROFIT_MARKET = "TAKE_PROFIT_MARKET"
    LIQUIDATED = "LIQUIDATED"
    DELEVERAGED = "DELEVERAGED"


@unique
class DYDXCandlesResolution(Enum):
    """
    Represent the kline resolution for dYdX.
    """

    ONE_MINUTE = "1MIN"
    FIVE_MINUTES = "5MINS"
    FIFTEEN_MINUTES = "15MINS"
    THIRTY_MINUTES = "30MINS"
    ONE_HOUR = "1HOUR"
    FOUR_HOURS = "4HOURS"
    ONE_DAY = "1DAY"


@unique
class DYDXTransferType(Enum):
    """
    Represent the different transfer types.
    """

    TRANSFER_IN = "TRANSFER_IN"
    TRANSFER_OUT = "TRANSFER_OUT"
    DEPOSIT = "DEPOSIT"
    WITHDRAWAL = "WITHDRAWAL"


class DYDXEnumParser:
    """
    Convert dYdX enums to Nautilus enums.
    """

    def __init__(self) -> None:
        """
        Create a new instance of the dYdX enum parser.
        """
        self.dydx_to_nautilus_order_type = {
            DYDXOrderType.LIMIT: OrderType.LIMIT,
            DYDXOrderType.MARKET: OrderType.MARKET,
            DYDXOrderType.STOP_LIMIT: OrderType.STOP_LIMIT,
            DYDXOrderType.STOP_MARKET: OrderType.STOP_MARKET,
        }

        self.nautilus_to_dydx_order_type = {
            value: key for key, value in self.dydx_to_nautilus_order_type.items()
        }

        self.dydx_to_nautilus_order_side = {
            DYDXOrderSide.BUY: OrderSide.BUY,
            DYDXOrderSide.SELL: OrderSide.SELL,
        }

        self.nautilus_to_dydx_order_side = {
            value: key for key, value in self.dydx_to_nautilus_order_side.items()
        }

        self.dydx_to_nautilus_order_status = {
            DYDXOrderStatus.OPEN: OrderStatus.ACCEPTED,
            DYDXOrderStatus.FILLED: OrderStatus.FILLED,
            DYDXOrderStatus.CANCELED: OrderStatus.CANCELED,
<<<<<<< HEAD
            DYDXOrderStatus.BEST_EFFORT_CANCELED: OrderStatus.PENDING_CANCEL,
            DYDXOrderStatus.BEST_EFFORT_OPENED: OrderStatus.SUBMITTED,
            DYDXOrderStatus.UNTRIGGERED: OrderStatus.ACCEPTED,
=======
            DYDXOrderStatus.BEST_EFFORT_CANCELED: OrderStatus.CANCELED,
            DYDXOrderStatus.BEST_EFFORT_OPENED: OrderStatus.ACCEPTED,
>>>>>>> 2d1e5a35
        }

        self.dydx_to_nautilus_time_in_force = {
            DYDXTimeInForce.GTT: TimeInForce.GTD,
            DYDXTimeInForce.FOK: TimeInForce.FOK,
            DYDXTimeInForce.IOC: TimeInForce.IOC,
        }

        self.dydx_to_nautilus_liquidity_side = {
            DYDXLiquidity.MAKER: LiquiditySide.MAKER,
            DYDXLiquidity.TAKER: LiquiditySide.TAKER,
        }

        self.dydx_to_nautilus_position_side = {
            DYDXPositionSide.LONG: PositionSide.LONG,
            DYDXPositionSide.SHORT: PositionSide.SHORT,
        }

        self.bar_type_to_dydx_candle_resolution_map = {
            (BarAggregation.MINUTE, 1): DYDXCandlesResolution.ONE_MINUTE,
            (BarAggregation.MINUTE, 5): DYDXCandlesResolution.FIVE_MINUTES,
            (BarAggregation.MINUTE, 15): DYDXCandlesResolution.FIFTEEN_MINUTES,
            (BarAggregation.MINUTE, 30): DYDXCandlesResolution.THIRTY_MINUTES,
            (BarAggregation.MINUTE, 60): DYDXCandlesResolution.ONE_HOUR,
            (BarAggregation.MINUTE, 240): DYDXCandlesResolution.FOUR_HOURS,
            (BarAggregation.HOUR, 1): DYDXCandlesResolution.ONE_HOUR,
            (BarAggregation.HOUR, 4): DYDXCandlesResolution.FOUR_HOURS,
            (BarAggregation.HOUR, 24): DYDXCandlesResolution.ONE_DAY,
            (BarAggregation.DAY, 1): DYDXCandlesResolution.ONE_DAY,
        }

    def parse_dydx_order_type(self, order_type: DYDXOrderType) -> OrderType:
        """
        Convert a DYDX order type to a Nautilus order type.
        """
        return self.dydx_to_nautilus_order_type[order_type]

    def parse_nautilus_order_type(self, order_type: OrderType) -> DYDXOrderType:
        """
        Convert a Nautilus order type to a DYDX order type.
        """
        return self.nautilus_to_dydx_order_type[order_type]

    def parse_dydx_order_side(self, order_side: DYDXOrderSide | None) -> OrderSide:
        """
        Convert a DYDX order side to a Nautilus order side.
        """
        if order_side is None:
            return OrderSide.NO_ORDER_SIDE

        return self.dydx_to_nautilus_order_side[order_side]

    def parse_nautilus_order_side(self, order_side: OrderSide) -> DYDXOrderSide | None:
        """
        Convert a Nautilus order side to a DYDX order side.
        """
        if order_side == OrderSide.NO_ORDER_SIDE:
            return None

        return self.nautilus_to_dydx_order_side[order_side]

    def parse_dydx_order_status(self, order_status: DYDXOrderStatus) -> OrderStatus:
        """
        Convert a DYDX order status to a Nautilus order status.
        """
        return self.dydx_to_nautilus_order_status[order_status]

    def parse_dydx_time_in_force(self, time_in_force: DYDXTimeInForce) -> TimeInForce:
        """
        Convert a DYDX time in force to a Nautilus time in force.
        """
        return self.dydx_to_nautilus_time_in_force[time_in_force]

    def parse_dydx_liquidity_side(self, liquidity_side: DYDXLiquidity) -> LiquiditySide:
        """
        Convert a DYDX liquidity side to a Nautilus liquidity side.
        """
        return self.dydx_to_nautilus_liquidity_side[liquidity_side]

    def parse_dydx_position_side(self, position_side: DYDXPositionSide) -> PositionSide:
        """
        Convert a DYDX position side to a Nautilus position side.
        """
        return self.dydx_to_nautilus_position_side[position_side]

    def parse_dydx_kline(self, bar_type: BarType) -> DYDXCandlesResolution:
        """
        Convert a Nautilus bar type to a dYdX candles resolution.
        """
        aggregation: BarAggregation = bar_type.spec.aggregation
        return self.bar_type_to_dydx_candle_resolution_map[(aggregation, bar_type.spec.step)]<|MERGE_RESOLUTION|>--- conflicted
+++ resolved
@@ -244,14 +244,9 @@
             DYDXOrderStatus.OPEN: OrderStatus.ACCEPTED,
             DYDXOrderStatus.FILLED: OrderStatus.FILLED,
             DYDXOrderStatus.CANCELED: OrderStatus.CANCELED,
-<<<<<<< HEAD
-            DYDXOrderStatus.BEST_EFFORT_CANCELED: OrderStatus.PENDING_CANCEL,
-            DYDXOrderStatus.BEST_EFFORT_OPENED: OrderStatus.SUBMITTED,
-            DYDXOrderStatus.UNTRIGGERED: OrderStatus.ACCEPTED,
-=======
             DYDXOrderStatus.BEST_EFFORT_CANCELED: OrderStatus.CANCELED,
             DYDXOrderStatus.BEST_EFFORT_OPENED: OrderStatus.ACCEPTED,
->>>>>>> 2d1e5a35
+            DYDXOrderStatus.UNTRIGGERED: OrderStatus.ACCEPTED
         }
 
         self.dydx_to_nautilus_time_in_force = {
