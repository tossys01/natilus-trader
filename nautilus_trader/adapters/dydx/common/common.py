# -------------------------------------------------------------------------------------------------
#  Copyright (C) 2015-2024 Nautech Systems Pty Ltd. All rights reserved.
#  https://nautechsystems.io
#
#  Licensed under the GNU Lesser General Public License Version 3.0 (the "License");
#  You may not use this file except in compliance with the License.
#  You may obtain a copy of the License at https://www.gnu.org/licenses/lgpl-3.0.en.html
#
#  Unless required by applicable law or agreed to in writing, software
#  distributed under the License is distributed on an "AS IS" BASIS,
#  WITHOUT WARRANTIES OR CONDITIONS OF ANY KIND, either express or implied.
#  See the License for the specific language governing permissions and
#  limitations under the License.
# -------------------------------------------------------------------------------------------------

from nautilus_trader.config import NautilusConfig
from nautilus_trader.model.objects import Price


class DYDXOrderTags(NautilusConfig, frozen=True, repr_omit_defaults=True):
    """
    Used to attach to Nautilus Order Tags for dYdX specific order parameters.
    """

    is_short_term_order: bool = True
    num_blocks_open: int = 20
<<<<<<< HEAD
    is_conditional_order: bool = False
=======
    market_order_price: Price | None = None
>>>>>>> 865517b9

    @property
    def value(self) -> str:
        return f"DYDXOrderTags:{self.json().decode()}"

    def __str__(self) -> str:
        return self.value<|MERGE_RESOLUTION|>--- conflicted
+++ resolved
@@ -24,11 +24,8 @@
 
     is_short_term_order: bool = True
     num_blocks_open: int = 20
-<<<<<<< HEAD
     is_conditional_order: bool = False
-=======
     market_order_price: Price | None = None
->>>>>>> 865517b9
 
     @property
     def value(self) -> str:
