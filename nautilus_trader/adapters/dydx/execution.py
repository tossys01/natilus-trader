--- conflicted
+++ resolved
@@ -873,7 +873,7 @@
             self._log.error(f"Cannot handle order event: order {report.client_order_id} not found")
             return
 
-        if order_msg.status in (DYDXOrderStatus.BEST_EFFORT_OPENED, DYDXOrderStatus.OPEN):
+        if order_msg.status in (DYDXOrderStatus.BEST_EFFORT_OPENED, DYDXOrderStatus.OPEN,DYDXOrderStatus.UNTRIGGERED):
             self.generate_order_accepted(
                 strategy_id=strategy_id,
                 instrument_id=report.instrument_id,
@@ -1052,31 +1052,16 @@
             )
             return
 
-<<<<<<< HEAD
+
         if dydx_order_tags.is_short_term_order and not dydx_order_tags.is_conditional_order:
-            try:
-                latest_block = await self._grpc_account.latest_block_height()
-            except AioRpcError as e:
-                rejection_reason = f"Failed to submit the order while retrieve the latest block height: code {e.code} {e.details}"
-                self.generate_order_rejected(
-                    strategy_id=order.strategy_id,
-                    instrument_id=order.instrument_id,
-                    client_order_id=order.client_order_id,
-                    reason=rejection_reason,
-                    ts_event=self._clock.timestamp_ns(),
-                )
-                return
-
-            good_til_block = latest_block + dydx_order_tags.num_blocks_open
+            good_til_block = self._block_height + dydx_order_tags.num_blocks_open
+            
         elif dydx_order_tags.is_conditional_order:
             order_flags = OrderFlags.CONDITIONAL
             good_til_date_secs = (
             int(nanos_to_secs(order.expire_time_ns)) if order.expire_time_ns else None
-        )
-=======
-        if dydx_order_tags.is_short_term_order:
-            good_til_block = self._block_height + dydx_order_tags.num_blocks_open
->>>>>>> 2d1e5a35
+            )
+            
         else:
             order_flags = OrderFlags.LONG_TERM
             good_til_date_secs = (
@@ -1092,13 +1077,8 @@
         order_type_map = {
             OrderType.LIMIT: DYDXGRPCOrderType.LIMIT,
             OrderType.MARKET: DYDXGRPCOrderType.MARKET,
-<<<<<<< HEAD
-            OrderType.STOP_LIMIT: DYDXGRPCOrderType.STOP_LIMIT,
-            OrderType.STOP_MARKET: DYDXGRPCOrderType.STOP_MARKET,
-=======
             OrderType.STOP_MARKET: DYDXGRPCOrderType.STOP_MARKET,
             OrderType.STOP_LIMIT: DYDXGRPCOrderType.STOP_LIMIT,
->>>>>>> 2d1e5a35
         }
         order_side_map = {
             OrderSide.NO_ORDER_SIDE: DYDXOrder.Side.SIDE_UNSPECIFIED,
@@ -1113,11 +1093,7 @@
         }
 
         price = 0
-<<<<<<< HEAD
-        trigger_price = 0
-=======
         trigger_price = None
->>>>>>> 2d1e5a35
 
         if order.order_type == OrderType.LIMIT:
             price = order.price.as_double()
@@ -1127,11 +1103,7 @@
             price = order.price.as_double()
             trigger_price = order.trigger_price.as_double()
         elif order.order_type == OrderType.STOP_MARKET:
-<<<<<<< HEAD
-            price = order.price.as_double()
-=======
             price = 0
->>>>>>> 2d1e5a35
             trigger_price = order.trigger_price.as_double()
         else:
             rejection_reason = (
