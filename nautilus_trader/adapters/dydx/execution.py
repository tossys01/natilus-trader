# -------------------------------------------------------------------------------------------------
#  Copyright (C) 2015-2024 Nautech Systems Pty Ltd. All rights reserved.
#  https://nautechsystems.io
#
#  Licensed under the GNU Lesser General Public License Version 3.0 (the "License");
#  You may not use this file except in compliance with the License.
#  You may obtain a copy of the License at https://www.gnu.org/licenses/lgpl-3.0.en.html
#
#  Unless required by applicable law or agreed to in writing, software
#  distributed under the License is distributed on an "AS IS" BASIS,
#  WITHOUT WARRANTIES OR CONDITIONS OF ANY KIND, either express or implied.
#  See the License for the specific language governing permissions and
#  limitations under the License.
# -------------------------------------------------------------------------------------------------
"""
Provide an execution client for the dYdX decentralized crypto exchange.
"""

import asyncio
import secrets
from collections import defaultdict
from decimal import Decimal
from typing import TYPE_CHECKING

import msgspec
import pandas as pd
from grpc.aio._call import AioRpcError
from v4_proto.dydxprotocol.clob.order_pb2 import Order as DYDXOrder
from v4_proto.dydxprotocol.clob.order_pb2 import OrderId as DYDXOrderId
from v4_proto.dydxprotocol.clob.tx_pb2 import OrderBatch

from nautilus_trader.adapters.dydx.common.common import DYDXOrderTags
from nautilus_trader.adapters.dydx.common.constants import DYDX_VENUE
from nautilus_trader.adapters.dydx.common.credentials import get_mnemonic
from nautilus_trader.adapters.dydx.common.credentials import get_wallet_address
from nautilus_trader.adapters.dydx.common.enums import DYDXEnumParser
from nautilus_trader.adapters.dydx.common.enums import DYDXOrderStatus
from nautilus_trader.adapters.dydx.common.enums import DYDXPerpetualPositionStatus
from nautilus_trader.adapters.dydx.common.symbol import DYDXSymbol
from nautilus_trader.adapters.dydx.config import DYDXExecClientConfig
from nautilus_trader.adapters.dydx.grpc.account import DYDXAccountGRPCAPI
from nautilus_trader.adapters.dydx.grpc.account import Wallet
from nautilus_trader.adapters.dydx.grpc.errors import DYDXGRPCError
from nautilus_trader.adapters.dydx.grpc.order_builder import MAX_CLIENT_ID
from nautilus_trader.adapters.dydx.grpc.order_builder import DYDXGRPCOrderType
from nautilus_trader.adapters.dydx.grpc.order_builder import OrderBuilder
from nautilus_trader.adapters.dydx.grpc.order_builder import OrderFlags
from nautilus_trader.adapters.dydx.http.account import DYDXAccountHttpAPI
from nautilus_trader.adapters.dydx.http.client import DYDXHttpClient
from nautilus_trader.adapters.dydx.http.errors import DYDXError
from nautilus_trader.adapters.dydx.http.errors import should_retry
from nautilus_trader.adapters.dydx.providers import DYDXInstrumentProvider
from nautilus_trader.adapters.dydx.schemas.ws import DYDXWsBlockHeightChannelData
from nautilus_trader.adapters.dydx.schemas.ws import DYDXWsBlockHeightSubscribedData
from nautilus_trader.adapters.dydx.schemas.ws import DYDXWsFillSubaccountMessageContents
from nautilus_trader.adapters.dydx.schemas.ws import DYDXWsMessageGeneral
from nautilus_trader.adapters.dydx.schemas.ws import DYDXWsOrderSubaccountMessageContents
from nautilus_trader.adapters.dydx.schemas.ws import DYDXWsSubaccountsChannelData
from nautilus_trader.adapters.dydx.schemas.ws import DYDXWsSubaccountsSubscribed
from nautilus_trader.adapters.dydx.websocket.client import DYDXWebsocketClient
from nautilus_trader.cache.cache import Cache
from nautilus_trader.common.component import LiveClock
from nautilus_trader.common.component import MessageBus
from nautilus_trader.common.enums import LogColor
from nautilus_trader.core.correctness import PyCondition
from nautilus_trader.core.datetime import dt_to_unix_nanos
from nautilus_trader.core.datetime import nanos_to_secs
from nautilus_trader.core.uuid import UUID4
from nautilus_trader.execution.messages import BatchCancelOrders
from nautilus_trader.execution.messages import CancelAllOrders
from nautilus_trader.execution.messages import CancelOrder
from nautilus_trader.execution.messages import SubmitOrder
from nautilus_trader.execution.messages import SubmitOrderList
from nautilus_trader.execution.reports import FillReport
from nautilus_trader.execution.reports import OrderStatusReport
from nautilus_trader.execution.reports import PositionStatusReport
from nautilus_trader.live.execution_client import LiveExecutionClient
from nautilus_trader.live.retry import RetryManagerPool
from nautilus_trader.model.enums import AccountType
from nautilus_trader.model.enums import OmsType
from nautilus_trader.model.enums import OrderSide
from nautilus_trader.model.enums import OrderStatus
from nautilus_trader.model.enums import OrderType
from nautilus_trader.model.enums import PositionSide
from nautilus_trader.model.enums import TimeInForce
from nautilus_trader.model.identifiers import AccountId
from nautilus_trader.model.identifiers import ClientId
from nautilus_trader.model.identifiers import ClientOrderId
from nautilus_trader.model.identifiers import InstrumentId
from nautilus_trader.model.identifiers import TradeId
from nautilus_trader.model.identifiers import VenueOrderId
from nautilus_trader.model.instruments import Instrument
from nautilus_trader.model.objects import MarginBalance
from nautilus_trader.model.objects import Money
from nautilus_trader.model.objects import Price
from nautilus_trader.model.objects import Quantity
from nautilus_trader.model.orders import Order


if TYPE_CHECKING:
    from nautilus_trader.model.objects import Currency


class ClientOrderIdHelper:
    """
    Generate integer client order IDs.
    """

    def __init__(self, cache: Cache) -> None:
        """
        Generate integer client order IDs.
        """
        self._cache = cache

    def generate_client_order_id_int(self, client_order_id: ClientOrderId) -> int:
        """
        Generate a unique client order ID integer and save it in the Cache.
        """
        try:
            client_order_id_int = int(client_order_id.value)
        except ValueError:
            client_order_id_int = secrets.randbelow(MAX_CLIENT_ID)

        # Store the generated client order ID integer in the cache for later lookup.
        # MAX_CLIENT_ID is 2**32 - 1 which can be represented by 32 bits, i.e. 4 bytes.
        self._cache.add(
            client_order_id.value,
            client_order_id_int.to_bytes(length=4, byteorder="big"),
        )
        self._cache.add(str(client_order_id_int), client_order_id.value.encode("utf-8"))

        return client_order_id_int

    def get_client_order_id_int(self, client_order_id: ClientOrderId) -> int | None:
        """
        Retrieve the ClientOrderId integer from the cache.
        """
        result = None

        try:
            result = int(client_order_id.value)
        except ValueError:
            value = self._cache.get(client_order_id.value)

            if value is not None:
                result = int.from_bytes(value, byteorder="big")

        return result

    def get_client_order_id(self, client_order_id_int: int) -> ClientOrderId:
        """
        Retrieve the ClientOrderId from the cache.
        """
        value = self._cache.get(str(client_order_id_int))

        if value is not None:
            return ClientOrderId(value.decode("utf-8"))

        return ClientOrderId(str(client_order_id_int))


class DYDXExecutionClient(LiveExecutionClient):
    """
    Provide an execution client for the dYdX decentralized crypto exchange.

    Parameters
    ----------
    loop : asyncio.AbstractEventLoop
        The event loop for the client.
    client : DYDXHttpClient
        The DYDX HTTP client.
    msgbus : MessageBus
        The message bus for the client.
    cache : Cache
        The cache for the client.
    clock : LiveClock
        The clock for the client.
    instrument_provider : DYDXInstrumentProvider
        The instrument provider.
    base_url_ws : str
        The base URL for the WebSocket client.
    config : DYDXExecClientConfig
        The configuration for the client.
    name : str, optional
        The custom client ID.

    """

    def __init__(
        self,
        loop: asyncio.AbstractEventLoop,
        client: DYDXHttpClient,
        msgbus: MessageBus,
        cache: Cache,
        clock: LiveClock,
        instrument_provider: DYDXInstrumentProvider,
        grpc_account_client: DYDXAccountGRPCAPI,
        base_url_ws: str,
        config: DYDXExecClientConfig,
        name: str | None,
    ) -> None:
        """
        Provide an execution client for the dYdX decentralized crypto exchange.
        """
        account_type = AccountType.MARGIN

        super().__init__(
            loop=loop,
            client_id=ClientId(name or DYDX_VENUE.value),
            venue=DYDX_VENUE,
            oms_type=OmsType.NETTING,
            instrument_provider=instrument_provider,
            account_type=account_type,
            base_currency=None,
            msgbus=msgbus,
            cache=cache,
            clock=clock,
        )

        # Configuration
        self._wallet_address = config.wallet_address or get_wallet_address(
            is_testnet=config.is_testnet,
        )
        self._subaccount = config.subaccount

        self._enum_parser = DYDXEnumParser()
        self._client_order_id_generator = ClientOrderIdHelper(cache=cache)
        account_id = AccountId(
            f"{name or DYDX_VENUE.value}-{self._wallet_address}-{self._subaccount}",
        )
        self._set_account_id(account_id)

        # WebSocket API
        self._ws_client = DYDXWebsocketClient(
            clock=clock,
            handler=self._handle_ws_message,
            handler_reconnect=None,
            base_url=base_url_ws,
            loop=loop,
        )

        # GRPC API
        self._grpc_account = grpc_account_client
        self._mnemonic = config.mnemonic or get_mnemonic(is_testnet=config.is_testnet)

        # Initialize the wallet in the connect method
        self._wallet: Wallet | None = None

        # Http API
        self._http_account = DYDXAccountHttpAPI(
            client=client,
            clock=clock,
        )

        # Decoders
        self._decoder_ws_msg_general = msgspec.json.Decoder(DYDXWsMessageGeneral)
        self._decoder_ws_msg_subaccounts_subscribed = msgspec.json.Decoder(
            DYDXWsSubaccountsSubscribed,
        )
        self._decoder_ws_msg_subaccounts_channel = msgspec.json.Decoder(
            DYDXWsSubaccountsChannelData,
        )
        self._decoder_ws_block_height_subscribed = msgspec.json.Decoder(
            DYDXWsBlockHeightSubscribedData,
        )
        self._decoder_ws_block_height_channel = msgspec.json.Decoder(DYDXWsBlockHeightChannelData)

        # Hot caches
        self._order_builders: dict[InstrumentId, OrderBuilder] = {}
        self._generate_order_status_retries: dict[ClientOrderId, int] = {}
        self._block_height: int = 0

        self._retry_manager_pool = RetryManagerPool(
            pool_size=100,
            max_retries=config.max_retries or 0,
            retry_delay_secs=config.retry_delay or 1.0,
            logger=self._log,
            exc_types=(DYDXError, DYDXGRPCError, AioRpcError),
            retry_check=should_retry,
        )

    async def _connect(self) -> None:
        # The instruments are used in the first account channel message.
        await self._instrument_provider.load_all_async()

        self._log.info("Initializing websocket connection")

        # Connect to websocket
        await self._ws_client.connect()

        # Subscribe account updates
        await self._ws_client.subscribe_account_update(
            wallet_address=self._wallet_address,
            subaccount_number=self._subaccount,
        )
        await self._ws_client.subscribe_block_height()

        self._block_height = await self._grpc_account.latest_block_height()

        account = await self._grpc_account.get_account(address=self._wallet_address)
        self._wallet = Wallet(
            mnemonic=self._mnemonic,
            account_number=account.account_number,
            sequence=account.sequence,
        )

    async def _disconnect(self) -> None:
        await self._ws_client.unsubscribe_account_update(
            wallet_address=self._wallet_address,
            subaccount_number=self._subaccount,
        )
        await self._ws_client.unsubscribe_block_height()
        await self._ws_client.disconnect()
        await self._grpc_account.disconnect()

    def _stop(self) -> None:
        self._retry_manager_pool.shutdown()

    async def _get_order_status_report(
        self,
        instrument_id: InstrumentId,
        client_order_id: ClientOrderId | None = None,
        venue_order_id: VenueOrderId | None = None,
        order_side: OrderSide | None = None,
        order_type: OrderType | None = None,
    ) -> OrderStatusReport | None:
        PyCondition.is_false(
            client_order_id is None and venue_order_id is None,
            "both `client_order_id` and `venue_order_id` were `None`",
        )
        result = None

        instrument = self._cache.instrument(instrument_id)

        if instrument is None:
            self._log.error(
                f"Cannot create order status report: instrument {instrument_id} not found",
            )
            return None

        if venue_order_id is None:
            dydx_orders = await self._http_account.get_orders(
                address=self._wallet_address,
                subaccount_number=self._subaccount,
                symbol=instrument_id.symbol.value.removesuffix("-PERP"),
                order_side=self._enum_parser.parse_nautilus_order_side(order_side),
                order_type=self._enum_parser.parse_nautilus_order_type(order_type),
                return_latest_orders=True,
            )

            if dydx_orders is not None:
                for dydx_order in dydx_orders:
                    current_client_order_id = self._client_order_id_generator.get_client_order_id(
                        int(dydx_order.clientId),
                    )

                    if current_client_order_id == client_order_id:
                        result = dydx_order.parse_to_order_status_report(
                            account_id=self.account_id,
                            client_order_id=current_client_order_id,
                            price_precision=instrument.price_precision,
                            size_precision=instrument.size_precision,
                            report_id=UUID4(),
                            enum_parser=self._enum_parser,
                            ts_init=self._clock.timestamp_ns(),
                        )
        else:
            dydx_order_response = await self._http_account.get_order(
                address=self._wallet_address,
                subaccount_number=self._subaccount,
                order_id=venue_order_id.value,
            )

            if dydx_order_response is not None:
                result = dydx_order_response.parse_to_order_status_report(
                    account_id=self.account_id,
                    client_order_id=client_order_id,
                    price_precision=instrument.price_precision,
                    size_precision=instrument.size_precision,
                    report_id=UUID4(),
                    enum_parser=self._enum_parser,
                    ts_init=self._clock.timestamp_ns(),
                )

        return result

    async def generate_order_status_report(  # noqa: C901
        self,
        instrument_id: InstrumentId,
        client_order_id: ClientOrderId | None = None,
        venue_order_id: VenueOrderId | None = None,
    ) -> OrderStatusReport | None:
        """
        Create an order status report for a specific order.
        """
        self._log.debug("Requesting OrderStatusReport...")
        PyCondition.is_false(
            client_order_id is None and venue_order_id is None,
            "both `client_order_id` and `venue_order_id` were `None`",
        )

        max_retries = 3
        retries = self._generate_order_status_retries.get(client_order_id, 0)

        if retries > max_retries:
            self._log.error(
                f"Reached maximum retries {retries}/{max_retries} for generating OrderStatusReport for "
                f"{repr(client_order_id) if client_order_id else ''} "
                f"{repr(venue_order_id) if venue_order_id else ''}",
            )
            return None

        self._log.info(
            f"Generating OrderStatusReport for {repr(client_order_id) if client_order_id else ''} {repr(venue_order_id) if venue_order_id else ''}",
        )

        report = None
        order = None

        if client_order_id is None:
            client_order_id = self._cache.client_order_id(venue_order_id)

        if client_order_id:
            order = self._cache.order(client_order_id)

        if order is None:
            message = f"Cannot find order {client_order_id!r}"
            self._log.error(message)
            return None

        if order.is_closed:
            return None  # Nothing else to do

        if venue_order_id is None:
            venue_order_id = order.venue_order_id

        try:
            report = await self._get_order_status_report(
                instrument_id=instrument_id,
                client_order_id=client_order_id,
                venue_order_id=venue_order_id,
                order_side=order.side,
                order_type=order.order_type,
            )

        except DYDXError as e:
            retries += 1
            self._log.error(
                f"Cannot generate order status report for {client_order_id!r}: {e.message}. Retry {retries}/{max_retries}",
            )
            self._generate_order_status_retries[client_order_id] = retries

            if not client_order_id:
                self._log.warning("Cannot retry without a client order ID")
            elif retries >= max_retries:
                # Order will no longer be considered in-flight once this event is applied.
                # We could pop the value out of the hashmap here, but better to leave it in
                # so that there are no longer subsequent retries (we don't expect many of these).
                self.generate_order_rejected(
                    strategy_id=order.strategy_id,
                    instrument_id=instrument_id,
                    client_order_id=client_order_id,
                    reason=str(e.message),
                    ts_event=self._clock.timestamp_ns(),
                )

        if not report:
            # Cannot proceed to generating report
            self._log.warning(
                f"Cannot generate `OrderStatusReport` for {client_order_id=!r}, {venue_order_id=!r}: order not found",
            )

        return report

    async def generate_order_status_reports(
        self,
        instrument_id: InstrumentId | None = None,
        start: pd.Timestamp | None = None,
        end: pd.Timestamp | None = None,
        open_only: bool = False,
    ) -> list[OrderStatusReport]:
        """
        Create an order status report.
        """
        self._log.debug("Requesting OrderStatusReports...")
        reports: list[OrderStatusReport] = []

        symbol = None
        start_dt = start.to_pydatetime() if start is not None else None
        end_dt = end.to_pydatetime() if end is not None else None

        if instrument_id is not None:
            symbol = instrument_id.symbol.value.removesuffix("-PERP")

        dydx_orders = await self._http_account.get_orders(
            address=self._wallet_address,
            subaccount_number=self._subaccount,
            symbol=symbol,
            order_status=(
                [DYDXOrderStatus.OPEN, DYDXOrderStatus.BEST_EFFORT_OPENED] if open_only else None
            ),
        )

        if dydx_orders is not None:
            for dydx_order in dydx_orders:
                current_instrument_id = DYDXSymbol(dydx_order.ticker).to_instrument_id()
                instrument = self._cache.instrument(current_instrument_id)

                if instrument is None:
                    self._log.error(
                        f"Cannot handle fill event: instrument {current_instrument_id} not found",
                    )
                    return []

                # We use the updatedAt property to filter the orders since the
                # createdAt property does not exist. createdAtBlockHeight is
                # available, but a mapping between block height and datetime is missing.
                if (
                    start_dt is not None
                    and dydx_order.updatedAt is not None
                    and dydx_order.updatedAt < start_dt
                ):
                    continue  # Filter start on the Nautilus side

                if (
                    end_dt is not None
                    and dydx_order.updatedAt is not None
                    and dydx_order.updatedAt > end_dt
                ):
                    continue  # Filter end on the Nautilus side

                report = dydx_order.parse_to_order_status_report(
                    account_id=self.account_id,
                    client_order_id=self._client_order_id_generator.get_client_order_id(
                        int(dydx_order.clientId),
                    ),
                    price_precision=instrument.price_precision,
                    size_precision=instrument.size_precision,
                    report_id=UUID4(),
                    enum_parser=self._enum_parser,
                    ts_init=self._clock.timestamp_ns(),
                )
                reports.append(report)
        else:
            self._log.error("Failed to generate OrderStatusReports")

        len_reports = len(reports)
        plural = "" if len_reports == 1 else "s"
        self._log.info(f"Received {len(reports)} OrderStatusReport{plural}")

        return reports

    async def generate_fill_reports(
        self,
        instrument_id: InstrumentId | None = None,
        venue_order_id: VenueOrderId | None = None,
        start: pd.Timestamp | None = None,
        end: pd.Timestamp | None = None,
    ) -> list[FillReport]:
        """
        Create an order fill report.
        """
        self._log.debug("Requesting FillReports...")
        reports: list[FillReport] = []

        symbol = None
        start_dt = start.to_pydatetime() if start is not None else None
        end_dt = end.to_pydatetime() if end is not None else None

        if instrument_id is not None:
            symbol = instrument_id.symbol.value.removesuffix("-PERP")

        dydx_fills = await self._http_account.get_fills(
            address=self._wallet_address,
            subaccount_number=self._subaccount,
            symbol=symbol,
            created_before_or_at=end_dt,
        )

        if dydx_fills is not None:
            for dydx_fill in dydx_fills.fills:
                client_order_id = None

                if dydx_fill.orderId is not None:
                    client_order_id = self._cache.client_order_id(VenueOrderId(dydx_fill.orderId))
                else:
                    self._log.warning(
                        "Venue order ID not set by venue. Unable to retrieve ClientOrderId",
                    )

                current_instrument_id = DYDXSymbol(dydx_fill.market).to_instrument_id()
                instrument = self._cache.instrument(current_instrument_id)

                if instrument is None:
                    self._log.error(
                        f"Cannot handle fill event: instrument {current_instrument_id} not found",
                    )
                    return []

                if (
                    start_dt is not None
                    and dydx_fill.createdAt is not None
                    and dydx_fill.createdAt < start_dt
                ):
                    continue  # Filter start on the Nautilus side

                report = dydx_fill.parse_to_fill_report(
                    account_id=self.account_id,
                    client_order_id=client_order_id,
                    price_precision=instrument.price_precision,
                    size_precision=instrument.size_precision,
                    report_id=UUID4(),
                    enum_parser=self._enum_parser,
                    ts_init=self._clock.timestamp_ns(),
                )
                reports.append(report)
        else:
            self._log.error("Failed to generate FillReports")

        len_reports = len(reports)
        plural = "" if len_reports == 1 else "s"
        self._log.info(f"Received {len(reports)} FillReport{plural}")
        return reports

    async def generate_position_status_reports(
        self,
        instrument_id: InstrumentId | None = None,
        start: pd.Timestamp | None = None,
        end: pd.Timestamp | None = None,
    ) -> list[PositionStatusReport]:
        """
        Generate position status reports.
        """
        self._log.debug("Requesting PositionStatusReports...")
        reports: list[PositionStatusReport] = []

        dydx_positions = await self._http_account.get_perpetual_positions(
            address=self._wallet_address,
            subaccount_number=self._subaccount,
            status=[DYDXPerpetualPositionStatus.OPEN],
        )

        if dydx_positions is not None:
            if instrument_id:
                for dydx_position in dydx_positions.positions:
                    current_instrument_id = DYDXSymbol(dydx_position.market).to_instrument_id()

                    if current_instrument_id == instrument_id:
                        instrument = self._cache.instrument(current_instrument_id)

                        if instrument is None:
                            self._log.error(
                                f"Cannot generate position status reports: no instrument for {current_instrument_id}",
                            )
                            return reports

                        report = dydx_position.parse_to_position_status_report(
                            account_id=self.account_id,
                            size_precision=instrument.size_precision,
                            report_id=UUID4(),
                            enum_parser=self._enum_parser,
                            ts_init=self._clock.timestamp_ns(),
                        )
                        reports.append(report)

                if not reports:
                    now = self._clock.timestamp_ns()
                    report = PositionStatusReport(
                        account_id=self.account_id,
                        instrument_id=instrument_id,
                        position_side=PositionSide.FLAT,
                        quantity=Quantity.zero(),
                        report_id=UUID4(),
                        ts_last=now,
                        ts_init=now,
                    )
                    reports = [report]
            else:
                for dydx_position in dydx_positions.positions:
                    current_instrument_id = DYDXSymbol(dydx_position.market).to_instrument_id()

                    instrument = self._cache.instrument(current_instrument_id)

                    if instrument is None:
                        self._log.error(
                            f"Cannot generate position status reports: no instrument for {current_instrument_id}",
                        )
                        return reports

                    report = dydx_position.parse_to_position_status_report(
                        account_id=self.account_id,
                        size_precision=instrument.size_precision,
                        report_id=UUID4(),
                        enum_parser=self._enum_parser,
                        ts_init=self._clock.timestamp_ns(),
                    )
                    reports.append(report)
        else:
            self._log.error("Failed to generate PositionStatusReports")

        len_reports = len(reports)
        plural = "" if len_reports == 1 else "s"
        self._log.info(f"Received {len(reports)} PositionStatusReport{plural}")
        return reports

    def _handle_ws_message(self, raw: bytes) -> None:
        try:
            ws_message = self._decoder_ws_msg_general.decode(raw)

            if ws_message.channel == "v4_block_height" and ws_message.type == "channel_data":
                self._handle_block_height_channel_data(raw)
            elif ws_message.channel == "v4_subaccounts" and ws_message.type == "channel_data":
                self._handle_subaccounts_channel_data(raw)
            elif ws_message.channel == "v4_block_height" and ws_message.type == "subscribed":
                self._handle_block_height_subscribed(raw)
            elif ws_message.channel == "v4_subaccounts" and ws_message.type == "subscribed":
                self._handle_subaccounts_subscribed(raw)
            elif ws_message.type == "unsubscribed":
                self._log.info(
                    f"Unsubscribed from channel {ws_message.channel} for {ws_message.id}",
                )
            elif ws_message.type == "connected":
                self._log.info("Websocket connected")
            else:
                self._log.error(f"Unknown message `{ws_message.type}`: {raw.decode()}")
        except Exception as e:
            self._log.error(f"Failed to parse websocket message: {raw.decode()} with error {e}")

    def _handle_block_height_subscribed(self, raw: bytes) -> None:
        try:
            msg: DYDXWsBlockHeightSubscribedData = self._decoder_ws_block_height_subscribed.decode(
                raw,
            )
            self._block_height = int(msg.contents.height)

        except Exception as e:
            self._log.error(
                f"Failed to parse block height subscribed message: {raw.decode()} with error {e}",
            )

    def _handle_block_height_channel_data(self, raw: bytes) -> None:
        try:
            msg: DYDXWsBlockHeightChannelData = self._decoder_ws_block_height_channel.decode(
                raw,
            )
            self._block_height = int(msg.contents.blockHeight)

        except Exception as e:
            self._log.error(
                f"Failed to parse block height channel message: {raw.decode()} with error {e}",
            )

    def _handle_subaccounts_subscribed(self, raw: bytes) -> None:
        try:
            msg: DYDXWsSubaccountsSubscribed = self._decoder_ws_msg_subaccounts_subscribed.decode(
                raw,
            )

            if msg.contents.subaccount is None:
                self._log.error(f"Subaccount {self._wallet_address}/{self._subaccount} not found")
                return

            account_balances = msg.contents.parse_to_account_balances()
            initial_margins: defaultdict[Currency, Decimal] = defaultdict(Decimal)
            maintenance_margins: defaultdict[Currency, Decimal] = defaultdict(Decimal)
            instruments = self._instrument_provider.get_all()

            for perpetual_position in msg.contents.subaccount.openPerpetualPositions.values():
                instrument_id = DYDXSymbol(perpetual_position.market).to_instrument_id()
                instrument = self._cache.instrument(instrument_id)

                if instrument is None:
                    instrument = instruments.get(instrument_id)

                if instrument is None:
                    self._log.error(
                        f"Cannot parse margin balance: no instrument for {instrument_id}",
                    )
                    return

                margin_balance = perpetual_position.parse_margin_balance(
                    margin_init=instrument.margin_init,
                    margin_maint=instrument.margin_maint,
                )

                initial_margins[
                    margin_balance.initial.currency
                ] += margin_balance.initial.as_decimal()
                maintenance_margins[
                    margin_balance.maintenance.currency
                ] += margin_balance.maintenance.as_decimal()

            margins = []

            for currency, initial_margin in initial_margins.items():
                margins.append(
                    MarginBalance(
                        initial=Money(initial_margin, currency),
                        maintenance=Money(maintenance_margins[currency], currency),
                    ),
                )

            self.generate_account_state(
                balances=account_balances,
                margins=margins,
                reported=False,
                ts_event=self._clock.timestamp_ns(),
            )

        except Exception as e:
            self._log.error(
                f"Failed to parse subaccounts subscribed message: {raw.decode()} with error {e}",
            )

    def _handle_subaccounts_channel_data(self, raw: bytes) -> None:
        try:
            msg: DYDXWsSubaccountsChannelData = self._decoder_ws_msg_subaccounts_channel.decode(raw)

            if msg.contents.fills is not None:
                for fill_msg in msg.contents.fills:
                    self._handle_fill_message(fill_msg=fill_msg)

            if msg.contents.orders is not None:
                for order_msg in msg.contents.orders:
                    self._handle_order_message(order_msg=order_msg)

        except Exception as e:
            self._log.error(
                f"Failed to parse subaccounts channel data: {raw.decode()} with error {e}",
            )

    def _handle_order_message(
        self,
        order_msg: DYDXWsOrderSubaccountMessageContents,
    ) -> None:
        client_order_id = None

        if order_msg.clientId is not None:
            client_order_id = self._client_order_id_generator.get_client_order_id(
                client_order_id_int=int(order_msg.clientId),
            )

        instrument_id = DYDXSymbol(order_msg.ticker).to_instrument_id()
        instrument = self._cache.instrument(instrument_id)

        if instrument is None:
            self._log.error(f"Cannot handle order event: instrument {instrument_id} not found")
            return

        report = order_msg.parse_to_order_status_report(
            account_id=self.account_id,
            client_order_id=client_order_id,
            price_precision=instrument.price_precision,
            size_precision=instrument.size_precision,
            report_id=UUID4(),
            enum_parser=self._enum_parser,
            ts_init=self._clock.timestamp_ns(),
        )

        strategy_id = None

        if report.client_order_id:
            strategy_id = self._cache.strategy_id_for_order(report.client_order_id)

        if strategy_id is None:
            # External order
            self._send_order_status_report(report)
            return

        order = self._cache.order(report.client_order_id)

        if order is None:
            self._log.error(f"Cannot handle order event: order {report.client_order_id} not found")
            return

        if order_msg.status in (DYDXOrderStatus.BEST_EFFORT_OPENED, DYDXOrderStatus.OPEN,DYDXOrderStatus.UNTRIGGERED):
            self.generate_order_accepted(
                strategy_id=strategy_id,
                instrument_id=report.instrument_id,
                client_order_id=report.client_order_id,
                venue_order_id=report.venue_order_id,
                ts_event=report.ts_last,
            )
        elif order_msg.status in (DYDXOrderStatus.BEST_EFFORT_CANCELED, DYDXOrderStatus.CANCELED):
            if order.status != OrderStatus.CANCELED:
                self.generate_order_canceled(
                    strategy_id=strategy_id,
                    instrument_id=report.instrument_id,
                    client_order_id=report.client_order_id,
                    venue_order_id=report.venue_order_id,
                    ts_event=report.ts_last,
                )
        elif order_msg.status == DYDXOrderStatus.FILLED:
            # Skip order filled message. The _handle_fill_message generates
            # a fill report.
            self._log.debug(f"Skip order fill message: {order_msg}")
        else:
            message = f"Unknown order status `{order_msg.status}`"
            self._log.error(message)

    def _handle_fill_message(self, fill_msg: DYDXWsFillSubaccountMessageContents) -> None:
        instrument_id = DYDXSymbol(fill_msg.ticker).to_instrument_id()
        instrument = self._cache.instrument(instrument_id)

        if instrument is None:
            message = f"Cannot handle fill event: instrument {instrument_id} not found"
            self._log.error(message)
            return

        if fill_msg.orderId is None:
            message = f"Cannot handle fill event: orderId is None for fill {fill_msg.type} event"
            self._log.error(message)
            return

        venue_order_id = VenueOrderId(fill_msg.orderId)
        client_order_id = self._cache.client_order_id(venue_order_id)

        if client_order_id is None:
            self._log.error(
                f"Cannot process order execution for {venue_order_id!r}: no `ClientOrderId` found (most likely due to being an external order)",
            )
            return

        order = self._cache.order(client_order_id)

        if order is None:
            message = f"Cannot handle fill event: instrument order `{client_order_id}` not found"
            self._log.error(message)
            return

        commission = (
            Money(Decimal(fill_msg.fee), instrument.quote_currency)
            if fill_msg.fee is not None
            else Money(Decimal(0), instrument.quote_currency)
        )

        self.generate_order_filled(
            strategy_id=order.strategy_id,
            instrument_id=instrument_id,
            client_order_id=client_order_id,
            venue_order_id=venue_order_id,
            venue_position_id=None,
            trade_id=TradeId(fill_msg.id),
            order_side=self._enum_parser.parse_dydx_order_side(fill_msg.side),
            order_type=order.order_type,
            last_qty=Quantity(Decimal(fill_msg.size), instrument.size_precision),
            last_px=Price(Decimal(fill_msg.price), instrument.price_precision),
            quote_currency=instrument.quote_currency,
            commission=commission,
            liquidity_side=self._enum_parser.parse_dydx_liquidity_side(fill_msg.liquidity),
            ts_event=dt_to_unix_nanos(fill_msg.createdAt),
        )

    def _get_order_builder(self, instrument: Instrument) -> OrderBuilder:
        """
        Construct an OrderBuilder for a specific instrument.
        """
        order_builder = self._order_builders.get(instrument.id)

        if order_builder is None:
            order_builder = OrderBuilder(
                atomic_resolution=instrument.info["atomicResolution"],
                step_base_quantums=instrument.info["stepBaseQuantums"],
                subticks_per_tick=instrument.info["subticksPerTick"],
                quantum_conversion_exponent=instrument.info["quantumConversionExponent"],
                clob_pair_id=int(instrument.info["clobPairId"]),
            )
            self._order_builders[instrument.id] = order_builder

        return order_builder

    def _parse_order_tags(self, order: Order) -> DYDXOrderTags:
        """
        Parse the order tags to submit short term and long term orders.
        """
        result = DYDXOrderTags()

        if order.tags is not None:
            for order_tag in order.tags:
                if order_tag.startswith("DYDXOrderTags:"):
                    result = DYDXOrderTags.parse(order_tag.replace("DYDXOrderTags:", ""))

        return result

    async def _submit_order_list(self, command: SubmitOrderList) -> None:
        """
        Submit a batch of orders at once.

        dYdX does not support sending a batch of orders at once, but this method ensures
        that the wallet sequence number is correctly incremented when sending multiple
        orders at once.

        In case orders are canceled and submitted in parallel, the wallet sequence
        number is sometimes incorrect resulting in rejected orders or rejected cancels.

        """
        self._log.debug(f"Submit {len(command.order_list.orders)} orders", LogColor.CYAN)

        for order in command.order_list.orders:
            await self._submit_order_single(order=order)

    async def _submit_order_single(self, order: Order) -> None:
        """
        Submit a single order.
        """
        if order.is_closed:
            self._log.warning(f"Order {order} is already closed")
            return

        instrument = self._cache.instrument(order.instrument_id)

        if instrument is None:
            rejection_reason = f"Cannot submit order: no instrument for {order.instrument_id}"
            self._log.error(rejection_reason)

            self.generate_order_rejected(
                strategy_id=order.strategy_id,
                instrument_id=order.instrument_id,
                client_order_id=order.client_order_id,
                reason=rejection_reason,
                ts_event=self._clock.timestamp_ns(),
            )
            return

        # Generate order submitted event, to ensure correct ordering of event
        self.generate_order_submitted(
            strategy_id=order.strategy_id,
            instrument_id=order.instrument_id,
            client_order_id=order.client_order_id,
            ts_event=self._clock.timestamp_ns(),
        )

        order_builder = self._get_order_builder(instrument)

        client_order_id_int = self._client_order_id_generator.generate_client_order_id_int(
            client_order_id=order.client_order_id,
        )

        dydx_order_tags = self._parse_order_tags(order=order)
        order_flags = OrderFlags.SHORT_TERM
        good_til_date_secs: int | None = None
        good_til_block: int | None = None

        if dydx_order_tags.is_short_term_order is False and order.order_type == OrderType.MARKET:
            rejection_reason = "Cannot submit order: long term market order not supported by dYdX"
            self.generate_order_rejected(
                strategy_id=order.strategy_id,
                instrument_id=order.instrument_id,
                client_order_id=order.client_order_id,
                reason=rejection_reason,
                ts_event=self._clock.timestamp_ns(),
            )
            return


        if dydx_order_tags.is_short_term_order and not dydx_order_tags.is_conditional_order:
            good_til_block = self._block_height + dydx_order_tags.num_blocks_open
            
        elif dydx_order_tags.is_conditional_order:
            order_flags = OrderFlags.CONDITIONAL
            good_til_date_secs = (
            int(nanos_to_secs(order.expire_time_ns)) if order.expire_time_ns else None
            )
            
        else:
            order_flags = OrderFlags.LONG_TERM
            good_til_date_secs = (
                int(nanos_to_secs(order.expire_time_ns)) if order.expire_time_ns else None
            )

        order_id = order_builder.create_order_id(
            address=self._wallet_address,
            subaccount_number=self._subaccount,
            client_id=client_order_id_int,
            order_flags=order_flags,
        )
        order_type_map = {
            OrderType.LIMIT: DYDXGRPCOrderType.LIMIT,
            OrderType.MARKET: DYDXGRPCOrderType.MARKET,
            OrderType.STOP_MARKET: DYDXGRPCOrderType.STOP_MARKET,
            OrderType.STOP_LIMIT: DYDXGRPCOrderType.STOP_LIMIT,
        }
        order_side_map = {
            OrderSide.NO_ORDER_SIDE: DYDXOrder.Side.SIDE_UNSPECIFIED,
            OrderSide.BUY: DYDXOrder.Side.SIDE_BUY,
            OrderSide.SELL: DYDXOrder.Side.SIDE_SELL,
        }
        time_in_force_map = {
            TimeInForce.GTC: DYDXOrder.TimeInForce.TIME_IN_FORCE_UNSPECIFIED,
            TimeInForce.GTD: DYDXOrder.TimeInForce.TIME_IN_FORCE_UNSPECIFIED,
            TimeInForce.IOC: DYDXOrder.TimeInForce.TIME_IN_FORCE_IOC,
            TimeInForce.FOK: DYDXOrder.TimeInForce.TIME_IN_FORCE_FILL_OR_KILL,
        }

        price = 0
        trigger_price = None

        if order.order_type == OrderType.LIMIT:
            price = order.price.as_double()
        elif order.order_type == OrderType.MARKET:
<<<<<<< HEAD
            if order.side == OrderSide.BUY:
                price = 10000
            else:
                price = 0
=======
            price = (
                dydx_order_tags.market_order_price.as_double()
                if dydx_order_tags.market_order_price is not None
                else 0
            )
>>>>>>> 865517b9
        elif order.order_type == OrderType.STOP_LIMIT:
            price = order.price.as_double()
            trigger_price = order.trigger_price.as_double()
        elif order.order_type == OrderType.STOP_MARKET:
            price = (
                dydx_order_tags.market_order_price.as_double()
                if dydx_order_tags.market_order_price is not None
                else 0
            )
            trigger_price = order.trigger_price.as_double()
        else:
            rejection_reason = (
                f"Cannot submit order: order type `{order.order_type}` not (yet) supported"
            )
            self.generate_order_rejected(
                strategy_id=order.strategy_id,
                instrument_id=order.instrument_id,
                client_order_id=order.client_order_id,
                reason=rejection_reason,
                ts_event=self._clock.timestamp_ns(),
            )
            return

        order_msg = order_builder.create_order(
            order_id=order_id,
            order_type=order_type_map[order.order_type],
            side=order_side_map[order.side],
            size=order.quantity.as_double(),
            price=price,
            time_in_force=time_in_force_map[order.time_in_force],
            reduce_only=order.is_reduce_only,
            post_only=order.is_post_only,
            good_til_block=good_til_block,
            good_til_block_time=good_til_date_secs,
            trigger_price=trigger_price,
        )

        await self._place_order(order_msg=order_msg, order=order)

    async def _place_order(self, order_msg: DYDXOrder, order: Order):
        if self._wallet is None:
            rejection_reason = "Cannot submit order: no wallet available"
            self._log.error(rejection_reason)

            self.generate_order_rejected(
                strategy_id=order.strategy_id,
                instrument_id=order.instrument_id,
                client_order_id=order.client_order_id,
                reason=rejection_reason,
                ts_event=self._clock.timestamp_ns(),
            )
            return

        async with self._retry_manager_pool as retry_manager:
            await retry_manager.run(
                name="place_order",
                details=[order.client_order_id],
                func=self._grpc_account.place_order,
                wallet=self._wallet,
                order=order_msg,
            )
            if not retry_manager.result:
                self.generate_order_rejected(
                    strategy_id=order.strategy_id,
                    instrument_id=order.instrument_id,
                    client_order_id=order.client_order_id,
                    reason=retry_manager.message,
                    ts_event=self._clock.timestamp_ns(),
                )

    async def _submit_order(self, command: SubmitOrder) -> None:
        await self._submit_order_single(order=command.order)

    async def _cancel_order(self, command: CancelOrder) -> None:
        await self._cancel_order_single(
            instrument_id=command.instrument_id,
            client_order_id=command.client_order_id,
        )

    async def _batch_cancel_orders(self, command: BatchCancelOrders) -> None:
        # Check open orders for the strategy
        open_orders_strategy: list[Order] = self._cache.orders_open(strategy_id=command.strategy_id)
        open_orders = {order.client_order_id: order for order in open_orders_strategy}

        # Filter orders that are actually open
        valid_orders: list[Order] = []

        for cancel in command.cancels:
            order = open_orders.get(cancel.client_order_id)
            if order is not None:
                valid_orders.append(order)
            else:
                self._log.warning(f"{cancel.client_order_id!r} not open for cancel")

        if not valid_orders:
            self._log.warning("No orders open for batch cancel")
            return

        short_term_orders = []
        long_term_orders = []

        for order in valid_orders:
            dydx_order_tags = self._parse_order_tags(order=order)

            if dydx_order_tags.is_short_term_order:
                short_term_orders.append(order)
            else:
                long_term_orders.append(order)

        if short_term_orders:
            await self._cancel_short_term_orders(orders=short_term_orders)

        for order in long_term_orders:
            await self._cancel_order_single(
                instrument_id=order.instrument_id,
                client_order_id=order.client_order_id,
            )

    async def _cancel_all_orders(self, command: CancelAllOrders) -> None:
        open_orders_strategy: list[Order] = self._cache.orders_open(
            instrument_id=command.instrument_id,
            strategy_id=command.strategy_id,
        )

        short_term_orders = []
        long_term_orders = []

        for order in open_orders_strategy:
            dydx_order_tags = self._parse_order_tags(order=order)

            if dydx_order_tags.is_short_term_order:
                short_term_orders.append(order)
            else:
                long_term_orders.append(order)

        if short_term_orders:
            await self._cancel_short_term_orders(orders=short_term_orders)

        for order in long_term_orders:
            await self._cancel_order_single(
                instrument_id=order.instrument_id,
                client_order_id=order.client_order_id,
            )

    async def _cancel_short_term_orders(self, orders: list[Order]) -> None:  # noqa: C901
        """
        Cancel multiple short order terms at once.
        """
        orders_per_instrument_id: dict[str, list[Order]] = defaultdict(list)

        for order in orders:
            orders_per_instrument_id[order.instrument_id].append(order)

        # List of a batch of orders per instrument
        order_batch_list: list[OrderBatch] = []

        for instrument_id, current_orders in orders_per_instrument_id.items():
            instrument = self._cache.instrument(instrument_id)

            if instrument is None:
                self._log.error(
                    f"Cannot cancel batch of orders: no instrument for {instrument_id}",
                )
                return

            client_ids = []

            for order in current_orders:
                client_order_id_int = self._client_order_id_generator.get_client_order_id_int(
                    client_order_id=order.client_order_id,
                )

                if client_order_id_int is None:
                    self._log.error(
                        f"Cannot cancel order: ClientOrderId integer not found for {order.client_order_id!r}",
                    )
                    return

                client_ids.append(client_order_id_int)

            if client_ids:
                order_batch = OrderBatch(
                    clob_pair_id=int(instrument.info["clobPairId"]),
                    client_ids=client_ids,
                )
                order_batch_list.append(order_batch)

        if self._wallet is None:
            self._log.error("Cannot cancel batch of orders: no wallet available")
            return

        # Execute batch cancel
        if order_batch_list:
            async with self._retry_manager_pool as retry_manager:
                await retry_manager.run(
                    name="batch_cancel_orders",
                    details=[order.client_order_id for order in orders],
                    func=self._grpc_account.batch_cancel_orders,
                    wallet=self._wallet,
                    wallet_address=self._wallet_address,
                    subaccount=self._subaccount,
                    short_term_cancels=order_batch_list,
                    good_til_block=self._block_height + 10,
                )
                if not retry_manager.result:
                    self._log.error(f"Failed to cancel batch of orders: {retry_manager.message}")

                    for order in orders:
                        self.generate_order_cancel_rejected(
                            strategy_id=order.strategy_id,
                            instrument_id=order.instrument_id,
                            client_order_id=order.client_order_id,
                            venue_order_id=order.venue_order_id,
                            reason=retry_manager.message,
                            ts_event=self._clock.timestamp_ns(),
                        )

    async def _cancel_order_single(
        self,
        instrument_id: InstrumentId,
        client_order_id: ClientOrderId,
    ) -> None:
        order: Order | None = self._cache.order(client_order_id)

        if order is None:
            self._log.error(f"{client_order_id!r} not found to cancel")
            return

        if order.is_closed:
            self._log.warning(
                f"CancelOrder command for {client_order_id!r} when order already {order.status_string()} (will not send to exchange)",
            )
            return

        instrument = self._cache.instrument(instrument_id)

        if instrument is None:
            self._log.error(
                f"Cannot cancel order {client_order_id!r}: no instrument for {instrument_id}",
            )
            return

        order_builder = self._get_order_builder(instrument)

        client_order_id_int = self._client_order_id_generator.get_client_order_id_int(
            client_order_id=client_order_id,
        )

        if client_order_id_int is None:
            self._log.error(
                f"Cannot cancel order: ClientOrderId integer not found for {client_order_id!r}",
            )
            return

        dydx_order_tags = self._parse_order_tags(order=order)
        order_flags = OrderFlags.SHORT_TERM
        good_til_date_secs: int | None = None

        if dydx_order_tags.is_short_term_order is False:
            order_flags = OrderFlags.LONG_TERM
            good_til_date_secs = (
                int(nanos_to_secs(order.expire_time_ns)) if order.expire_time_ns else None
            )

        order_id = order_builder.create_order_id(
            address=self._wallet_address,
            subaccount_number=self._subaccount,
            client_id=client_order_id_int,
            order_flags=order_flags,
        )

        await self._cancel_order_single_and_retry(
            order=order,
            order_id=order_id,
            good_til_date_secs=good_til_date_secs,
        )

    async def _cancel_order_single_and_retry(
        self,
        order: Order,
        order_id: DYDXOrderId,
        good_til_date_secs: int | None,
    ) -> None:
        if self._wallet is None:
            reason = f"Cannot cancel order {order.client_order_id!r}: no wallet available"
            self._log.error(reason)
            self.generate_order_cancel_rejected(
                strategy_id=order.strategy_id,
                instrument_id=order.instrument_id,
                client_order_id=order.client_order_id,
                venue_order_id=order.venue_order_id,
                reason=reason,
                ts_event=self._clock.timestamp_ns(),
            )
            return

        is_expired = (
            nanos_to_secs(self._clock.timestamp_ns()) > good_til_date_secs
            if good_til_date_secs
            else False
        )

        if is_expired:
            reason = f"Cannot cancel order: order {order.client_order_id!r} is expired"
            self._log.warning(reason)
            self.generate_order_cancel_rejected(
                strategy_id=order.strategy_id,
                instrument_id=order.instrument_id,
                client_order_id=order.client_order_id,
                venue_order_id=order.venue_order_id,
                reason=reason,
                ts_event=self._clock.timestamp_ns(),
            )
            return

        async with self._retry_manager_pool as retry_manager:
            await retry_manager.run(
                name="cancel_order",
                details=[order.client_order_id, order.venue_order_id],
                func=self._grpc_account.cancel_order,
                wallet=self._wallet,
                order_id=order_id,
                good_til_block=self._block_height + 10,
                good_til_block_time=good_til_date_secs,
            )
            if not retry_manager.result:
                self._log.error(f"Failed to cancel order: {retry_manager.message}")
                self.generate_order_cancel_rejected(
                    strategy_id=order.strategy_id,
                    instrument_id=order.instrument_id,
                    client_order_id=order.client_order_id,
                    venue_order_id=order.venue_order_id,
                    reason=retry_manager.message,
                    ts_event=self._clock.timestamp_ns(),
                )<|MERGE_RESOLUTION|>--- conflicted
+++ resolved
@@ -1098,18 +1098,11 @@
         if order.order_type == OrderType.LIMIT:
             price = order.price.as_double()
         elif order.order_type == OrderType.MARKET:
-<<<<<<< HEAD
-            if order.side == OrderSide.BUY:
-                price = 10000
-            else:
-                price = 0
-=======
             price = (
                 dydx_order_tags.market_order_price.as_double()
                 if dydx_order_tags.market_order_price is not None
                 else 0
             )
->>>>>>> 865517b9
         elif order.order_type == OrderType.STOP_LIMIT:
             price = order.price.as_double()
             trigger_price = order.trigger_price.as_double()
