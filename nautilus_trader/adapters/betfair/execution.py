--- conflicted
+++ resolved
@@ -710,7 +710,7 @@
                         self._handle_stream_executable_order_update(unmatched_order=unmatched_order)
                     elif unmatched_order.status == "EC":
                         self._handle_stream_execution_complete_order_update(
-                            unmatched_order=unmatched_order
+                            unmatched_order=unmatched_order,
                         )
                     else:
                         self._log.warning(f"Unknown order state: {unmatched_order}")
@@ -746,7 +746,7 @@
         if venue_order_id in self.venue_order_id_to_client_order_id:
             # We've already sent an accept for this order in self._submit_order
             self._log.debug(
-                f"Skipping order_accept as order exists: venue_order_id={unmatched_order.id}"
+                f"Skipping order_accept as order exists: venue_order_id={unmatched_order.id}",
             )
         else:
             raise RuntimeError()
@@ -764,7 +764,8 @@
             if trade_id not in self.published_executions[client_order_id]:
                 fill_qty = unmatched_order.sm - order.filled_qty
                 fill_price = self._determine_fill_price(
-                    unmatched_order=unmatched_order, order=order
+                    unmatched_order=unmatched_order,
+                    order=order,
                 )
                 self.generate_order_filled(
                     strategy_id=order.strategy_id,
@@ -814,7 +815,8 @@
                 return price
 
     def _handle_stream_execution_complete_order_update(
-        self, unmatched_order: UnmatchedOrder
+        self,
+        unmatched_order: UnmatchedOrder,
     ) -> None:
         """
         Handle "EC" (execution complete) order updates
@@ -830,7 +832,8 @@
             if trade_id not in self.published_executions[client_order_id]:
                 fill_qty = unmatched_order.sm - order.filled_qty
                 fill_price = self._determine_fill_price(
-                    unmatched_order=unmatched_order, order=order
+                    unmatched_order=unmatched_order,
+                    order=order,
                 )
                 # At least some part of this order has been filled
                 self.generate_order_filled(
@@ -928,7 +931,6 @@
 def create_trade_id(uo: UnmatchedOrder) -> TradeId:
     data: bytes = msgspec.json.encode(
         (
-<<<<<<< HEAD
             uo.id,
             uo.p,
             uo.s,
@@ -939,19 +941,6 @@
             uo.md,
             uo.avp,
             uo.sm,
-        )
-=======
-            uo["id"],
-            uo["p"],
-            uo["s"],
-            uo["side"],
-            uo["pt"],
-            uo["ot"],
-            uo["pd"],
-            uo.get("md"),
-            uo.get("avp"),
-            uo.get("sm"),
         ),
->>>>>>> 352cbc4d
     )
     return TradeId(hashlib.sha1(data).hexdigest())  # noqa (S303 insecure SHA1)