# -------------------------------------------------------------------------------------------------
#  Copyright (C) 2015-2025 Nautech Systems Pty Ltd. All rights reserved.
#  https://nautechsystems.io
#
#  Licensed under the GNU Lesser General Public License Version 3.0 (the "License");
#  You may not use this file except in compliance with the License.
#  You may obtain a copy of the License at https://www.gnu.org/licenses/lgpl-3.0.en.html
#
#  Unless required by applicable law or agreed to in writing, software
#  distributed under the License is distributed on an "AS IS" BASIS,
#  WITHOUT WARRANTIES OR CONDITIONS OF ANY KIND, either express or implied.
#  See the License for the specific language governing permissions and
#  limitations under the License.
# -------------------------------------------------------------------------------------------------

import asyncio
from typing import Any

from betfair_parser.spec.streaming import MCM
from betfair_parser.spec.streaming import Connection
from betfair_parser.spec.streaming import Status
from betfair_parser.spec.streaming import StatusErrorCode
from betfair_parser.spec.streaming import stream_decode

from nautilus_trader.adapters.betfair.client import BetfairHttpClient
from nautilus_trader.adapters.betfair.config import BetfairDataClientConfig
from nautilus_trader.adapters.betfair.constants import BETFAIR_VENUE
from nautilus_trader.adapters.betfair.data_types import SubscriptionStatus
from nautilus_trader.adapters.betfair.parsing.common import merge_instrument_fields
from nautilus_trader.adapters.betfair.parsing.core import BetfairParser
from nautilus_trader.adapters.betfair.providers import BetfairInstrumentProvider
from nautilus_trader.adapters.betfair.sockets import BetfairMarketStreamClient
from nautilus_trader.cache.cache import Cache
from nautilus_trader.common.component import LiveClock
from nautilus_trader.common.component import MessageBus
from nautilus_trader.common.enums import LogColor
from nautilus_trader.core.correctness import PyCondition
from nautilus_trader.core.data import Data
from nautilus_trader.live.data_client import LiveMarketDataClient
from nautilus_trader.model.enums import BookType
from nautilus_trader.model.identifiers import ClientId
from nautilus_trader.model.identifiers import InstrumentId
from nautilus_trader.model.instruments.betting import BettingInstrument


class BetfairDataClient(LiveMarketDataClient):
    """
    Provides a data client for the Betfair API.

    Parameters
    ----------
    loop : asyncio.AbstractEventLoop
        The event loop for the client.
    client : BetfairClient
        The Betfair HttpClient
    msgbus : MessageBus
        The message bus for the client.
    cache : Cache
        The cache for the client.
    clock : LiveClock
        The clock for the client.
    instrument_provider : BetfairInstrumentProvider, optional
        The instrument provider.
    config : BetfairDataClientConfig
        The configuration for the client.

    """

    def __init__(
        self,
        loop: asyncio.AbstractEventLoop,
        client: BetfairHttpClient,
        msgbus: MessageBus,
        cache: Cache,
        clock: LiveClock,
        instrument_provider: BetfairInstrumentProvider,
        config: BetfairDataClientConfig,
    ) -> None:
        super().__init__(
            loop=loop,
            client_id=ClientId(BETFAIR_VENUE.value),
            venue=BETFAIR_VENUE,
            msgbus=msgbus,
            cache=cache,
            clock=clock,
            instrument_provider=instrument_provider,
        )
        self._instrument_provider: BetfairInstrumentProvider = instrument_provider

        # Configuration
        self.config = config
        self._log.info(f"{config.account_currency=}", LogColor.BLUE)
        self._log.info(f"{config.subscription_delay_secs=}", LogColor.BLUE)
        self._log.info(f"{config.keep_alive_secs=}", LogColor.BLUE)
        self._log.info(f"{config.stream_conflate_ms=}", LogColor.BLUE)

        # Clients
        self._client: BetfairHttpClient = client
        self._stream = BetfairMarketStreamClient(
            http_client=self._client,
            message_handler=self.on_market_update,
            certs_dir=config.certs_dir,
        )

        self._parser = BetfairParser(currency=config.account_currency)

        # Async tasks
        self._keep_alive_task: asyncio.Task | None = None

        # Subscriptions
        self._subscription_status = SubscriptionStatus.UNSUBSCRIBED
        self._subscribed_instrument_ids: set[InstrumentId] = set()
        self._subscribed_market_ids: set[InstrumentId] = set()

    @property
    def instrument_provider(self) -> BetfairInstrumentProvider:
        """
        Return the instrument provider for the client.

        Returns
        -------
        BetfairInstrumentProvider

        """
        return self._instrument_provider

    async def _connect(self) -> None:
        await self._client.connect()
        await self._stream.connect()

        # Pass any preloaded instruments into the engine
        if self._instrument_provider.count == 0:
            await self._instrument_provider.load_all_async()
        instruments = self._instrument_provider.list_all()
        self._log.debug(f"Loading {len(instruments)} instruments from provider into cache")
        for instrument in instruments:
            self._handle_data(instrument)

        self._log.debug(
            f"DataEngine has {len(self._cache.instruments(BETFAIR_VENUE))} Betfair instruments",
        )

        if not self._keep_alive_task:
            self._keep_alive_task = self.create_task(self._keep_alive())

<<<<<<< HEAD
        await self.stream_subscribe()
=======
        # Subscribe to instrument provider config
        await self.stream_subscribe()
        self._subscription_status = SubscriptionStatus.SUBSCRIBED
>>>>>>> 688ee556

    async def stream_subscribe(self):
        # Subscribe to instrument provider config
        await self._stream.send_subscription_message(
<<<<<<< HEAD
            market_ids=self.instrument_provider._config.market_ids,
            event_type_ids=self.instrument_provider._config.event_type_ids,
            country_codes=self.instrument_provider._config.country_codes,
            market_types=self.instrument_provider._config.market_types,
=======
            market_ids=self.instrument_provider.config.market_ids,
            event_type_ids=self.instrument_provider.config.event_type_ids,
            country_codes=self.instrument_provider.config.country_codes,
            market_types=self.instrument_provider.config.market_types,
>>>>>>> 688ee556
            conflate_ms=self.config.stream_conflate_ms,
        )

    async def _keep_alive(self) -> None:
        keep_alive_hrs = self.config.keep_alive_secs / (60 * 60)
        self._log.info(f"Starting keep-alive every {keep_alive_hrs}hrs")
        while True:
            try:
                await asyncio.sleep(self.config.keep_alive_secs)
                self._log.info("Sending keep-alive")
                await self._client.keep_alive()
            except asyncio.CancelledError:
                self._log.debug("Canceled task 'keep_alive'")
                return

    async def _reconnect(self) -> None:
        self._log.info("Reconnecting betfair data client")
        await self._client.reconnect()
        await self._stream.reconnect()
        await self.stream_subscribe()

    async def _disconnect(self) -> None:
        # Cancel tasks
        if self._keep_alive_task:
            self._log.debug("Canceling task 'keep_alive'")
            self._keep_alive_task.cancel()
            self._keep_alive_task = None

        self._log.info("Closing streaming socket")
        await self._stream.disconnect()

        self._log.info("Closing BetfairClient")
        await self._client.disconnect()

    def _reset(self) -> None:
        if self._stream.is_active():
            self._log.error("Cannot reset a connected data client")
            return

        self._subscribed_instrument_ids = set()

    def _dispose(self) -> None:
        if self._stream.is_active():
            self._log.error("Cannot dispose a connected data client")
            return

    # -- SUBSCRIPTIONS ----------------------------------------------------------------------------
    async def _subscribe_order_book_deltas(
        self,
        instrument_id: InstrumentId,
        book_type: BookType,
        depth: int | None = None,
        params: dict[str, Any] | None = None,
    ) -> None:
        self._log.info("Skipping subscribe_order_book_deltas, Betfair subscribes automatically.")

    async def _subscribe_instrument(
        self,
        instrument_id: InstrumentId,
        params: dict[str, Any] | None = None,
    ) -> None:
        self._log.info("Skipping subscribe_instrument, Betfair subscribes automatically.")

    async def _subscribe_quote_ticks(
        self,
        instrument_id: InstrumentId,
        params: dict[str, Any] | None = None,
    ) -> None:
        self._log.info("Skipping subscribe_quote_ticks, Betfair subscribes automatically.")

    async def _subscribe_trade_ticks(
        self,
        instrument_id: InstrumentId,
        params: dict[str, Any] | None = None,
    ) -> None:
        self._log.info("Skipping subscribe_trade_ticks, Betfair subscribes automatically.")

    async def _subscribe_instruments(self, params: dict[str, Any] | None = None) -> None:
        for instrument in self._instrument_provider.list_all():
            self._handle_data(instrument)

    async def _subscribe_instrument_status(
        self,
        instrument_id: InstrumentId,
        params: dict[str, Any] | None = None,
    ) -> None:
        pass  # Subscribed as part of orderbook

    async def _subscribe_instrument_close(
        self,
        instrument_id: InstrumentId,
        params: dict[str, Any] | None = None,
    ) -> None:
        pass  # Subscribed as part of orderbook

    async def _unsubscribe_order_book_snapshots(
        self,
        instrument_id: InstrumentId,
        params: dict[str, Any] | None = None,
    ) -> None:
        # TODO - this could be done by removing the market from self.__subscribed_market_ids and resending the
        #  subscription message - when we have a use case

        self._log.warning("Betfair does not support unsubscribing from instruments")

    async def _unsubscribe_order_book_deltas(
        self,
        instrument_id: InstrumentId,
        params: dict[str, Any] | None = None,
    ) -> None:
        # TODO - this could be done by removing the market from self.__subscribed_market_ids and resending the
        #  subscription message - when we have a use case
        self._log.warning("Betfair does not support unsubscribing from instruments")

    async def _unsubscribe_instrument(
        self,
        instrument_id: InstrumentId,
        params: dict[str, Any] | None = None,
    ) -> None:
        self._log.info("Skipping unsubscribe_instrument, not applicable for Betfair")

    async def _unsubscribe_quote_ticks(
        self,
        instrument_id: InstrumentId,
        params: dict[str, Any] | None = None,
    ) -> None:
        self._log.info("Skipping unsubscribe_quote_ticks, not applicable for Betfair")

    async def _unsubscribe_trade_ticks(
        self,
        instrument_id: InstrumentId,
        params: dict[str, Any] | None = None,
    ) -> None:
        self._log.info("Skipping unsubscribe_trade_ticks, not applicable for Betfair")

    # -- STREAMS ----------------------------------------------------------------------------------

    def on_market_update(self, raw: bytes) -> None:
        """
        Handle an update from the data stream socket.
        """
        self._log.debug(f"[RECV]: {raw.decode()}")
        update = stream_decode(raw)
        if isinstance(update, MCM):
            self._on_market_update(mcm=update)
        elif isinstance(update, Connection):
            pass
        elif isinstance(update, Status):
            self._handle_status_message(update=update)
        else:
            raise RuntimeError

    def _on_market_update(self, mcm: MCM) -> None:
        self._check_stream_unhealthy(update=mcm)
        updates = self._parser.parse(mcm=mcm)
        for data in updates:
            self._log.debug(f"{data=}")
            PyCondition.type(data, Data, "data")
            if isinstance(data, BettingInstrument):
                self._on_instrument(data)
            else:
                self._handle_data(data)

    def _on_instrument(self, instrument: BettingInstrument):
        cache_instrument = self._cache.instrument(instrument.id)
        if cache_instrument is None:
            self._handle_data(instrument)
            return

        # We've received an update to an existing instrument, update any fields that have changed
        instrument = merge_instrument_fields(cache_instrument, instrument, self._log)
        self._handle_data(instrument)

    def _check_stream_unhealthy(self, update: MCM) -> None:
        if update.stream_unreliable:
            self._log.warning("Stream unhealthy; pausing for recovery")
            self.degrade()
        if update.mc is not None:
            for mc in update.mc:
                if mc.con:
                    latency_ms = self._clock.timestamp_ms() - update.pt
                    self._log.warning(f"Stream conflation detected: latency ~{latency_ms}ms")

    def _handle_status_message(self, update: Status) -> None:
        if update.is_error and update.connection_closed:
            self._log.error(f"Betfair connection closed: {update.error_message}")
            if update.error_code == StatusErrorCode.MAX_CONNECTION_LIMIT_EXCEEDED:
                raise RuntimeError("No more connections available")
            elif update.error_code == StatusErrorCode.SUBSCRIPTION_LIMIT_EXCEEDED:
                raise RuntimeError("Subscription request limit exceeded")
            elif update.error_code == StatusErrorCode.INVALID_SESSION_INFORMATION:
                if self._stream.is_reconnecting():
                    self._log.info("Reconnect already in progress")
                    return
                self._log.info("Invalid session information, reconnecting client")
                self.create_task(self._reconnect())
            else:
                if self._stream.is_reconnecting():
                    self._log.info("Reconnect already in progress")
                    return
                self._log.warning("Unknown API error, scheduling reconnect")
                self.create_task(self._reconnect())<|MERGE_RESOLUTION|>--- conflicted
+++ resolved
@@ -143,28 +143,15 @@
         if not self._keep_alive_task:
             self._keep_alive_task = self.create_task(self._keep_alive())
 
-<<<<<<< HEAD
         await self.stream_subscribe()
-=======
-        # Subscribe to instrument provider config
-        await self.stream_subscribe()
-        self._subscription_status = SubscriptionStatus.SUBSCRIBED
->>>>>>> 688ee556
 
     async def stream_subscribe(self):
         # Subscribe to instrument provider config
         await self._stream.send_subscription_message(
-<<<<<<< HEAD
-            market_ids=self.instrument_provider._config.market_ids,
-            event_type_ids=self.instrument_provider._config.event_type_ids,
-            country_codes=self.instrument_provider._config.country_codes,
-            market_types=self.instrument_provider._config.market_types,
-=======
             market_ids=self.instrument_provider.config.market_ids,
             event_type_ids=self.instrument_provider.config.event_type_ids,
             country_codes=self.instrument_provider.config.country_codes,
             market_types=self.instrument_provider.config.market_types,
->>>>>>> 688ee556
             conflate_ms=self.config.stream_conflate_ms,
         )
 
