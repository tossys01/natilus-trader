# -------------------------------------------------------------------------------------------------
#  Copyright (C) 2015-2022 Nautech Systems Pty Ltd. All rights reserved.
#  https://nautechsystems.io
#
#  Licensed under the GNU Lesser General Public License Version 3.0 (the "License");
#  You may not use this file except in compliance with the License.
#  You may obtain a copy of the License at https://www.gnu.org/licenses/lgpl-3.0.en.html
#
#  Unless required by applicable law or agreed to in writing, software
#  distributed under the License is distributed on an "AS IS" BASIS,
#  WITHOUT WARRANTIES OR CONDITIONS OF ANY KIND, either express or implied.
#  See the License for the specific language governing permissions and
#  limitations under the License.
# -------------------------------------------------------------------------------------------------

import asyncio
from typing import Optional

import msgspec

from nautilus_trader.adapters.betfair.client.core import BetfairClient
from nautilus_trader.adapters.betfair.common import BETFAIR_VENUE
from nautilus_trader.adapters.betfair.data_types import InstrumentSearch
from nautilus_trader.adapters.betfair.data_types import SubscriptionStatus
from nautilus_trader.adapters.betfair.parsing.spec.mcm import MCM
from nautilus_trader.adapters.betfair.parsing.spec.status import Status
from nautilus_trader.adapters.betfair.parsing.streaming import BetfairParser
from nautilus_trader.adapters.betfair.providers import BetfairInstrumentProvider
from nautilus_trader.adapters.betfair.sockets import BetfairMarketStreamClient
from nautilus_trader.cache.cache import Cache
from nautilus_trader.common.clock import LiveClock
from nautilus_trader.common.logging import LogColor
from nautilus_trader.common.logging import Logger
from nautilus_trader.core.correctness import PyCondition
from nautilus_trader.core.data import Data
from nautilus_trader.core.message import Event
from nautilus_trader.core.uuid import UUID4
from nautilus_trader.live.data_client import LiveMarketDataClient
from nautilus_trader.model.data.base import DataType
from nautilus_trader.model.enums import BookType
from nautilus_trader.model.identifiers import ClientId
from nautilus_trader.model.identifiers import InstrumentId
from nautilus_trader.model.instruments.betting import BettingInstrument
from nautilus_trader.msgbus.bus import MessageBus


class BetfairDataClient(LiveMarketDataClient):
    """
    Provides a data client for the Betfair API.

    Parameters
    ----------
    loop : asyncio.AbstractEventLoop
        The event loop for the client.
    client : BetfairClient
        The betfair HttpClient
    msgbus : MessageBus
        The message bus for the client.
    cache : Cache
        The cache for the client.
    clock : LiveClock
        The clock for the client.
    logger : Logger
        The logger for the client.
    market_filter : dict
        The market filter.
    instrument_provider : BetfairInstrumentProvider, optional
        The instrument provider.
    strict_handling : bool
        If strict handling mode is enabled.
    """

    def __init__(
        self,
        loop: asyncio.AbstractEventLoop,
        client: BetfairClient,
        msgbus: MessageBus,
        cache: Cache,
        clock: LiveClock,
        logger: Logger,
        market_filter: dict,
        instrument_provider: Optional[BetfairInstrumentProvider] = None,
        strict_handling: bool = False,
    ):
        super().__init__(
            loop=loop,
            client_id=ClientId(BETFAIR_VENUE.value),
            venue=BETFAIR_VENUE,
            instrument_provider=instrument_provider
            or BetfairInstrumentProvider(client=client, logger=logger, filters=market_filter),
            msgbus=msgbus,
            cache=cache,
            clock=clock,
            logger=logger,
        )

        self._instrument_provider: BetfairInstrumentProvider = instrument_provider
        self._client: BetfairClient = client
        self._stream = BetfairMarketStreamClient(
            client=self._client,
            logger=logger,
            message_handler=self.on_market_update,
        )
        self.parser = BetfairParser()
        self.subscription_status = SubscriptionStatus.UNSUBSCRIBED

        # Subscriptions
        self._subscribed_instrument_ids: set[InstrumentId] = set()
        self._strict_handling = strict_handling
        self._subscribed_market_ids: set[InstrumentId] = set()

    @property
    def instrument_provider(self) -> BetfairInstrumentProvider:
        return self._instrument_provider

    def connect(self):
        self._log.info("Connecting...")
        self._loop.create_task(self._connect())

    def disconnect(self):
        self._log.info("Disconnecting...")
        self._loop.create_task(self._disconnect())

    async def _connect(self):
        self._log.info("Connecting to BetfairClient...")
        await self._client.connect()
        self._log.info("BetfairClient login successful.", LogColor.GREEN)

        # Connect market data socket
        await self._stream.connect()

        # Pass any preloaded instruments into the engine
        if self._instrument_provider.count == 0:
            await self._instrument_provider.load_all_async()
        instruments = self._instrument_provider.list_all()
        self._log.debug(f"Loading {len(instruments)} instruments from provider into cache, ")
        for instrument in instruments:
            self._handle_data(instrument)

        self._log.debug(
            f"DataEngine has {len(self._cache.instruments(BETFAIR_VENUE))} Betfair instruments",
        )

        # Schedule a heartbeat in 10s to give us a little more time to load instruments
        self._log.debug("scheduling heartbeat")
        self._loop.create_task(self._post_connect_heartbeat())

        self._set_connected(True)
        self._log.info("Connected.")

    async def _post_connect_heartbeat(self):
        for _ in range(3):
            await asyncio.sleep(5)
            await self._stream.send(msgspec.json.encode({"op": "heartbeat"}))

    async def _disconnect(self):
        # Close socket
        self._log.info("Closing streaming socket...")
        await self._stream.disconnect()

        # Ensure client closed
        self._log.info("Closing BetfairClient...")
        self._client.client_logout()

        self._set_connected(False)
        self._log.info("Disconnected.")

    def _reset(self):
        if self.is_connected:
            self._log.error("Cannot reset a connected data client.")
            return

        self._subscribed_instrument_ids = set()

    def _dispose(self):
        if self.is_connected:
            self._log.error("Cannot dispose a connected data client.")
            return

    # -- REQUESTS ---------------------------------------------------------------------------------

    def request(self, data_type: DataType, correlation_id: UUID4):
        if data_type.type == InstrumentSearch:
            # Strategy has requested a list of instruments
            self._loop.create_task(
                self._handle_instrument_search(data_type=data_type, correlation_id=correlation_id),
            )
        else:
            super().request(data_type=data_type, correlation_id=correlation_id)

    async def _handle_instrument_search(self, data_type: DataType, correlation_id: UUID4):
        await self._instrument_provider.load_all_async(market_filter=data_type.metadata)
        instruments = self._instrument_provider.search_instruments(
            instrument_filter=data_type.metadata,
        )
        now = self._clock.timestamp_ns()
        search = InstrumentSearch(
            instruments=instruments,
            ts_event=now,
            ts_init=now,
        )
        self._handle_data_response(data_type=data_type, data=search, correlation_id=correlation_id)

    # -- SUBSCRIPTIONS ----------------------------------------------------------------------------

    def subscribe_order_book_deltas(
        self,
        instrument_id: InstrumentId,
        book_type: BookType,
        depth: Optional[int] = None,
        kwargs: Optional[dict] = None,
    ):
        if kwargs is None:
            kwargs = {}
        PyCondition.not_none(instrument_id, "instrument_id")

        instrument: BettingInstrument = self._instrument_provider.find(instrument_id)

        if instrument.market_id in self._subscribed_market_ids:
            self._log.warning(
                f"Already subscribed to market_id: {instrument.market_id} "
                f"[Instrument: {instrument_id.symbol}] <OrderBook> data.",
            )
            return

        # If this is the first subscription request we're receiving, schedule a
        # subscription after a short delay to allow other strategies to send
        # their subscriptions (every change triggers a full snapshot).
        self._subscribed_market_ids.add(instrument.market_id)
        self._subscribed_instrument_ids.add(instrument.id)
        if self.subscription_status == SubscriptionStatus.UNSUBSCRIBED:
            self._loop.create_task(self.delayed_subscribe(delay=5))
            self.subscription_status = SubscriptionStatus.PENDING_STARTUP
        elif self.subscription_status == SubscriptionStatus.PENDING_STARTUP:
            pass
        elif self.subscription_status == SubscriptionStatus.RUNNING:
            self._loop.create_task(self.delayed_subscribe(delay=0))

        self._log.info(
            f"Added market_id {instrument.market_id} for {instrument_id.symbol} <OrderBook> data.",
        )

    async def delayed_subscribe(self, delay=0):
        self._log.debug(f"Scheduling subscribe for delay={delay}")
        await asyncio.sleep(delay)
        self._log.info(f"Sending subscribe for market_ids {self._subscribed_market_ids}")
        await self._stream.send_subscription_message(market_ids=list(self._subscribed_market_ids))
        self._log.info(f"Added market_ids {self._subscribed_market_ids} for <OrderBookData> data.")

    def subscribe_trade_ticks(self, instrument_id: InstrumentId):
        pass  # Subscribed as part of orderbook

    def subscribe_instrument(self, instrument_id: InstrumentId):
        for instrument in self._instrument_provider.list_all():
            self._handle_data(data=instrument)

    def subscribe_instrument_status_updates(self, instrument_id: InstrumentId):
        pass  # Subscribed as part of orderbook

    def subscribe_instrument_close_prices(self, instrument_id: InstrumentId):
        pass  # Subscribed as part of orderbook

    def unsubscribe_order_book_snapshots(self, instrument_id: InstrumentId):
        # TODO - this could be done by removing the market from self.__subscribed_market_ids and resending the
        #  subscription message - when we have a use case

        self._log.warning("Betfair does not support unsubscribing from instruments")

    def unsubscribe_order_book_deltas(self, instrument_id: InstrumentId):
        # TODO - this could be done by removing the market from self.__subscribed_market_ids and resending the
        #  subscription message - when we have a use case
        self._log.warning("Betfair does not support unsubscribing from instruments")

    # -- INTERNAL ---------------------------------------------------------------------------------

    def _log_betfair_error(self, ex: Exception, method_name: str):
        self._log.warning(f"{type(ex).__name__}: {ex} in {method_name}")

    def handle_data(self, data: Data):
        self._handle_data(data=data)

    # -- STREAMS ----------------------------------------------------------------------------------
    def on_market_update(self, raw: bytes):
        if raw.startswith(b'{"op":"mcm"'):
            mcm = msgspec.json.decode(raw, type=MCM)
            self._on_market_update(mcm=mcm)
        elif raw.startswith(b'{"op":"connection"'):
            pass
        elif raw.startswith(b'{"op":"status"'):
            status = msgspec.json.decode(raw, type=Status)
            self._handle_status_message(update=status)
        else:
            raise RuntimeError

    def _on_market_update(self, mcm: MCM):
        self._check_stream_unhealthy(update=mcm)
        updates = self.parser.parse(mcm=mcm)
        for data in updates:
            self._log.debug(f"{data}")
            if isinstance(data, Data):
                if self._strict_handling:
                    if (
                        hasattr(data, "instrument_id")
                        and data.instrument_id not in self._subscribed_instrument_ids
                    ):
                        # We receive data for multiple instruments within a subscription, don't emit data if we're not
                        # subscribed to this particular instrument as this will trigger a bunch of error logs
                        continue
                self._handle_data(data=data)
            elif isinstance(data, Event):
                self._log.warning(
                    f"Received event: {data}, DataEngine not yet setup to send events",
                )

<<<<<<< HEAD
    def _check_stream_unhealthy(self, update: MCM):
        if update.stream_unreliable:
=======
    def _check_stream_unhealthy(self, update: dict):
        conflated = update.get("con", False)  # Consuming data slower than the rate of deliver
        if conflated:
            self._log.warning(
                "Conflated stream - consuming data too slow (data received is delayed)",
            )
        if update.get("status") == 503:
>>>>>>> 352cbc4d
            self._log.warning("Stream unhealthy, waiting for recover")
            self.degrade()
        for mc in update.mc:
            if mc.con:
                self._log.warning(
                    "Conflated stream - consuming data too slow (data received is delayed)"
                )

    def _handle_status_message(self, update: Status):
        if update.statusCode == "FAILURE" and update.connectionClosed:
            # TODO (bm) - self._loop.create_task(self._stream.reconnect())
            self._log.error(str(update))
            raise RuntimeError()<|MERGE_RESOLUTION|>--- conflicted
+++ resolved
@@ -312,24 +312,14 @@
                     f"Received event: {data}, DataEngine not yet setup to send events",
                 )
 
-<<<<<<< HEAD
     def _check_stream_unhealthy(self, update: MCM):
         if update.stream_unreliable:
-=======
-    def _check_stream_unhealthy(self, update: dict):
-        conflated = update.get("con", False)  # Consuming data slower than the rate of deliver
-        if conflated:
-            self._log.warning(
-                "Conflated stream - consuming data too slow (data received is delayed)",
-            )
-        if update.get("status") == 503:
->>>>>>> 352cbc4d
             self._log.warning("Stream unhealthy, waiting for recover")
             self.degrade()
         for mc in update.mc:
             if mc.con:
                 self._log.warning(
-                    "Conflated stream - consuming data too slow (data received is delayed)"
+                    "Conflated stream - consuming data too slow (data received is delayed)",
                 )
 
     def _handle_status_message(self, update: Status):
