# -------------------------------------------------------------------------------------------------
#  Copyright (C) 2015-2022 Nautech Systems Pty Ltd. All rights reserved.
#  https://nautechsystems.io
#
#  Licensed under the GNU Lesser General Public License Version 3.0 (the "License");
#  You may not use this file except in compliance with the License.
#  You may obtain a copy of the License at https://www.gnu.org/licenses/lgpl-3.0.en.html
#
#  Unless required by applicable law or agreed to in writing, software
#  distributed under the License is distributed on an "AS IS" BASIS,
#  WITHOUT WARRANTIES OR CONDITIONS OF ANY KIND, either express or implied.
#  See the License for the specific language governing permissions and
#  limitations under the License.
# -------------------------------------------------------------------------------------------------

import asyncio
from typing import Optional

<<<<<<< HEAD
import msgspec.json
import orjson
=======
import msgspec
>>>>>>> 7fcb6867

from nautilus_trader.adapters.betfair.client.core import BetfairClient
from nautilus_trader.adapters.betfair.client.schema.streaming import MarketChangeMessage
from nautilus_trader.adapters.betfair.client.schema.streaming import StatusMessage
from nautilus_trader.adapters.betfair.common import BETFAIR_VENUE
from nautilus_trader.adapters.betfair.data_types import InstrumentSearch
from nautilus_trader.adapters.betfair.data_types import SubscriptionStatus
from nautilus_trader.adapters.betfair.parsing import on_market_update
from nautilus_trader.adapters.betfair.providers import BetfairInstrumentProvider
from nautilus_trader.adapters.betfair.sockets import BetfairMarketStreamClient
from nautilus_trader.cache.cache import Cache
from nautilus_trader.common.clock import LiveClock
from nautilus_trader.common.logging import LogColor
from nautilus_trader.common.logging import Logger
from nautilus_trader.core.correctness import PyCondition
from nautilus_trader.core.data import Data
from nautilus_trader.core.message import Event
from nautilus_trader.core.uuid import UUID4
from nautilus_trader.live.data_client import LiveMarketDataClient
from nautilus_trader.model.data.base import DataType
from nautilus_trader.model.enums import BookType
from nautilus_trader.model.identifiers import ClientId
from nautilus_trader.model.identifiers import InstrumentId
from nautilus_trader.model.instruments.betting import BettingInstrument
from nautilus_trader.msgbus.bus import MessageBus


class BetfairDataClient(LiveMarketDataClient):
    """
    Provides a data client for the Betfair API.

    Parameters
    ----------
    loop : asyncio.AbstractEventLoop
        The event loop for the client.
    client : BetfairClient
        The betfair HttpClient
    msgbus : MessageBus
        The message bus for the client.
    cache : Cache
        The cache for the client.
    clock : LiveClock
        The clock for the client.
    logger : Logger
        The logger for the client.
    market_filter : dict
        The market filter.
    instrument_provider : BetfairInstrumentProvider, optional
        The instrument provider.
    strict_handling : bool
        If strict handling mode is enabled.
    """

    def __init__(
        self,
        loop: asyncio.AbstractEventLoop,
        client: BetfairClient,
        msgbus: MessageBus,
        cache: Cache,
        clock: LiveClock,
        logger: Logger,
        market_filter: dict,
        instrument_provider: Optional[BetfairInstrumentProvider] = None,
        strict_handling: bool = False,
    ):
        super().__init__(
            loop=loop,
            client_id=ClientId(BETFAIR_VENUE.value),
            venue=BETFAIR_VENUE,
            instrument_provider=instrument_provider
            or BetfairInstrumentProvider(client=client, logger=logger, filters=market_filter),
            msgbus=msgbus,
            cache=cache,
            clock=clock,
            logger=logger,
        )

        self._instrument_provider: BetfairInstrumentProvider = instrument_provider
        self._client: BetfairClient = client
        self._stream = BetfairMarketStreamClient(
            client=self._client,
            logger=logger,
            message_handler=self.on_market_update,
        )

        self.subscription_status = SubscriptionStatus.UNSUBSCRIBED

        # Subscriptions
        self._subscribed_instrument_ids: set[InstrumentId] = set()
        self._strict_handling = strict_handling
        self._subscribed_market_ids: set[InstrumentId] = set()

    @property
    def instrument_provider(self) -> BetfairInstrumentProvider:
        return self._instrument_provider

    def connect(self):
        self._log.info("Connecting...")
        self._loop.create_task(self._connect())

    def disconnect(self):
        self._log.info("Disconnecting...")
        self._loop.create_task(self._disconnect())

    async def _connect(self):
        self._log.info("Connecting to BetfairClient...")
        await self._client.connect()
        self._log.info("BetfairClient login successful.", LogColor.GREEN)

        # Connect market data socket
        await self._stream.connect()

        # Pass any preloaded instruments into the engine
        if self._instrument_provider.count == 0:
            await self._instrument_provider.load_all_async()
        instruments = self._instrument_provider.list_all()
        self._log.debug(f"Loading {len(instruments)} instruments from provider into cache, ")
        for instrument in instruments:
            self._handle_data(instrument)

        self._log.debug(
            f"DataEngine has {len(self._cache.instruments(BETFAIR_VENUE))} Betfair instruments"
        )

        # Schedule a heartbeat in 10s to give us a little more time to load instruments
        self._log.debug("scheduling heartbeat")
        self._loop.create_task(self._post_connect_heartbeat())

        self._set_connected(True)
        self._log.info("Connected.")

    async def _post_connect_heartbeat(self):
        for _ in range(3):
            await asyncio.sleep(5)
            await self._stream.send(msgspec.json.encode({"op": "heartbeat"}))

    async def _disconnect(self):
        # Close socket
        self._log.info("Closing streaming socket...")
        await self._stream.disconnect()

        # Ensure client closed
        self._log.info("Closing BetfairClient...")
        self._client.client_logout()

        self._set_connected(False)
        self._log.info("Disconnected.")

    def _reset(self):
        if self.is_connected:
            self._log.error("Cannot reset a connected data client.")
            return

        self._subscribed_instrument_ids = set()

    def _dispose(self):
        if self.is_connected:
            self._log.error("Cannot dispose a connected data client.")
            return

    # -- REQUESTS ---------------------------------------------------------------------------------

    def request(self, data_type: DataType, correlation_id: UUID4):
        if data_type.type == InstrumentSearch:
            # Strategy has requested a list of instruments
            self._loop.create_task(
                self._handle_instrument_search(data_type=data_type, correlation_id=correlation_id)
            )
        else:
            super().request(data_type=data_type, correlation_id=correlation_id)

    async def _handle_instrument_search(self, data_type: DataType, correlation_id: UUID4):
        await self._instrument_provider.load_all_async(market_filter=data_type.metadata)
        instruments = self._instrument_provider.search_instruments(
            instrument_filter=data_type.metadata
        )
        now = self._clock.timestamp_ns()
        search = InstrumentSearch(
            instruments=instruments,
            ts_event=now,
            ts_init=now,
        )
        self._handle_data_response(data_type=data_type, data=search, correlation_id=correlation_id)

    # -- SUBSCRIPTIONS ----------------------------------------------------------------------------

    def subscribe_order_book_deltas(
        self,
        instrument_id: InstrumentId,
        book_type: BookType,
        depth: Optional[int] = None,
        kwargs: Optional[dict] = None,
    ):
        if kwargs is None:
            kwargs = {}
        PyCondition.not_none(instrument_id, "instrument_id")

        instrument: BettingInstrument = self._instrument_provider.find(instrument_id)

        if instrument.market_id in self._subscribed_market_ids:
            self._log.warning(
                f"Already subscribed to market_id: {instrument.market_id} "
                f"[Instrument: {instrument_id.symbol}] <OrderBook> data.",
            )
            return

        # If this is the first subscription request we're receiving, schedule a
        # subscription after a short delay to allow other strategies to send
        # their subscriptions (every change triggers a full snapshot).
        self._subscribed_market_ids.add(instrument.market_id)
        self._subscribed_instrument_ids.add(instrument.id)
        if self.subscription_status == SubscriptionStatus.UNSUBSCRIBED:
            self._loop.create_task(self.delayed_subscribe(delay=5))
            self.subscription_status = SubscriptionStatus.PENDING_STARTUP
        elif self.subscription_status == SubscriptionStatus.PENDING_STARTUP:
            pass
        elif self.subscription_status == SubscriptionStatus.RUNNING:
            self._loop.create_task(self.delayed_subscribe(delay=0))

        self._log.info(
            f"Added market_id {instrument.market_id} for {instrument_id.symbol} <OrderBook> data."
        )

    async def delayed_subscribe(self, delay=0):
        self._log.debug(f"Scheduling subscribe for delay={delay}")
        await asyncio.sleep(delay)
        self._log.info(f"Sending subscribe for market_ids {self._subscribed_market_ids}")
        await self._stream.send_subscription_message(market_ids=list(self._subscribed_market_ids))
        self._log.info(f"Added market_ids {self._subscribed_market_ids} for <OrderBookData> data.")

    def subscribe_trade_ticks(self, instrument_id: InstrumentId):
        pass  # Subscribed as part of orderbook

    def subscribe_instrument(self, instrument_id: InstrumentId):
        for instrument in self._instrument_provider.list_all():
            self._handle_data(data=instrument)

    def subscribe_instrument_status_updates(self, instrument_id: InstrumentId):
        pass  # Subscribed as part of orderbook

    def subscribe_instrument_close_prices(self, instrument_id: InstrumentId):
        pass  # Subscribed as part of orderbook

    def unsubscribe_order_book_snapshots(self, instrument_id: InstrumentId):
        # TODO - this could be done by removing the market from self.__subscribed_market_ids and resending the
        #  subscription message - when we have a use case

        self._log.warning("Betfair does not support unsubscribing from instruments")

    def unsubscribe_order_book_deltas(self, instrument_id: InstrumentId):
        # TODO - this could be done by removing the market from self.__subscribed_market_ids and resending the
        #  subscription message - when we have a use case
        self._log.warning("Betfair does not support unsubscribing from instruments")

    # -- INTERNAL ---------------------------------------------------------------------------------

    def _log_betfair_error(self, ex: Exception, method_name: str):
        self._log.warning(f"{type(ex).__name__}: {ex} in {method_name}")

    def handle_data(self, data: Data):
        self._handle_data(data=data)

    # -- STREAMS ----------------------------------------------------------------------------------
    def on_market_update(self, raw: bytes):
<<<<<<< HEAD
        if raw.startswith(b'{"op":"mcm"'):
            update = msgspec.json.decode(raw, type=MarketChangeMessage)
            self._on_market_update(update=update)
        elif raw.startswith(b'{"op":"connection"'):
            pass
        elif raw.startswith(b'{"op":"status"'):
            update = msgspec.json.decode(raw, type=StatusMessage)
            self._handle_status_message(update=update)
        else:
            raise RuntimeError
=======
        update = msgspec.json.decode(raw)
        self._on_market_update(update=update)
>>>>>>> 7fcb6867

    def _on_market_update(self, update: MarketChangeMessage):
        if self._check_stream_unhealthy(update=update):
            pass
        updates = on_market_update(
            instrument_provider=self._instrument_provider,
            update=update,
        )
        for data in updates:
            self._log.debug(f"{data}")
            if isinstance(data, Data):
                if self._strict_handling:
                    if (
                        hasattr(data, "instrument_id")
                        and data.instrument_id not in self._subscribed_instrument_ids
                    ):
                        # We receive data for multiple instruments within a subscription, don't emit data if we're not
                        # subscribed to this particular instrument as this will trigger a bunch of error logs
                        continue
                self._handle_data(data=data)
            elif isinstance(data, Event):
                self._log.warning(
                    f"Received event: {data}, DataEngine not yet setup to send events"
                )

<<<<<<< HEAD
    def _check_stream_unhealthy(self, update: MarketChangeMessage):
        if update.stream_unreliable:
=======
    def _check_stream_unhealthy(self, update: dict):
        conflated = update.get("con", False)  # Consuming data slower than the rate of deliver
        if conflated:
            self._log.warning(
                "Conflated stream - consuming data too slow (data received is delayed)"
            )
        if update.get("status") == 503:
>>>>>>> 7fcb6867
            self._log.warning("Stream unhealthy, waiting for recover")
            self.degrade()
        for mc in update.mc:
            if mc.con:
                self._log.warning(
                    "Conflated stream - consuming data too slow (data received is delayed)"
                )

    def _handle_status_message(self, update: StatusMessage):
        if update.statusCode == "FAILURE" and update.connectionClosed:
            # TODO (bm) - self._loop.create_task(self._stream.reconnect())
            self._log.error(str(update))
            raise RuntimeError()<|MERGE_RESOLUTION|>--- conflicted
+++ resolved
@@ -16,12 +16,7 @@
 import asyncio
 from typing import Optional
 
-<<<<<<< HEAD
-import msgspec.json
-import orjson
-=======
 import msgspec
->>>>>>> 7fcb6867
 
 from nautilus_trader.adapters.betfair.client.core import BetfairClient
 from nautilus_trader.adapters.betfair.client.schema.streaming import MarketChangeMessage
@@ -286,7 +281,6 @@
 
     # -- STREAMS ----------------------------------------------------------------------------------
     def on_market_update(self, raw: bytes):
-<<<<<<< HEAD
         if raw.startswith(b'{"op":"mcm"'):
             update = msgspec.json.decode(raw, type=MarketChangeMessage)
             self._on_market_update(update=update)
@@ -297,10 +291,6 @@
             self._handle_status_message(update=update)
         else:
             raise RuntimeError
-=======
-        update = msgspec.json.decode(raw)
-        self._on_market_update(update=update)
->>>>>>> 7fcb6867
 
     def _on_market_update(self, update: MarketChangeMessage):
         if self._check_stream_unhealthy(update=update):
@@ -326,18 +316,8 @@
                     f"Received event: {data}, DataEngine not yet setup to send events"
                 )
 
-<<<<<<< HEAD
     def _check_stream_unhealthy(self, update: MarketChangeMessage):
         if update.stream_unreliable:
-=======
-    def _check_stream_unhealthy(self, update: dict):
-        conflated = update.get("con", False)  # Consuming data slower than the rate of deliver
-        if conflated:
-            self._log.warning(
-                "Conflated stream - consuming data too slow (data received is delayed)"
-            )
-        if update.get("status") == 503:
->>>>>>> 7fcb6867
             self._log.warning("Stream unhealthy, waiting for recover")
             self.degrade()
         for mc in update.mc:
