--- conflicted
+++ resolved
@@ -162,13 +162,10 @@
 
 
 def build(setup_kwargs):
-<<<<<<< HEAD
+    """Construct the extensions and distribution."""  # noqa
     _build_rust_libs()
 
-=======
-    """Construct the extensions and distribution."""  # noqa
     # Create C Extensions to feed into cythonize()
->>>>>>> 6cf6c021
     extensions = _build_extensions()
     distribution = _build_distribution(extensions)
 
@@ -225,8 +222,4 @@
     print("")
 
     build({})
-<<<<<<< HEAD
-    print("Build completed")
-=======
-    print(Fore.GREEN + "Build completed" + Fore.RESET)
->>>>>>> 6cf6c021
+    print(Fore.GREEN + "Build completed" + Fore.RESET)