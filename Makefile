PROJECT?=nautechsystems/nautilus_trader
REGISTRY?=ghcr.io/
IMAGE?=${REGISTRY}${PROJECT}
GIT_TAG:=$(shell git rev-parse --abbrev-ref HEAD)
IMAGE_FULL?=${IMAGE}:${GIT_TAG}
EXTRAS?="hyperopt ib"
.PHONY: build clean docs

install:
	poetry install --extras ${EXTRAS}

build: nautilus_trader
	poetry run python build.py

clean:
	rm -rf .mypy_cache
	rm -rf .nox
	rm -rf .pytest_cache
	rm -rf build
	rm -rf cython_debug
	rm -rf dist
	rm -rf docs/build
<<<<<<< HEAD
	find . -name target -type d -exec rm -rf {} +
	find . -name dask-worker-space -type d -exec rm -rf {} +
=======
>>>>>>> 576a88c4
	find . -name .benchmarks -type d -exec rm -rf {} +
	find . -name '*.dll' -exec rm {} +
	find . -name '*.prof' -exec rm {} +
	find . -name '*.pyc' -exec rm {} +
	find . -name '*.pyo' -exec rm {} +
	find . -name '*.so' -exec rm {} +
	find . -name '*.o' -exec rm {} +
	find . -name '*.c' -exec rm {} +
	rm -f coverage.xml
	rm -f dump.rdb

docs:
	poetry run sphinx-build docs docs/build/html -b html

pre-commit:
	pre-commit run --all-files

docker-build: clean
	docker pull ${IMAGE_FULL} || docker pull ${IMAGE}:develop ||  true
	docker build -f .docker/nautilus_trader.dockerfile --platform linux/x86_64 -t ${IMAGE_FULL} .

docker-build-force:
	docker build --no-cache -f .docker/nautilus_trader.dockerfile -t ${IMAGE_FULL} .

docker-push:
	docker push ${IMAGE_FULL}

docker-build-jupyter:
	docker build --build-arg GIT_TAG=${GIT_TAG} -f .docker/jupyterlab.dockerfile --platform linux/x86_64 -t ${IMAGE}:jupyter .

docker-push-jupyter:
	docker push ${IMAGE}:jupyter<|MERGE_RESOLUTION|>--- conflicted
+++ resolved
@@ -20,11 +20,7 @@
 	rm -rf cython_debug
 	rm -rf dist
 	rm -rf docs/build
-<<<<<<< HEAD
 	find . -name target -type d -exec rm -rf {} +
-	find . -name dask-worker-space -type d -exec rm -rf {} +
-=======
->>>>>>> 576a88c4
 	find . -name .benchmarks -type d -exec rm -rf {} +
 	find . -name '*.dll' -exec rm {} +
 	find . -name '*.prof' -exec rm {} +
