--- conflicted
+++ resolved
@@ -129,12 +129,8 @@
 - Fixed bar requests for Bybit where pagination was incorrect which limited bars being returned
 - Fixed Bybit Unknown Error (#2742), thanks @DeevsDeevs
 - Fixed margin balance parsing for Bybit
-<<<<<<< HEAD
-- Restore task error logs for IBKR (#2716), thanks @bartlaw
+- Restored task error logs for IBKR (#2716), thanks @bartlaw
 - Fixed balance calculations on order fill to allow operating at near account balance capacity, thanks @petioptrv
-=======
-- Restored task error logs for IBKR (#2716), thanks @bartlaw
->>>>>>> 767503cc
 
 ### Documentation Updates
 - Updated IB adapter documentation (#2729), thanks @faysou
