$(document).ready(function(){
	setmenu();

	function setmenu() {
		$("#menu .md-nav__link--active").each(function() {

			if($(this).parent().closest('.submenu').length!=0){
<<<<<<< HEAD
				$(this).children().closest('.submenu').addClass('active-submenu').slideDown();
=======
				$(this).children().closest('.submenu').addClass('active-submenu').slideDown(220);
>>>>>>> f5698731
				$(this).children().closest('.arrow').addClass("arrow-animate");
	
				submenus = $(this).parent().closest('.submenu');
				$(submenus).parent().closest('.md-nav__item').addClass("parent-active-menu");
<<<<<<< HEAD
				$(submenus).addClass('active-submenu').slideDown();
	
				submenus = $(submenus).parent().closest('.submenu');
				$(submenus).parent().closest('.md-nav__item').addClass("parent-active-menu");
				$(submenus).addClass('active-submenu').slideDown();
=======
				$(submenus).addClass('active-submenu').slideDown(220);
	
				submenus = $(submenus).parent().closest('.submenu');
				$(submenus).parent().closest('.md-nav__item').addClass("parent-active-menu");
				$(submenus).addClass('active-submenu').slideDown(220);
>>>>>>> f5698731
	
			} else {
				submenus = $(this).children().closest('.submenu');
				$(submenus).parent().closest('.md-nav__item').addClass("parent-active-menu");
<<<<<<< HEAD
				$(submenus).addClass('active-submenu').slideDown();
=======
				$(submenus).addClass('active-submenu').slideDown(220);
>>>>>>> f5698731
			}
			setarrows();
		});
	}
	
	function setarrows(){
		$(".parent-active-menu").each(function() {
			$(this).children().closest('.arrow').addClass("arrow-animate");
		});
	}

	$('.arrow').on('click', function(e) {
		if($(this).hasClass('arrow-animate')){
			$(this).removeClass('arrow-animate');
<<<<<<< HEAD
			$(this).next().slideUp();
=======
			$(this).next().slideUp(220);
>>>>>>> f5698731
		} else {
			parent=$(this).parent();
			//Main menu
			if($(parent).parent().hasClass('md-nav__list')){
				$(".arrow-animate").each(function() {
					currentParent=$(this).parent();
					if($(currentParent).parent().hasClass('md-nav__list')){
						$(this).removeClass('arrow-animate');
<<<<<<< HEAD
						$(this).next().slideUp();
=======
						$(this).next().slideUp(220);
>>>>>>> f5698731
					}
				});
			}else{
				//Submenu
				parent=$(this).closest('li').siblings().has('span');
				$(parent).children().each(function() {
					if($(this).hasClass('arrow-animate')){
						$(this).removeClass('arrow-animate');
<<<<<<< HEAD
						$(this).next().slideUp();
=======
						$(this).next().slideUp(220);
>>>>>>> f5698731
					}
				});
			}
			$(this).addClass('arrow-animate');
<<<<<<< HEAD
			$(this).next().slideDown();
=======
			$(this).next().slideDown(220);
>>>>>>> f5698731
		}
		
	});

	
}); <|MERGE_RESOLUTION|>--- conflicted
+++ resolved
@@ -5,37 +5,21 @@
 		$("#menu .md-nav__link--active").each(function() {
 
 			if($(this).parent().closest('.submenu').length!=0){
-<<<<<<< HEAD
-				$(this).children().closest('.submenu').addClass('active-submenu').slideDown();
-=======
 				$(this).children().closest('.submenu').addClass('active-submenu').slideDown(220);
->>>>>>> f5698731
 				$(this).children().closest('.arrow').addClass("arrow-animate");
 	
 				submenus = $(this).parent().closest('.submenu');
 				$(submenus).parent().closest('.md-nav__item').addClass("parent-active-menu");
-<<<<<<< HEAD
-				$(submenus).addClass('active-submenu').slideDown();
-	
-				submenus = $(submenus).parent().closest('.submenu');
-				$(submenus).parent().closest('.md-nav__item').addClass("parent-active-menu");
-				$(submenus).addClass('active-submenu').slideDown();
-=======
 				$(submenus).addClass('active-submenu').slideDown(220);
 	
 				submenus = $(submenus).parent().closest('.submenu');
 				$(submenus).parent().closest('.md-nav__item').addClass("parent-active-menu");
 				$(submenus).addClass('active-submenu').slideDown(220);
->>>>>>> f5698731
 	
 			} else {
 				submenus = $(this).children().closest('.submenu');
 				$(submenus).parent().closest('.md-nav__item').addClass("parent-active-menu");
-<<<<<<< HEAD
-				$(submenus).addClass('active-submenu').slideDown();
-=======
 				$(submenus).addClass('active-submenu').slideDown(220);
->>>>>>> f5698731
 			}
 			setarrows();
 		});
@@ -50,11 +34,7 @@
 	$('.arrow').on('click', function(e) {
 		if($(this).hasClass('arrow-animate')){
 			$(this).removeClass('arrow-animate');
-<<<<<<< HEAD
-			$(this).next().slideUp();
-=======
 			$(this).next().slideUp(220);
->>>>>>> f5698731
 		} else {
 			parent=$(this).parent();
 			//Main menu
@@ -63,11 +43,7 @@
 					currentParent=$(this).parent();
 					if($(currentParent).parent().hasClass('md-nav__list')){
 						$(this).removeClass('arrow-animate');
-<<<<<<< HEAD
-						$(this).next().slideUp();
-=======
 						$(this).next().slideUp(220);
->>>>>>> f5698731
 					}
 				});
 			}else{
@@ -76,20 +52,12 @@
 				$(parent).children().each(function() {
 					if($(this).hasClass('arrow-animate')){
 						$(this).removeClass('arrow-animate');
-<<<<<<< HEAD
-						$(this).next().slideUp();
-=======
 						$(this).next().slideUp(220);
->>>>>>> f5698731
 					}
 				});
 			}
 			$(this).addClass('arrow-animate');
-<<<<<<< HEAD
-			$(this).next().slideDown();
-=======
 			$(this).next().slideDown(220);
->>>>>>> f5698731
 		}
 		
 	});
