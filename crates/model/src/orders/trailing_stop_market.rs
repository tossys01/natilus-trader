--- conflicted
+++ resolved
@@ -584,7 +584,9 @@
     }
 }
 
-<<<<<<< HEAD
+////////////////////////////////////////////////////////////////////////////////
+//  Tests
+////////////////////////////////////////////////////////////////////////////////
 #[cfg(test)]
 mod tests {
     use super::*;
@@ -592,36 +594,101 @@
         enums::{TimeInForce, TrailingOffsetType, TriggerType},
         events::order::{filled::OrderFilledBuilder, initialized::OrderInitializedBuilder},
         identifiers::InstrumentId,
+        instruments::{CurrencyPair, stubs::*},
         orders::{builder::OrderTestBuilder, stubs::TestOrderStubs},
         types::{Price, Quantity},
     };
+    use rstest::rstest;
     use rust_decimal::Decimal;
-
-    #[test]
-    fn test_trailing_stop_market_order_creation() {
-        // Create a trailing stop market order with specific parameters
+    use rust_decimal_macros::dec;
+
+    #[rstest]
+    fn test_initialize(_audusd_sim: CurrencyPair) {
         let order = OrderTestBuilder::new(OrderType::TrailingStopMarket)
-            .instrument_id(InstrumentId::from("BTC-USDT.BINANCE"))
-            .quantity(Quantity::from(10))
-            .trigger_price(Price::new(100.0, 2))
-            .trailing_offset(Decimal::new(5, 1)) // 0.5
-            .trailing_offset_type(TrailingOffsetType::NoTrailingOffset)
+            .instrument_id(_audusd_sim.id)
+            .side(OrderSide::Buy)
+            .trigger_price(Price::from("0.68000"))
+            .trailing_offset(dec!(10))
+            .quantity(Quantity::from(1))
             .build();
 
-        // Assert that the trailing stop market specific fields are correctly set
-        assert_eq!(order.trigger_price(), Some(Price::new(100.0, 2)));
-        assert_eq!(order.trigger_type(), Some(TriggerType::Default));
-        assert_eq!(order.trailing_offset(), Some(Decimal::new(5, 1)));
+        assert_eq!(order.trigger_price(), Some(Price::from("0.68000")));
+        assert_eq!(order.price(), None);
+
+        assert_eq!(order.time_in_force(), TimeInForce::Gtc);
+
+        assert_eq!(order.is_triggered(), Some(false));
+        assert_eq!(order.filled_qty(), Quantity::from(0));
+        assert_eq!(order.leaves_qty(), Quantity::from(1));
+
+        assert_eq!(order.display_qty(), None);
+        assert_eq!(order.trigger_instrument_id(), None);
+        assert_eq!(order.order_list_id(), None);
+    }
+
+    #[rstest]
+    fn test_display(_audusd_sim: CurrencyPair) {
+        let order = OrderTestBuilder::new(OrderType::TrailingStopMarket)
+            .instrument_id(_audusd_sim.id)
+            .side(OrderSide::Buy)
+            .trigger_price(Price::from("0.68000"))
+            .trigger_type(TriggerType::LastPrice)
+            .trailing_offset(dec!(10))
+            .trailing_offset_type(TrailingOffsetType::Price)
+            .quantity(Quantity::from(1))
+            .build();
+
         assert_eq!(
-            order.trailing_offset_type(),
-            Some(TrailingOffsetType::NoTrailingOffset)
+            order.to_string(),
+            "TrailingStopMarketOrder(BUY 1 AUD/USD.SIM TRAILING_STOP_MARKET GTC, status=INITIALIZED, client_order_id=O-19700101-000000-001-001-1, venue_order_id=None, position_id=None, exec_algorithm_id=None, exec_spawn_id=None, tags=None)"
         );
-        assert_eq!(order.time_in_force(), TimeInForce::Gtc);
-
-        // Verify order type
-        assert_eq!(order.order_type(), OrderType::TrailingStopMarket);
-    }
-
+    }
+
+    #[rstest]
+    #[should_panic(expected = "Condition failed: `display_qty` may not exceed `quantity`")]
+    fn test_display_qty_gt_quantity_err(audusd_sim: CurrencyPair) {
+        OrderTestBuilder::new(OrderType::TrailingStopMarket)
+            .instrument_id(audusd_sim.id)
+            .side(OrderSide::Buy)
+            .trigger_price(Price::from("0.68000"))
+            .trigger_type(TriggerType::LastPrice)
+            .trailing_offset(dec!(10))
+            .trailing_offset_type(TrailingOffsetType::Price)
+            .quantity(Quantity::from(1))
+            .display_qty(Quantity::from(2))
+            .build();
+    }
+
+    #[rstest]
+    #[should_panic(
+        expected = "Condition failed: invalid `Quantity` for 'quantity' not positive, was 0"
+    )]
+    fn test_quantity_zero_err(audusd_sim: CurrencyPair) {
+        OrderTestBuilder::new(OrderType::TrailingStopMarket)
+            .instrument_id(audusd_sim.id)
+            .side(OrderSide::Buy)
+            .trigger_price(Price::from("0.68000"))
+            .trigger_type(TriggerType::LastPrice)
+            .trailing_offset(dec!(10))
+            .trailing_offset_type(TrailingOffsetType::Price)
+            .quantity(Quantity::from(0))
+            .build();
+    }
+
+    #[rstest]
+    #[should_panic(expected = "Condition failed: `expire_time` is required for `GTD` order")]
+    fn test_gtd_without_expire_err(audusd_sim: CurrencyPair) {
+        OrderTestBuilder::new(OrderType::TrailingStopMarket)
+            .instrument_id(audusd_sim.id)
+            .side(OrderSide::Buy)
+            .trigger_price(Price::from("0.68000"))
+            .trigger_type(TriggerType::LastPrice)
+            .trailing_offset(dec!(10))
+            .trailing_offset_type(TrailingOffsetType::Price)
+            .time_in_force(TimeInForce::Gtd)
+            .quantity(Quantity::from(1))
+            .build();
+    }
     #[test]
     fn test_trailing_stop_market_order_update() {
         // Create and accept a basic trailing stop market order
@@ -776,108 +843,5 @@
             expected_slippage,
             actual_slippage
         );
-=======
-////////////////////////////////////////////////////////////////////////////////
-//  Tests
-////////////////////////////////////////////////////////////////////////////////
-#[cfg(test)]
-mod tests {
-    use rstest::rstest;
-    use rust_decimal_macros::dec;
-
-    use crate::{
-        enums::{OrderSide, OrderType, TimeInForce, TrailingOffsetType, TriggerType},
-        instruments::{CurrencyPair, stubs::*},
-        orders::{Order, builder::OrderTestBuilder},
-        types::{Price, Quantity},
-    };
-
-    #[rstest]
-    fn test_initialize(_audusd_sim: CurrencyPair) {
-        let order = OrderTestBuilder::new(OrderType::TrailingStopMarket)
-            .instrument_id(_audusd_sim.id)
-            .side(OrderSide::Buy)
-            .trigger_price(Price::from("0.68000"))
-            .trailing_offset(dec!(10))
-            .quantity(Quantity::from(1))
-            .build();
-
-        assert_eq!(order.trigger_price(), Some(Price::from("0.68000")));
-        assert_eq!(order.price(), None);
-
-        assert_eq!(order.time_in_force(), TimeInForce::Gtc);
-
-        assert_eq!(order.is_triggered(), Some(false));
-        assert_eq!(order.filled_qty(), Quantity::from(0));
-        assert_eq!(order.leaves_qty(), Quantity::from(1));
-
-        assert_eq!(order.display_qty(), None);
-        assert_eq!(order.trigger_instrument_id(), None);
-        assert_eq!(order.order_list_id(), None);
-    }
-
-    #[rstest]
-    fn test_display(_audusd_sim: CurrencyPair) {
-        let order = OrderTestBuilder::new(OrderType::TrailingStopMarket)
-            .instrument_id(_audusd_sim.id)
-            .side(OrderSide::Buy)
-            .trigger_price(Price::from("0.68000"))
-            .trigger_type(TriggerType::LastPrice)
-            .trailing_offset(dec!(10))
-            .trailing_offset_type(TrailingOffsetType::Price)
-            .quantity(Quantity::from(1))
-            .build();
-
-        assert_eq!(
-            order.to_string(),
-            "TrailingStopMarketOrder(BUY 1 AUD/USD.SIM TRAILING_STOP_MARKET GTC, status=INITIALIZED, client_order_id=O-19700101-000000-001-001-1, venue_order_id=None, position_id=None, exec_algorithm_id=None, exec_spawn_id=None, tags=None)"
-        );
-    }
-
-    #[rstest]
-    #[should_panic(expected = "Condition failed: `display_qty` may not exceed `quantity`")]
-    fn test_display_qty_gt_quantity_err(audusd_sim: CurrencyPair) {
-        OrderTestBuilder::new(OrderType::TrailingStopMarket)
-            .instrument_id(audusd_sim.id)
-            .side(OrderSide::Buy)
-            .trigger_price(Price::from("0.68000"))
-            .trigger_type(TriggerType::LastPrice)
-            .trailing_offset(dec!(10))
-            .trailing_offset_type(TrailingOffsetType::Price)
-            .quantity(Quantity::from(1))
-            .display_qty(Quantity::from(2))
-            .build();
-    }
-
-    #[rstest]
-    #[should_panic(
-        expected = "Condition failed: invalid `Quantity` for 'quantity' not positive, was 0"
-    )]
-    fn test_quantity_zero_err(audusd_sim: CurrencyPair) {
-        OrderTestBuilder::new(OrderType::TrailingStopMarket)
-            .instrument_id(audusd_sim.id)
-            .side(OrderSide::Buy)
-            .trigger_price(Price::from("0.68000"))
-            .trigger_type(TriggerType::LastPrice)
-            .trailing_offset(dec!(10))
-            .trailing_offset_type(TrailingOffsetType::Price)
-            .quantity(Quantity::from(0))
-            .build();
-    }
-
-    #[rstest]
-    #[should_panic(expected = "Condition failed: `expire_time` is required for `GTD` order")]
-    fn test_gtd_without_expire_err(audusd_sim: CurrencyPair) {
-        OrderTestBuilder::new(OrderType::TrailingStopMarket)
-            .instrument_id(audusd_sim.id)
-            .side(OrderSide::Buy)
-            .trigger_price(Price::from("0.68000"))
-            .trigger_type(TriggerType::LastPrice)
-            .trailing_offset(dec!(10))
-            .trailing_offset_type(TrailingOffsetType::Price)
-            .time_in_force(TimeInForce::Gtd)
-            .quantity(Quantity::from(1))
-            .build();
->>>>>>> 61309ff4
     }
 }