--- conflicted
+++ resolved
@@ -572,7 +572,9 @@
     }
 }
 
-<<<<<<< HEAD
+////////////////////////////////////////////////////////////////////////////////
+//  Tests
+////////////////////////////////////////////////////////////////////////////////
 #[cfg(test)]
 mod tests {
     use super::*;
@@ -580,151 +582,11 @@
         enums::{TimeInForce, TriggerType},
         events::order::initialized::OrderInitializedBuilder,
         identifiers::InstrumentId,
+        instruments::{CurrencyPair, stubs::*},
         orders::{builder::OrderTestBuilder, stubs::TestOrderStubs},
         types::{Price, Quantity},
     };
-
-    #[test]
-    fn test_stop_market_order_creation() {
-        // Create a stop market order with specific parameters
-        let order = OrderTestBuilder::new(OrderType::StopMarket)
-            .instrument_id(InstrumentId::from("BTC-USDT.BINANCE"))
-            .quantity(Quantity::from(10))
-            .trigger_price(Price::new(100.0, 2))
-            .build();
-
-        // Assert that the stop market specific fields are correctly set
-        assert_eq!(order.trigger_price(), Some(Price::new(100.0, 2)));
-        assert_eq!(order.trigger_type(), Some(TriggerType::Default));
-        assert_eq!(order.time_in_force(), TimeInForce::Gtc);
-        assert_eq!(order.price(), None); // Stop market orders don't have a price
-        assert_eq!(order.has_price(), false);
-    }
-
-    #[test]
-    fn test_stop_market_order_update() {
-        // Create and accept a basic stop market order
-        let order = OrderTestBuilder::new(OrderType::StopMarket)
-            .instrument_id(InstrumentId::from("BTC-USDT.BINANCE"))
-            .quantity(Quantity::from(10))
-            .trigger_price(Price::new(100.0, 2))
-            .build();
-
-        let mut accepted_order = TestOrderStubs::make_accepted_order(&order);
-
-        // Update with new values
-        let updated_trigger_price = Price::new(95.0, 2);
-        let updated_quantity = Quantity::from(5);
-
-        let event = OrderUpdated {
-            client_order_id: accepted_order.client_order_id(),
-            strategy_id: accepted_order.strategy_id(),
-            trigger_price: Some(updated_trigger_price),
-            quantity: updated_quantity,
-            ..Default::default()
-        };
-
-        accepted_order.apply(OrderEventAny::Updated(event)).unwrap();
-
-        // Verify updates were applied correctly
-        assert_eq!(accepted_order.quantity(), updated_quantity);
-        assert_eq!(accepted_order.trigger_price(), Some(updated_trigger_price));
-    }
-
-    #[test]
-    fn test_stop_market_order_expire_time() {
-        // Create a stop market order with an expire time
-        let expire_time = UnixNanos::from(1234567890);
-        let order = OrderTestBuilder::new(OrderType::StopMarket)
-            .instrument_id(InstrumentId::from("BTC-USDT.BINANCE"))
-            .quantity(Quantity::from(10))
-            .trigger_price(Price::new(100.0, 2))
-            .expire_time(expire_time)
-            .build();
-
-        // Assert that the expire time is set correctly
-        assert_eq!(order.expire_time(), Some(expire_time));
-    }
-
-    #[test]
-    fn test_stop_market_order_trigger_instrument_id() {
-        // Create a stop market order with a trigger instrument ID
-        let trigger_instrument_id = InstrumentId::from("ETH-USDT.BINANCE");
-        let order = OrderTestBuilder::new(OrderType::StopMarket)
-            .instrument_id(InstrumentId::from("BTC-USDT.BINANCE"))
-            .quantity(Quantity::from(10))
-            .trigger_price(Price::new(100.0, 2))
-            .trigger_instrument_id(trigger_instrument_id.clone())
-            .build();
-
-        // Assert that the trigger instrument ID is set correctly
-        assert_eq!(order.trigger_instrument_id(), Some(trigger_instrument_id));
-    }
-
-    #[test]
-    fn test_stop_market_order_display_qty() {
-        // Create a stop market order with a display quantity
-        let display_qty = Quantity::from(5);
-        let order = OrderTestBuilder::new(OrderType::StopMarket)
-            .instrument_id(InstrumentId::from("BTC-USDT.BINANCE"))
-            .quantity(Quantity::from(10))
-            .trigger_price(Price::new(100.0, 2))
-            .display_qty(display_qty)
-            .build();
-
-        // Assert that the display quantity is set correctly
-        assert_eq!(order.display_qty(), Some(display_qty));
-    }
-
-    #[test]
-    fn test_stop_market_order_from_order_initialized() {
-        // Create an OrderInitialized event with required fields
-        let order_initialized = OrderInitializedBuilder::default()
-            .order_type(OrderType::StopMarket)
-            .quantity(Quantity::from(10))
-            .trigger_price(Some(Price::new(100.0, 2)))
-            .trigger_type(Some(TriggerType::Default))
-            .build()
-            .unwrap();
-
-        // Convert the OrderInitialized event into a StopMarketOrder
-        let order: StopMarketOrder = order_initialized.clone().into();
-
-        // Assert fields match the OrderInitialized event
-        assert_eq!(order.trader_id(), order_initialized.trader_id);
-        assert_eq!(order.strategy_id(), order_initialized.strategy_id);
-        assert_eq!(order.instrument_id(), order_initialized.instrument_id);
-        assert_eq!(order.client_order_id(), order_initialized.client_order_id);
-        assert_eq!(order.quantity(), order_initialized.quantity);
-        assert_eq!(order.trigger_price(), order_initialized.trigger_price);
-        assert_eq!(order.trigger_type(), order_initialized.trigger_type);
-    }
-
-    #[test]
-    fn test_stop_market_order_is_triggered() {
-        // Create a stop market order
-        let order = OrderTestBuilder::new(OrderType::StopMarket)
-            .instrument_id(InstrumentId::from("BTC-USDT.BINANCE"))
-            .quantity(Quantity::from(10))
-            .trigger_price(Price::new(100.0, 2))
-            .build();
-
-        // Assert that the is_triggered flag is initially false
-        assert_eq!(order.is_triggered(), Some(false));
-=======
-////////////////////////////////////////////////////////////////////////////////
-//  Tests
-////////////////////////////////////////////////////////////////////////////////
-#[cfg(test)]
-mod tests {
     use rstest::rstest;
-
-    use crate::{
-        enums::{OrderSide, OrderType, TimeInForce, TriggerType},
-        instruments::{CurrencyPair, stubs::*},
-        orders::{Order, builder::OrderTestBuilder},
-        types::{Price, Quantity},
-    };
 
     #[rstest]
     fn test_initialize(_audusd_sim: CurrencyPair) {
@@ -804,6 +666,102 @@
             .time_in_force(TimeInForce::Gtd)
             .quantity(Quantity::from(1))
             .build();
->>>>>>> 61309ff4
+    }
+
+    #[test]
+    fn test_stop_market_order_update() {
+        // Create and accept a basic stop market order
+        let order = OrderTestBuilder::new(OrderType::StopMarket)
+            .instrument_id(InstrumentId::from("BTC-USDT.BINANCE"))
+            .quantity(Quantity::from(10))
+            .trigger_price(Price::new(100.0, 2))
+            .build();
+
+        let mut accepted_order = TestOrderStubs::make_accepted_order(&order);
+
+        // Update with new values
+        let updated_trigger_price = Price::new(95.0, 2);
+        let updated_quantity = Quantity::from(5);
+
+        let event = OrderUpdated {
+            client_order_id: accepted_order.client_order_id(),
+            strategy_id: accepted_order.strategy_id(),
+            trigger_price: Some(updated_trigger_price),
+            quantity: updated_quantity,
+            ..Default::default()
+        };
+
+        accepted_order.apply(OrderEventAny::Updated(event)).unwrap();
+
+        // Verify updates were applied correctly
+        assert_eq!(accepted_order.quantity(), updated_quantity);
+        assert_eq!(accepted_order.trigger_price(), Some(updated_trigger_price));
+    }
+
+    #[test]
+    fn test_stop_market_order_expire_time() {
+        // Create a stop market order with an expire time
+        let expire_time = UnixNanos::from(1234567890);
+        let order = OrderTestBuilder::new(OrderType::StopMarket)
+            .instrument_id(InstrumentId::from("BTC-USDT.BINANCE"))
+            .quantity(Quantity::from(10))
+            .trigger_price(Price::new(100.0, 2))
+            .expire_time(expire_time)
+            .build();
+
+        // Assert that the expire time is set correctly
+        assert_eq!(order.expire_time(), Some(expire_time));
+    }
+
+    #[test]
+    fn test_stop_market_order_trigger_instrument_id() {
+        // Create a stop market order with a trigger instrument ID
+        let trigger_instrument_id = InstrumentId::from("ETH-USDT.BINANCE");
+        let order = OrderTestBuilder::new(OrderType::StopMarket)
+            .instrument_id(InstrumentId::from("BTC-USDT.BINANCE"))
+            .quantity(Quantity::from(10))
+            .trigger_price(Price::new(100.0, 2))
+            .trigger_instrument_id(trigger_instrument_id.clone())
+            .build();
+
+        // Assert that the trigger instrument ID is set correctly
+        assert_eq!(order.trigger_instrument_id(), Some(trigger_instrument_id));
+    }
+
+    #[test]
+    fn test_stop_market_order_from_order_initialized() {
+        // Create an OrderInitialized event with required fields
+        let order_initialized = OrderInitializedBuilder::default()
+            .order_type(OrderType::StopMarket)
+            .quantity(Quantity::from(10))
+            .trigger_price(Some(Price::new(100.0, 2)))
+            .trigger_type(Some(TriggerType::Default))
+            .build()
+            .unwrap();
+
+        // Convert the OrderInitialized event into a StopMarketOrder
+        let order: StopMarketOrder = order_initialized.clone().into();
+
+        // Assert fields match the OrderInitialized event
+        assert_eq!(order.trader_id(), order_initialized.trader_id);
+        assert_eq!(order.strategy_id(), order_initialized.strategy_id);
+        assert_eq!(order.instrument_id(), order_initialized.instrument_id);
+        assert_eq!(order.client_order_id(), order_initialized.client_order_id);
+        assert_eq!(order.quantity(), order_initialized.quantity);
+        assert_eq!(order.trigger_price(), order_initialized.trigger_price);
+        assert_eq!(order.trigger_type(), order_initialized.trigger_type);
+    }
+
+    #[test]
+    fn test_stop_market_order_is_triggered() {
+        // Create a stop market order
+        let order = OrderTestBuilder::new(OrderType::StopMarket)
+            .instrument_id(InstrumentId::from("BTC-USDT.BINANCE"))
+            .quantity(Quantity::from(10))
+            .trigger_price(Price::new(100.0, 2))
+            .build();
+
+        // Assert that the is_triggered flag is initially false
+        assert_eq!(order.is_triggered(), Some(false));
     }
 }