--- conflicted
+++ resolved
@@ -266,14 +266,8 @@
     pub handler: ShareableMessageHandler,
     /// Store a copy of the handler ID for faster equality checks.
     pub handler_id: Ustr,
-<<<<<<< HEAD
-    /// The topic for the subscription. TODO: In case of subscription the topic
-    /// behaves as a pattern. Consider renaming and updating docs.
-    pub topic: Ustr,
-=======
     /// The pattern for the subscription.
     pub pattern: Ustr,
->>>>>>> 9ce24b46
     /// The priority for the subscription determines the ordering of handlers receiving
     /// messages being processed, higher priority handlers will receive messages before
     /// lower priority handlers.
@@ -493,13 +487,12 @@
         self.correlation_index.get(correlation_id)
     }
 
-<<<<<<< HEAD
     /// Finds the subscriptions which match the given `pattern`.
     pub fn find_pattern_matches(&self, topic: &Ustr) -> Vec<Subscription> {
         self.subscriptions
             .iter()
             .filter_map(|(sub, _)| {
-                if is_matching_backtracking(topic, &sub.topic) {
+                if is_matching_backtracking(topic, &sub.pattern) {
                     Some(sub.clone())
                 } else {
                     None
@@ -507,28 +500,6 @@
             })
             .collect()
     }
-=======
-    #[must_use]
-    pub fn matching_subscriptions(&self, pattern: &Ustr) -> Vec<Subscription> {
-        let mut matching_subs: Vec<Subscription> = Vec::new();
-
-        // Collect matching subscriptions from direct subscriptions
-        matching_subs.extend(self.subscriptions.iter().filter_map(|(sub, _)| {
-            if is_matching_backtracking(&sub.pattern, pattern) {
-                Some(sub.clone())
-            } else {
-                None
-            }
-        }));
-
-        // Collect matching subscriptions from pattern-based subscriptions
-        // TODO: Improve efficiency of this
-        for subs in self.patterns.values() {
-            let filtered_subs: Vec<Subscription> = subs.to_vec();
-
-            matching_subs.extend(filtered_subs);
-        }
->>>>>>> 9ce24b46
 
     #[must_use]
     /// Finds the subscriptions which match the given `topic` and caches the
