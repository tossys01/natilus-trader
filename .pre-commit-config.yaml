--- conflicted
+++ resolved
@@ -30,21 +30,19 @@
         types_or: [python, cython, rst, markdown]
         exclude: "nautilus_trader/adapters/betfair/parsing.py"
 
-<<<<<<< HEAD
   - repo: https://github.com/doublify/pre-commit-rust
     rev: v1.0
     hooks:
-#      - id: fmt
-#        args: ["--manifest-path", "nautilus/Cargo.toml"]
+      #      - id: fmt
+      #        args: ["--manifest-path", "nautilus/Cargo.toml"]
       - id: cargo-check
         args: ["--manifest-path", "nautilus/Cargo.toml"]
-=======
+
   - repo: https://github.com/hadialqattan/pycln
     rev: v1.0.3
     hooks:
       - id: pycln
         name: pycln (Python unused imports)
->>>>>>> 8050ed1d
 
   - repo: https://github.com/psf/black
     rev: 21.9b0
@@ -150,6 +148,7 @@
     hooks:
       - id: nbstripout
 
+
 # Flake8 ignore justifications
 # ----------------------------
 # C101: Coding magic comment not found
