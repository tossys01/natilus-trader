--- conflicted
+++ resolved
@@ -112,31 +112,20 @@
 
 
 @pytest.fixture()
-<<<<<<< HEAD
-def exec_engine(request, loop, msgbus, cache, clock, logger, exec_client):
+def exec_engine(request, loop, msgbus, cache, clock, exec_client):
     if has_live_components_marker(request):
         engine = LiveExecutionEngine(
             loop,
             msgbus,
             cache,
             clock,
-            logger,
         )
     else:
         engine = ExecutionEngine(
             msgbus,
             cache,
             clock,
-            logger,
         )
-=======
-def exec_engine(msgbus, cache, clock, exec_client):
-    engine = ExecutionEngine(
-        msgbus,
-        cache,
-        clock,
-    )
->>>>>>> 03ca8f7d
     if exec_client is not None:
         engine.register_client(exec_client)
     return engine
