# -------------------------------------------------------------------------------------------------
#  Copyright (C) 2015-2022 Nautech Systems Pty Ltd. All rights reserved.
#  https://nautechsystems.io
#
#  Licensed under the GNU Lesser General Public License Version 3.0 (the "License");
#  You may not use this file except in compliance with the License.
#  You may obtain a copy of the License at https://www.gnu.org/licenses/lgpl-3.0.en.html
#
#  Unless required by applicable law or agreed to in writing, software
#  distributed under the License is distributed on an "AS IS" BASIS,
#  WITHOUT WARRANTIES OR CONDITIONS OF ANY KIND, either express or implied.
#  See the License for the specific language governing permissions and
#  limitations under the License.
# -------------------------------------------------------------------------------------------------

import asyncio
from unittest.mock import MagicMock

import pytest
from betfair_parser.spec.streaming import OCM
from betfair_parser.spec.streaming.ocm import MatchedOrder
from betfair_parser.spec.streaming.ocm import OrderAccountChange
from betfair_parser.spec.streaming.ocm import OrderChanges
from betfair_parser.spec.streaming.ocm import UnmatchedOrder

from nautilus_trader.adapters.betfair.common import BETFAIR_PRICE_PRECISION
from nautilus_trader.adapters.betfair.common import BETFAIR_QUANTITY_PRECISION
from nautilus_trader.adapters.betfair.common import BETFAIR_VENUE
from nautilus_trader.adapters.betfair.common import price_to_probability
from nautilus_trader.adapters.betfair.execution import BetfairClient
from nautilus_trader.adapters.betfair.execution import BetfairExecutionClient
from nautilus_trader.adapters.betfair.parsing.requests import betfair_account_to_account_state
<<<<<<< HEAD
=======
from nautilus_trader.backtest.data.providers import TestInstrumentProvider
>>>>>>> c9d07cca
from nautilus_trader.common.clock import LiveClock
from nautilus_trader.common.logging import LiveLogger
from nautilus_trader.common.logging import LoggerAdapter
from nautilus_trader.common.logging import LogLevel
from nautilus_trader.config import LiveExecEngineConfig
from nautilus_trader.core.uuid import UUID4
from nautilus_trader.execution.reports import OrderStatusReport
from nautilus_trader.live.execution_engine import LiveExecutionEngine
from nautilus_trader.model.currencies import GBP
from nautilus_trader.model.enums import OrderStatus
from nautilus_trader.model.events.order import OrderAccepted
from nautilus_trader.model.events.order import OrderCanceled
from nautilus_trader.model.events.order import OrderCancelRejected
from nautilus_trader.model.events.order import OrderFilled
from nautilus_trader.model.events.order import OrderModifyRejected
from nautilus_trader.model.events.order import OrderPendingCancel
from nautilus_trader.model.events.order import OrderPendingUpdate
from nautilus_trader.model.events.order import OrderRejected
from nautilus_trader.model.events.order import OrderSubmitted
from nautilus_trader.model.events.order import OrderUpdated
from nautilus_trader.model.identifiers import AccountId
from nautilus_trader.model.identifiers import ClientOrderId
from nautilus_trader.model.identifiers import PositionId
from nautilus_trader.model.identifiers import VenueOrderId
from nautilus_trader.model.objects import Money
from nautilus_trader.model.objects import Price
from nautilus_trader.model.objects import Quantity
from nautilus_trader.msgbus.bus import MessageBus
from nautilus_trader.portfolio.portfolio import Portfolio
from nautilus_trader.test_kit.stubs.commands import TestCommandStubs
from nautilus_trader.test_kit.stubs.component import TestComponentStubs
from nautilus_trader.test_kit.stubs.execution import TestExecStubs
from nautilus_trader.test_kit.stubs.identifiers import TestIdStubs
from tests.integration_tests.adapters.betfair.test_kit import BetfairResponses
from tests.integration_tests.adapters.betfair.test_kit import BetfairStreaming
from tests.integration_tests.adapters.betfair.test_kit import BetfairTestStubs
from tests.integration_tests.adapters.betfair.test_kit import format_current_orders
from tests.integration_tests.adapters.betfair.test_kit import mock_betfair_request


class TestBetfairExecutionClient:
    def setup(self):
        # Fixture Setup
        self.loop = asyncio.get_event_loop()
        self.loop.set_debug(True)

        self.clock = LiveClock()
        self.trader_id = TestIdStubs.trader_id()
        self.venue = BETFAIR_VENUE
        self.account_id = AccountId(f"{self.venue.value}-001")
<<<<<<< HEAD
        self.instrument = BetfairTestStubs.betting_instrument()
=======
        self.instrument = TestInstrumentProvider.betting_instrument()
>>>>>>> c9d07cca
        self.instrument_id = self.instrument.id
        # Setup logging
        self.logger = LiveLogger(loop=self.loop, clock=self.clock, level_stdout=LogLevel.DEBUG)
        self._log = LoggerAdapter("TestBetfairExecutionClient", self.logger)

        self.msgbus = MessageBus(
            trader_id=self.trader_id,
            clock=self.clock,
            logger=self.logger,
        )

        self.cache = TestComponentStubs.cache()
        self.cache.add_instrument(self.instrument)
        self.cache.add_account(TestExecStubs.betting_account(account_id=self.account_id))

        self.portfolio = Portfolio(
            msgbus=self.msgbus,
            cache=self.cache,
            clock=self.clock,
            logger=self.logger,
        )

        config = LiveExecEngineConfig()
        self.exec_engine = LiveExecutionEngine(
            loop=self.loop,
            msgbus=self.msgbus,
            cache=self.cache,
            clock=self.clock,
            logger=self.logger,
            config=config,
        )

        self.betfair_client: BetfairClient = BetfairTestStubs.betfair_client(
            loop=self.loop,
            logger=self.logger,
        )
        assert self.betfair_client.session_token
        self.instrument_provider = BetfairTestStubs.instrument_provider(
            betfair_client=self.betfair_client,
        )
        self.instrument_provider.add(self.instrument)

        self.client = BetfairExecutionClient(
            loop=asyncio.get_event_loop(),
            client=self.betfair_client,
            base_currency=GBP,
            msgbus=self.msgbus,
            cache=self.cache,
            clock=self.clock,
            logger=self.logger,
            instrument_provider=self.instrument_provider,
            market_filter={},
        )

        self.exec_engine.register_client(self.client)

        # Re-route exec engine messages through `handler`
        self.messages = []

        def handler(func):
            def inner(x):
                self.messages.append(x)
                return func(x)

            return inner

        def listener(x):
            print(x)

        self.msgbus.subscribe("*", listener)

        self.msgbus.deregister(endpoint="ExecEngine.execute", handler=self.exec_engine.execute)
        self.msgbus.register(
            endpoint="ExecEngine.execute",
            handler=handler(self.exec_engine.execute),
        )

        self.msgbus.deregister(endpoint="ExecEngine.process", handler=self.exec_engine.process)
        self.msgbus.register(
            endpoint="ExecEngine.process",
            handler=handler(self.exec_engine.process),
        )

        self.msgbus.deregister(
            endpoint="Portfolio.update_account",
            handler=self.portfolio.update_account,
        )
        self.msgbus.register(
            endpoint="Portfolio.update_account",
            handler=handler(self.portfolio.update_account),
        )

    def _prefill_venue_order_id_to_client_order_id(self, order_change_message: OCM):
        order_ids = [
            unmatched_order.id
            for market in order_change_message.oc
            for order_changes in market.orc
            for unmatched_order in order_changes.uo
        ]
        return {VenueOrderId(oid): ClientOrderId(str(i + 1)) for i, oid in enumerate(order_ids)}

    async def _setup_account(self):
        await self.client.connection_account_state()

    def _setup_exec_client_and_cache(self, order_change_message: OCM):
        """
        Called before processing a test streaming update - ensure all orders are in the cache in `update`.
        """
        venue_order_ids = self._prefill_venue_order_id_to_client_order_id(order_change_message)
        venue_order_id_to_client_order_id = {}
        for c_id, v_id in enumerate(venue_order_ids):
            client_order_id = ClientOrderId(str(c_id))
            venue_order_id = VenueOrderId(str(v_id))
            self._log.debug(f"Adding client_order_id=[{c_id}], venue_order_id=[{v_id}] ")
            order = TestExecStubs.make_accepted_order(
                instrument_id=self.instrument_id,
                venue_order_id=venue_order_id,
                client_order_id=client_order_id,
            )
            self._log.debug(f"created order: {order}")
            venue_order_id_to_client_order_id[v_id] = order.client_order_id
            cache_order = self.cache.order(client_order_id=order.client_order_id)
            self._log.debug(f"Cached order: {order}")
            if cache_order is None:
                self._log.debug("Adding order to cache")
                self.cache.add_order(order, position_id=PositionId(v_id.value))
                assert self.cache.order(client_order_id).venue_order_id == venue_order_id
            self.cache.update_order(order)

        self.client.venue_order_id_to_client_order_id = venue_order_id_to_client_order_id

    async def _account_state(self):
        account_details = await self.betfair_client.get_account_details()
        account_funds = await self.betfair_client.get_account_funds()
        timestamp = self.clock.timestamp_ns()
        account_state = betfair_account_to_account_state(
            account_detail=account_details,
            account_funds=account_funds,
            event_id=UUID4(),
            ts_event=timestamp,
            ts_init=timestamp,
        )
        return account_state

    @pytest.mark.asyncio
    async def test_submit_order_success(self):
        # Arrange
        order = TestExecStubs.limit_order(
            instrument_id=self.instrument.id,
            price=Price.from_str("0.5"),
        )
        command = TestCommandStubs.submit_order_command(order=order)
        mock_betfair_request(self.betfair_client, BetfairResponses.betting_place_order_success())

        # Act
        self.client.submit_order(command)
        await asyncio.sleep(0.1)

        # Assert
        submitted, accepted = self.messages
        assert isinstance(submitted, OrderSubmitted)
        assert isinstance(accepted, OrderAccepted)
        assert accepted.venue_order_id == VenueOrderId("228302937743")

    @pytest.mark.asyncio
    async def test_submit_order_error(self):
        # Arrange
        order = TestExecStubs.limit_order(
            instrument_id=self.instrument.id,
            price=Price.from_str("0.5"),
        )
        command = TestCommandStubs.submit_order_command(order=order)
        mock_betfair_request(self.betfair_client, BetfairResponses.betting_place_order_error())

        # Act
        self.client.submit_order(command)
        await asyncio.sleep(0)

        # Assert
        submitted, rejected = self.messages
        assert isinstance(submitted, OrderSubmitted)
        assert isinstance(rejected, OrderRejected)
        assert rejected.reason == "PERMISSION_DENIED: ERROR_IN_ORDER"

    @pytest.mark.asyncio
    async def test_modify_order_success(self):
        # Arrange
        venue_order_id = VenueOrderId("240808576108")
        order = TestExecStubs.make_accepted_order(
            venue_order_id=venue_order_id,
            instrument_id=self.instrument_id,
        )
        command = TestCommandStubs.modify_order_command(
            price=Price.from_str("0.01"),
            instrument_id=order.instrument_id,
            client_order_id=order.client_order_id,
            venue_order_id=venue_order_id,
        )
        mock_betfair_request(self.betfair_client, BetfairResponses.betting_replace_orders_success())

        # Act
        self.cache.add_order(order, PositionId("1"))
        self.client.modify_order(command)
        await asyncio.sleep(0)

        # Assert
        pending_update, updated = self.messages
        assert isinstance(pending_update, OrderPendingUpdate)
        assert isinstance(updated, OrderUpdated)
        assert updated.price == Price.from_str("0.02000")

    @pytest.mark.asyncio
    async def test_modify_order_error_order_doesnt_exist(self):
        # Arrange
        venue_order_id = VenueOrderId("229435133092")
        order = TestExecStubs.make_accepted_order(
            venue_order_id=venue_order_id,
            instrument_id=self.instrument_id,
        )

        command = TestCommandStubs.modify_order_command(
            price=Price.from_str("0.01"),
            instrument_id=order.instrument_id,
            client_order_id=order.client_order_id,
            venue_order_id=venue_order_id,
        )
        mock_betfair_request(self.betfair_client, BetfairResponses.betting_replace_orders_success())

        # Act
        self.client.modify_order(command)
        await asyncio.sleep(0)

        # Assert
        pending_update, rejected = self.messages
        assert isinstance(pending_update, OrderPendingUpdate)
        assert isinstance(rejected, OrderModifyRejected)
        assert rejected.reason == "ORDER NOT IN CACHE"

    @pytest.mark.asyncio
    async def test_modify_order_error_no_venue_id(self):
        # Arrange
        order = TestExecStubs.make_submitted_order(instrument_id=self.instrument_id)
        self.cache.add_order(order, position_id=TestIdStubs.position_id())

        command = TestCommandStubs.modify_order_command(
            price=Price.from_str("0.50"),
            instrument_id=order.instrument_id,
            client_order_id=order.client_order_id,
            venue_order_id="",
        )
        mock_betfair_request(self.betfair_client, BetfairResponses.betting_replace_orders_success())

        # Act
        self.client.modify_order(command)
        await asyncio.sleep(0)

        # Assert
        pending_update, rejected = self.messages
        assert isinstance(pending_update, OrderPendingUpdate)
        assert isinstance(rejected, OrderModifyRejected)
        assert rejected.reason == "ORDER MISSING VENUE_ORDER_ID"

    @pytest.mark.asyncio
    async def test_cancel_order_success(self):
        # Arrange
        order = TestExecStubs.make_submitted_order(instrument_id=self.instrument_id)
        self.cache.add_order(order, position_id=TestIdStubs.position_id())

        command = TestCommandStubs.cancel_order_command(
            instrument_id=order.instrument_id,
            client_order_id=order.client_order_id,
            venue_order_id=VenueOrderId("240564968665"),
        )
        mock_betfair_request(self.betfair_client, BetfairResponses.betting_cancel_orders_success())

        # Act
        self.client.cancel_order(command)
        await asyncio.sleep(0)

        # Assert
        pending_cancel, cancelled = self.messages
        assert isinstance(pending_cancel, OrderPendingCancel)
        assert isinstance(cancelled, OrderCanceled)

    @pytest.mark.asyncio
    async def test_cancel_order_fail(self):
        # Arrange
        order = TestExecStubs.make_submitted_order(instrument_id=self.instrument_id)
        self.cache.add_order(order, position_id=TestIdStubs.position_id())

        command = TestCommandStubs.cancel_order_command(
            instrument_id=order.instrument_id,
            client_order_id=order.client_order_id,
            venue_order_id=VenueOrderId("228302937743"),
        )
        mock_betfair_request(self.betfair_client, BetfairResponses.betting_cancel_orders_error())

        # Act
        self.client.cancel_order(command)
        await asyncio.sleep(0)

        # Assert
        pending_cancel, cancelled = self.messages
        assert isinstance(pending_cancel, OrderPendingCancel)
        assert isinstance(cancelled, OrderCancelRejected)

    @pytest.mark.asyncio
    async def test_order_multiple_fills(self):
        # Arrange
        self.exec_engine.start()
        client_order_id = ClientOrderId("1")
        venue_order_id = VenueOrderId("246938411724")
        submitted = TestExecStubs.make_submitted_order(
            client_order_id=client_order_id,
            quantity=Quantity.from_int(20),
            instrument_id=self.instrument_id,
        )
        self.cache.add_order(submitted, position_id=TestIdStubs.position_id())
        self.client.venue_order_id_to_client_order_id[venue_order_id] = client_order_id

        # Act
        for order_change_message in BetfairStreaming.ocm_multiple_fills():
            await self.client._handle_order_stream_update(order_change_message=order_change_message)
            await asyncio.sleep(0.1)

        # Assert
        result = [fill.last_qty for fill in self.messages]
        expected = [
            Quantity.from_str("16.1900"),
            Quantity.from_str("0.77"),
            Quantity.from_str("0.77"),
        ]
        assert result == expected

    @pytest.mark.asyncio
    async def test_connection_account_state(self):
        # Arrange, Act, Assert

        await self.client.connection_account_state()

        # Assert
        assert self.cache.account(self.account_id)

    @pytest.mark.asyncio
    async def test_check_account_currency(self):
        # Arrange, Act, Assert
        await self.client.check_account_currency()

    @pytest.mark.asyncio
    async def test_order_stream_full_image(self):
        # Arrange
        order_change_message = BetfairStreaming.ocm_FULL_IMAGE()
        await self._setup_account()
        self._setup_exec_client_and_cache(order_change_message=order_change_message)

        # Act
        await self.client._handle_order_stream_update(order_change_message=order_change_message)
        await asyncio.sleep(0)

        # Assert
        assert len(self.messages) == 7

    @pytest.mark.asyncio
    async def test_order_stream_empty_image(self):
        # Arrange
        order_change_message = BetfairStreaming.ocm_EMPTY_IMAGE()
        await self._setup_account()
        self._setup_exec_client_and_cache(order_change_message=order_change_message)

        # Act
        await self.client._handle_order_stream_update(order_change_message=order_change_message)
        await asyncio.sleep(0)

        # Assert
        assert len(self.messages) == 1

    @pytest.mark.asyncio
    async def test_order_stream_new_full_image(self):
        order_change_message = BetfairStreaming.ocm_NEW_FULL_IMAGE()
        await self._setup_account()
        self._setup_exec_client_and_cache(order_change_message=order_change_message)

        await self.client._handle_order_stream_update(order_change_message=order_change_message)
        await asyncio.sleep(0)
        assert len(self.messages) == 4

    @pytest.mark.asyncio
    async def test_order_stream_sub_image(self):
        # Arrange
        order_change_message = BetfairStreaming.ocm_SUB_IMAGE()
        await self._setup_account()
        self._setup_exec_client_and_cache(order_change_message=order_change_message)

        # Act
        await self.client._handle_order_stream_update(order_change_message=order_change_message)
        await asyncio.sleep(0)

        # Assert
        assert len(self.messages) == 1

    @pytest.mark.asyncio
    async def test_order_stream_update(self):
        # Arrange
        order_change_message = BetfairStreaming.ocm_UPDATE()
        await self._setup_account()
        self._setup_exec_client_and_cache(order_change_message=order_change_message)

        # Act
        await self.client._handle_order_stream_update(order_change_message=order_change_message)
        await asyncio.sleep(0)

        # Assert
        assert len(self.messages) == 2

    @pytest.mark.asyncio
    async def test_order_stream_filled(self):
        # Arrange
        order_change_message = BetfairStreaming.ocm_FILLED()
        self._setup_exec_client_and_cache(order_change_message=order_change_message)
        await self._setup_account()

        # Act
        await self.client._handle_order_stream_update(order_change_message=order_change_message)
        await asyncio.sleep(0)

        # Assert
        assert len(self.messages) == 2
        assert isinstance(self.messages[1], OrderFilled)
        assert self.messages[1].last_px == Price.from_str("0.9090909")

    @pytest.mark.asyncio
    async def test_order_stream_filled_multiple_prices(self):
        # Arrange
        await self._setup_account()
        order_change_message = BetfairStreaming.generate_order_change_message(
            price=1.50,
            size=20,
            side="B",
            status="E",
            sm=10,
            avp=1.60,
        )
        self._setup_exec_client_and_cache(order_change_message)
        await self.client._handle_order_stream_update(order_change_message=order_change_message)
        await asyncio.sleep(0)
        order = self.cache.order(client_order_id=ClientOrderId("0"))
        event = self.messages[-1]
        order.apply(event)

        # Act
        order_change_message = BetfairStreaming.generate_order_change_message(
            price=1.50,
            size=20,
            side="B",
            status="EC",
            sm=20,
            avp=1.55,
        )
        self._setup_exec_client_and_cache(order_change_message)
        await self.client._handle_order_stream_update(order_change_message=order_change_message)
        await asyncio.sleep(0)

        # Assert
        assert len(self.messages) == 3
        assert isinstance(self.messages[1], OrderFilled)
        assert isinstance(self.messages[2], OrderFilled)
        assert self.messages[1].last_px == price_to_probability("1.60")
        assert self.messages[2].last_px == price_to_probability("1.50")

    @pytest.mark.asyncio
    async def test_order_stream_mixed(self):
        # Arrange
        order_change_message = BetfairStreaming.ocm_MIXED()
        self._setup_exec_client_and_cache(order_change_message=order_change_message)
        await self._setup_account()

        # Act
        await self.client._handle_order_stream_update(order_change_message=order_change_message)
        await asyncio.sleep(0)

        # Assert
        _, fill1, fill2, cancel = self.messages
        assert isinstance(fill1, OrderFilled) and fill1.venue_order_id.value == "229430281341"
        assert isinstance(fill2, OrderFilled) and fill2.venue_order_id.value == "229430281339"
        assert isinstance(cancel, OrderCanceled) and cancel.venue_order_id.value == "229430281339"

    @pytest.mark.asyncio
    async def test_duplicate_trade_id(self):
        # Arrange
        await self._setup_account()
        for update in BetfairStreaming.ocm_DUPLICATE_EXECUTION():
            self._setup_exec_client_and_cache(update)

        # Act
        for order_change_message in BetfairStreaming.ocm_DUPLICATE_EXECUTION():
            self._setup_exec_client_and_cache(order_change_message=order_change_message)

            await self.client._handle_order_stream_update(order_change_message=order_change_message)
            await asyncio.sleep(0)

        # Assert
        _, fill1, cancel, fill2, fill3 = self.messages
        # First order example, partial fill followed by remainder canceled
        assert isinstance(fill1, OrderFilled)
        assert isinstance(cancel, OrderCanceled)
        # Second order example, partial fill followed by remainder filled
        assert (
            isinstance(fill2, OrderFilled)
            and fill2.trade_id.value == "c18af83bb4ca0ac45000fa380a2a5887a1bf3e75"
        )
        assert (
            isinstance(fill3, OrderFilled)
            and fill3.trade_id.value == "561879891c1645e8627cf97ed825d16e43196408"
        )

    @pytest.mark.asyncio
    async def test_betfair_order_reduces_balance(self):
        # Arrange
        self.client.stream = MagicMock()
        self.exec_engine.start()
        await asyncio.sleep(1)

        balance = self.cache.account_for_venue(self.venue).balances()[GBP]
        order = TestExecStubs.limit_order(
            instrument_id=self.instrument_id,
            price=Price.from_str("0.5"),
            quantity=Quantity.from_int(10),
        )
        command = TestCommandStubs.submit_order_command(order=order)
        self.cache.add_order(order=order, position_id=None)
        mock_betfair_request(self.betfair_client, BetfairResponses.betting_place_order_success())
        self.client.submit_order(command)
        await asyncio.sleep(0.01)

        # Act
        balance_order = self.cache.account_for_venue(BETFAIR_VENUE).balances()[GBP]

        # Cancel the order, balance should return
        command = TestCommandStubs.cancel_order_command(
            client_order_id=order.client_order_id,
            venue_order_id=order.venue_order_id,
        )
        mock_betfair_request(self.betfair_client, BetfairResponses.betting_cancel_orders_success())
        self.client.cancel_order(command)
        await asyncio.sleep(0.1)
        balance_cancel = self.cache.account_for_venue(BETFAIR_VENUE).balances()[GBP]

        # Assert
        assert balance.free == Money(1000.0, GBP)
        assert balance_order.free == Money(990.0, GBP)
        assert balance_cancel.free == Money(1000.0, GBP)

        self.exec_engine.kill()
        await asyncio.sleep(1)

    @pytest.mark.asyncio
    async def test_betfair_order_cancelled_no_timestamp(self):
        update = BetfairStreaming.ocm_error_fill()
        self._setup_exec_client_and_cache(update)
        for unmatched_order in update.oc[0].orc[0].uo:
            self.client._handle_stream_execution_complete_order_update(
                unmatched_order=unmatched_order,
            )
            await asyncio.sleep(0.1)

    @pytest.mark.asyncio
    @pytest.mark.parametrize(
        "price,size,side,status,updates",
        [
            (1.50, 50, "B", "EC", [{"sm": 50}]),
            (1.50, 50, "B", "E", [{"sm": 10}, {"sm": 15}]),
        ],
    )
    async def test_various_betfair_order_fill_scenarios(self, price, size, side, status, updates):
        # Arrange
        update = BetfairStreaming.ocm_filled_different_price()
        self._setup_exec_client_and_cache(update)
        await self._setup_account()

        # Act
        for raw in updates:
            order_change_message = BetfairStreaming.generate_order_change_message(
                price=price, size=size, side=side, status=status, **raw
            )
            await self.client._handle_order_stream_update(order_change_message=order_change_message)
            await asyncio.sleep(0)

        # Assert
        assert len(self.messages) == 1 + len(updates)
        for msg, raw in zip(self.messages[1:], updates):
            assert isinstance(msg, OrderFilled)
            assert msg.last_qty == raw["sm"]

    @pytest.mark.asyncio
    async def test_order_filled_avp_update(self):
        # Arrange
        update = BetfairStreaming.ocm_filled_different_price()
        self._setup_exec_client_and_cache(update)
        await self._setup_account()

        # Act
        order_change_message = BetfairStreaming.generate_order_change_message(
            price=1.50,
            size=20,
            side="B",
            status="E",
            avp=1.50,
            sm=10,
        )
        await self.client._handle_order_stream_update(order_change_message=order_change_message)
        await asyncio.sleep(0)

        order_change_message = BetfairStreaming.generate_order_change_message(
            price=1.30,
            size=20,
            side="B",
            status="E",
            avp=1.50,
            sm=10,
        )
        await self.client._handle_order_stream_update(order_change_message=order_change_message)
        await asyncio.sleep(0)

    @pytest.mark.asyncio
    async def test_generate_order_status_report_client_id(self, mocker):
        # Arrange
        order_resp = format_current_orders()
        self.instrument_provider.add(
            TestInstrumentProvider.betting_instrument(
                market_id=str(order_resp[0]["marketId"]),
                selection_id=str(order_resp[0]["selectionId"]),
                handicap=str(order_resp[0]["handicap"]),
            ),
        )
        venue_order_id = VenueOrderId("1")

        mocker.patch.object(self.betfair_client, "list_current_orders", return_value=order_resp)

        # Act
        report: OrderStatusReport = await self.client.generate_order_status_report(
            venue_order_id=venue_order_id,
            client_order_id=None,
            instrument_id=None,
        )

        # Assert
        assert report.order_status == OrderStatus.ACCEPTED
        assert report.price == Price(0.2, BETFAIR_PRICE_PRECISION)
        assert report.quantity == Quantity(10.0, BETFAIR_QUANTITY_PRECISION)
        assert report.filled_qty == Quantity(0.0, BETFAIR_QUANTITY_PRECISION)

    @pytest.mark.asyncio
<<<<<<< HEAD
    async def test_check_cache_against_order_image(self, mocker):
        # Arrange
        active_order = TestExecStubs.make_accepted_order(
            order=TestExecStubs.limit_order(
                instrument_id=self.instrument_id,
                client_order_id=ClientOrderId("O-20210410-022422-001-001-2"),
            ),
=======
    async def test_check_cache_against_order_image(self):
        # Arrange
        order = TestExecStubs.limit_order(
            instrument_id=self.instrument_id,
            client_order_id=ClientOrderId("O-20210410-022422-001-001-2"),
        )
        active_order = TestExecStubs.make_accepted_order(
            order=order,
>>>>>>> c9d07cca
            instrument_id=self.instrument_id,
            venue_order_id=VenueOrderId("246938411724"),
        )
        filled_order = TestExecStubs.make_filled_order(
            instrument=self.instrument,
            price=Price(0.5000, BETFAIR_PRICE_PRECISION),
            quantity=Quantity(10, BETFAIR_QUANTITY_PRECISION),
        )
<<<<<<< HEAD
=======
        self.client.venue_order_id_to_client_order_id[
            VenueOrderId("246938411724")
        ] = active_order.client_order_id
>>>>>>> c9d07cca
        self.cache.add_order(active_order, PositionId("0"))
        self.cache.add_order(filled_order, PositionId("0"))

        # Act
        ocm = OCM(
            id=2,
            clk="AAAAAAAAAAAAAA==",
            pt=1669350204489,
            oc=[
                OrderAccountChange(
                    id="1.179082386",
                    fullImage=True,
                    orc=[
                        OrderChanges(
                            id=50214,
                            fullImage=True,
                            uo=[
                                UnmatchedOrder(
                                    id="246938411724",
                                    p=5.8,
                                    s=20,
                                    side="B",
                                    status="E",
                                    pt="P",
                                    ot="L",
                                    pd=1633905366000,
                                    md=1633905758000,
                                    avp=5.8,
                                    sm=16.19,
                                    sr=3.809999999999999,
                                    sl=0,
                                    sc=0,
                                    sv=0,
                                    rac="",
                                    rc="REG_LGA",
                                    rfo="O-20211010-223605-000",
                                    rfs="TestStrategy-1.",
                                ),
                            ],
                            mb=[MatchedOrder(2.0, 10.0)],
                            ml=[],
                        ),
                    ],
                ),
            ],
        )
        await self.client._handle_order_stream_update(ocm)

        # Assert
        # TODO<|MERGE_RESOLUTION|>--- conflicted
+++ resolved
@@ -30,10 +30,7 @@
 from nautilus_trader.adapters.betfair.execution import BetfairClient
 from nautilus_trader.adapters.betfair.execution import BetfairExecutionClient
 from nautilus_trader.adapters.betfair.parsing.requests import betfair_account_to_account_state
-<<<<<<< HEAD
-=======
 from nautilus_trader.backtest.data.providers import TestInstrumentProvider
->>>>>>> c9d07cca
 from nautilus_trader.common.clock import LiveClock
 from nautilus_trader.common.logging import LiveLogger
 from nautilus_trader.common.logging import LoggerAdapter
@@ -84,11 +81,7 @@
         self.trader_id = TestIdStubs.trader_id()
         self.venue = BETFAIR_VENUE
         self.account_id = AccountId(f"{self.venue.value}-001")
-<<<<<<< HEAD
-        self.instrument = BetfairTestStubs.betting_instrument()
-=======
         self.instrument = TestInstrumentProvider.betting_instrument()
->>>>>>> c9d07cca
         self.instrument_id = self.instrument.id
         # Setup logging
         self.logger = LiveLogger(loop=self.loop, clock=self.clock, level_stdout=LogLevel.DEBUG)
@@ -741,15 +734,6 @@
         assert report.filled_qty == Quantity(0.0, BETFAIR_QUANTITY_PRECISION)
 
     @pytest.mark.asyncio
-<<<<<<< HEAD
-    async def test_check_cache_against_order_image(self, mocker):
-        # Arrange
-        active_order = TestExecStubs.make_accepted_order(
-            order=TestExecStubs.limit_order(
-                instrument_id=self.instrument_id,
-                client_order_id=ClientOrderId("O-20210410-022422-001-001-2"),
-            ),
-=======
     async def test_check_cache_against_order_image(self):
         # Arrange
         order = TestExecStubs.limit_order(
@@ -758,7 +742,6 @@
         )
         active_order = TestExecStubs.make_accepted_order(
             order=order,
->>>>>>> c9d07cca
             instrument_id=self.instrument_id,
             venue_order_id=VenueOrderId("246938411724"),
         )
@@ -767,12 +750,9 @@
             price=Price(0.5000, BETFAIR_PRICE_PRECISION),
             quantity=Quantity(10, BETFAIR_QUANTITY_PRECISION),
         )
-<<<<<<< HEAD
-=======
         self.client.venue_order_id_to_client_order_id[
             VenueOrderId("246938411724")
         ] = active_order.client_order_id
->>>>>>> c9d07cca
         self.cache.add_order(active_order, PositionId("0"))
         self.cache.add_order(filled_order, PositionId("0"))
 
