--- conflicted
+++ resolved
@@ -61,109 +61,6 @@
 from tests.integration_tests.adapters.betfair.test_kit import mock_betfair_request
 
 
-<<<<<<< HEAD
-class TestBaseExecutionClient:
-    def setup(self):
-        # Fixture Setup
-        self.loop = asyncio.get_event_loop()
-        self.loop.set_debug(True)
-
-        self.clock = TestClock()
-        self.logger = Logger(clock=self.clock)
-
-        self.trader_id = TestIdStubs.trader_id()
-        self.venue = BETFAIR_VENUE
-        self.account_id = AccountId(f"{self.venue.value}-001")
-        self.venue_order_id = VenueOrderId("240564968665")
-        self.client_order_id = ClientOrderId("O-20210327-090738-001-001-2")
-        self.instrument = TestInstrumentProvider.betting_instrument()
-        self.msgbus = MessageBus(
-            trader_id=self.trader_id,
-            clock=self.clock,
-            logger=self.logger,
-        )
-
-        self.cache = TestComponentStubs.cache()
-
-        self.betfair_client: BetfairClient = BetfairTestStubs.betfair_client(
-            loop=self.loop,
-            logger=self.logger,
-        )
-        assert self.betfair_client.session_token
-
-        self.instrument_provider = BetfairTestStubs.instrument_provider(
-            betfair_client=self.betfair_client,
-        )
-
-        self.portfolio = Portfolio(
-            msgbus=self.msgbus,
-            cache=self.cache,
-            clock=self.clock,
-            logger=self.logger,
-        )
-
-        self.data_engine = DataEngine(
-            msgbus=self.msgbus,
-            cache=self.cache,
-            clock=self.clock,
-            logger=self.logger,
-        )
-
-        self.exec_engine = ExecutionEngine(
-            msgbus=self.msgbus,
-            cache=self.cache,
-            clock=self.clock,
-            logger=self.logger,
-        )
-
-        self.risk_engine = RiskEngine(
-            portfolio=self.portfolio,
-            msgbus=self.msgbus,
-            cache=self.cache,
-            clock=self.clock,
-            logger=self.logger,
-        )
-
-        self.exec_client: BetfairExecutionClient = BetfairExecutionClient(
-            loop=asyncio.get_event_loop(),
-            client=self.betfair_client,
-            base_currency=GBP,
-            msgbus=self.msgbus,
-            cache=self.cache,
-            clock=self.clock,
-            logger=self.logger,
-            instrument_provider=self.instrument_provider,
-        )
-        self.exec_engine.register_client(self.exec_client)
-
-        self.strategy = Strategy()
-        self.strategy.register(
-            trader_id=self.trader_id,
-            portfolio=self.portfolio,
-            msgbus=self.msgbus,
-            cache=self.cache,
-            clock=self.clock,
-            logger=self.logger,
-        )
-        self.strategy_id = StrategyId("S-001")
-
-        # Capture events flowing through execution engine
-        self.events = []
-        self.msgbus.subscribe("events.order*", self.events.append)
-
-        self.logs = []
-
-    async def _setup_state(self, order_change_message, include_fills: bool = False):
-        """
-        Ready the engine to test a message from betfair, setting orders into the correct state
-        """
-        if isinstance(order_change_message, bytes):
-            order_change_message = STREAM_DECODER.decode(order_change_message)
-        for oc in order_change_message.oc:
-            for orc in oc.orc:
-                for order_update in orc.uo:
-                    instrument_id = betfair_instrument_id(
-=======
 async def _setup_order_state(
     order_change_message,
     exec_client,
@@ -190,7 +87,6 @@
                 client_order_id = ClientOrderId(order_id)
                 if not cache.instrument(instrument_id):
                     instrument = TestInstrumentProvider.betting_instrument(
->>>>>>> 75e7e11e
                         market_id=oc.id,
                         selection_id=str(orc.id),
                         selection_handicap=str(orc.hc),
