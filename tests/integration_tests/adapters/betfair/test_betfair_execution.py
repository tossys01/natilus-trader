--- conflicted
+++ resolved
@@ -625,7 +625,7 @@
         self._setup_exec_client_and_cache(update)
         for unmatched_order in update.oc[0].orc[0].uo:
             self.client._handle_stream_execution_complete_order_update(
-                unmatched_order=unmatched_order
+                unmatched_order=unmatched_order,
             )
             await asyncio.sleep(0.1)
 
@@ -665,34 +665,24 @@
         await self._setup_account()
 
         # Act
-<<<<<<< HEAD
         order_change_message = BetfairStreaming.generate_order_change_message(
-            price=1.50, size=20, side="B", status="E", avp=1.50, sm=10
-=======
-        update = BetfairStreaming.generate_order_update(
-            price="1.50",
+            price=1.50,
             size=20,
             side="B",
             status="E",
-            avp="1.50",
+            avp=1.50,
             sm=10,
->>>>>>> 352cbc4d
-        )
-        await self.client._handle_order_stream_update(order_change_message=order_change_message)
-        await asyncio.sleep(0)
-
-<<<<<<< HEAD
+        )
+        await self.client._handle_order_stream_update(order_change_message=order_change_message)
+        await asyncio.sleep(0)
+
         order_change_message = BetfairStreaming.generate_order_change_message(
-            price=1.30, size=20, side="B", status="E", avp=1.50, sm=10
-=======
-        update = BetfairStreaming.generate_order_update(
-            price="1.30",
+            price=1.30,
             size=20,
             side="B",
             status="E",
-            avp="1.50",
+            avp=1.50,
             sm=10,
->>>>>>> 352cbc4d
         )
         await self.client._handle_order_stream_update(order_change_message=order_change_message)
         await asyncio.sleep(0)
