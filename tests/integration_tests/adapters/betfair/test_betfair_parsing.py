--- conflicted
+++ resolved
@@ -262,14 +262,7 @@
             ):
                 instrument_id = update.instrument_id
                 if instrument_id not in books:
-<<<<<<< HEAD
-                    instrument = TestInstrumentProvider.betting_instrument(
-                        *instrument_id.value.split("-", maxsplit=2),
-=======
-                    instrument = betting_instrument(
-                        *instrument_id.value.split("|"),
->>>>>>> 02bf4389
-                    )
+                    instrument = betting_instrument(*instrument_id.value.split("-", maxsplit=2))
                     books[instrument_id] = create_betfair_order_book(instrument.id)
                 books[instrument_id].apply(update)
                 books[instrument_id].check_integrity()
