--- conflicted
+++ resolved
@@ -352,14 +352,10 @@
     @pytest.mark.skip(reason="not being used")
     @pytest.mark.asyncio
     async def test_request_search_instruments(self):
-<<<<<<< HEAD
         req = DataType(
             type=InstrumentSearch,
             metadata={"filters": tuple([BetfairInstrumentFilter(event_type_id="7")])},
         )
-=======
-        req = DataType(type=InstrumentSearch, metadata={"event_type_id": "7"})
->>>>>>> 000297a6
         self.client.request(req, self.uuid)
         await asyncio.sleep(0)
         resp = self.messages[0]
