--- conflicted
+++ resolved
@@ -70,7 +70,7 @@
         list_market_catalogue_data = [
             m
             for m in parse_market_catalog(
-                BetfairResponses.betting_list_market_catalogue()["result"]
+                BetfairResponses.betting_list_market_catalogue()["result"],
             )
             if m.eventType.name == "Basketball"
         ]
@@ -130,17 +130,8 @@
         update = BetfairStreaming.market_definition_runner_removed()
 
         # Setup
-<<<<<<< HEAD
         market_def = update.mc[0].marketDefinition
         instruments = make_instruments(market_def, currency="GBP")
-=======
-        market_def = update["mc"][0]["marketDefinition"]
-        market_def["marketId"] = update["mc"][0]["id"]
-        instruments = make_instruments(
-            market_definition=update["mc"][0]["marketDefinition"],
-            currency="GBP",
-        )
->>>>>>> 352cbc4d
         self.provider.add_bulk(instruments)
 
         results = []
