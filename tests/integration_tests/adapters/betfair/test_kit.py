--- conflicted
+++ resolved
@@ -117,65 +117,6 @@
         )
 
     @staticmethod
-<<<<<<< HEAD
-    def betting_instrument(
-        market_id: str = "1.179082386",
-        selection_id: str = "50214",
-        handicap: Optional[str] = None,
-    ):
-        return BettingInstrument(
-            venue_name=BETFAIR_VENUE.value,
-            betting_type="ODDS",
-            competition_id="12282733",
-            competition_name="NFL",
-            event_country_code="GB",
-            event_id="29678534",
-            event_name="NFL",
-            event_open_date=pd.Timestamp("2022-02-07 23:30:00+00:00"),
-            event_type_id="6423",
-            event_type_name="American Football",
-            market_id=market_id,
-            market_name="AFC Conference Winner",
-            market_start_time=pd.Timestamp("2022-02-07 23:30:00+00:00"),
-            market_type="SPECIAL",
-            selection_handicap=handicap,
-            selection_id=selection_id,
-            selection_name="Kansas City Chiefs",
-            currency="GBP",
-            ts_event=TestComponentStubs.clock().timestamp_ns(),
-            ts_init=TestComponentStubs.clock().timestamp_ns(),
-        )
-
-    @staticmethod
-    def betting_instrument_handicap():
-        return BettingInstrument.from_dict(
-            {
-                "venue_name": "BETFAIR",
-                "event_type_id": "61420",
-                "event_type_name": "Australian Rules",
-                "competition_id": "11897406",
-                "competition_name": "AFL",
-                "event_id": "30777079",
-                "event_name": "GWS v Richmond",
-                "event_country_code": "AU",
-                "event_open_date": "2021-08-13T09:50:00+00:00",
-                "betting_type": "ASIAN_HANDICAP_DOUBLE_LINE",
-                "market_id": "1.186249896",
-                "market_name": "Handicap",
-                "market_start_time": "2021-08-13T09:50:00+00:00",
-                "market_type": "HANDICAP",
-                "selection_id": "5304641",
-                "selection_name": "GWS",
-                "selection_handicap": "-5.5",
-                "currency": "AUD",
-                "ts_event": 1628753086658060000,
-                "ts_init": 1628753086658060000,
-            },
-        )
-
-    @staticmethod
-=======
->>>>>>> c9d07cca
     def betfair_client(loop, logger) -> BetfairClient:
         client = BetfairClient(
             username="",
@@ -620,10 +561,6 @@
         avp=0,
         order_id: str = "248485109136",
     ) -> OCM:
-<<<<<<< HEAD
-
-=======
->>>>>>> c9d07cca
         assert side in ("B", "L"), "`side` should be 'B' or 'L'"
         return OCM(
             id=1,
