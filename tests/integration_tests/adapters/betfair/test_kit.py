# -------------------------------------------------------------------------------------------------
#  Copyright (C) 2015-2022 Nautech Systems Pty Ltd. All rights reserved.
#  https://nautechsystems.io
#
#  Licensed under the GNU Lesser General Public License Version 3.0 (the "License");
#  You may not use this file except in compliance with the License.
#  You may obtain a copy of the License at https://www.gnu.org/licenses/lgpl-3.0.en.html
#
#  Unless required by applicable law or agreed to in writing, software
#  distributed under the License is distributed on an "AS IS" BASIS,
#  WITHOUT WARRANTIES OR CONDITIONS OF ANY KIND, either express or implied.
#  See the License for the specific language governing permissions and
#  limitations under the License.
# -------------------------------------------------------------------------------------------------

import bz2
import contextlib
import pathlib
from asyncio import Future
from functools import partial
from typing import Optional
from unittest.mock import MagicMock
from unittest.mock import patch

import msgspec
import numpy as np
import pandas as pd
from aiohttp import ClientResponse

from nautilus_trader.adapters.betfair.client.core import BetfairClient
from nautilus_trader.adapters.betfair.common import BETFAIR_VENUE
from nautilus_trader.adapters.betfair.data import BetfairDataClient
from nautilus_trader.adapters.betfair.data import BetfairParser
from nautilus_trader.adapters.betfair.parsing.spec import STREAM_DECODER
from nautilus_trader.adapters.betfair.parsing.spec.ocm import OCM
from nautilus_trader.adapters.betfair.parsing.spec.ocm import OrderAccountChange
from nautilus_trader.adapters.betfair.parsing.spec.ocm import OrderChanges
from nautilus_trader.adapters.betfair.parsing.spec.ocm import UnmatchedOrder
from nautilus_trader.adapters.betfair.providers import BetfairInstrumentProvider
from nautilus_trader.adapters.betfair.providers import make_instruments
from nautilus_trader.adapters.betfair.util import flatten_tree
from nautilus_trader.adapters.betfair.util import historical_instrument_provider_loader
from nautilus_trader.config import BacktestDataConfig
from nautilus_trader.config import BacktestEngineConfig
from nautilus_trader.config import BacktestRunConfig
from nautilus_trader.config import BacktestVenueConfig
from nautilus_trader.config import ImportableStrategyConfig
from nautilus_trader.config import RiskEngineConfig
from nautilus_trader.config import StreamingConfig
from nautilus_trader.model.data.tick import TradeTick
from nautilus_trader.model.enums import OrderSide
from nautilus_trader.model.enums import TimeInForce
from nautilus_trader.model.identifiers import ClientOrderId
from nautilus_trader.model.identifiers import InstrumentId
from nautilus_trader.model.identifiers import VenueOrderId
from nautilus_trader.model.instruments.betting import BettingInstrument
from nautilus_trader.model.objects import Price
from nautilus_trader.model.objects import Quantity
from nautilus_trader.model.orderbook.data import OrderBookData
from nautilus_trader.model.orders.base import Order
from nautilus_trader.model.orders.market import MarketOrder
from nautilus_trader.persistence.external.core import make_raw_files
from nautilus_trader.persistence.external.readers import TextReader
from tests import TESTS_PACKAGE_ROOT
from tests.test_kit import PACKAGE_ROOT
from tests.test_kit.stubs.commands import TestCommandStubs
from tests.test_kit.stubs.component import TestComponentStubs
from tests.test_kit.stubs.execution import TestExecStubs
from tests.test_kit.stubs.identifiers import TestIdStubs


TEST_PATH = pathlib.Path(TESTS_PACKAGE_ROOT + "/integration_tests/adapters/betfair/resources/")
DATA_PATH = pathlib.Path(TESTS_PACKAGE_ROOT + "/test_kit/data/betfair")


# monkey patch MagicMock
async def async_magic():
    pass


MagicMock.__await__ = lambda x: async_magic().__await__()


def mock_betfair_request(obj, response, attr="request"):
    mock_resp = MagicMock(spec=ClientResponse)
    mock_resp.data = msgspec.json.encode(response)

    setattr(obj, attr, MagicMock(return_value=Future()))
    getattr(obj, attr).return_value.set_result(mock_resp)


def format_current_orders(
    bet_id="1",
    market_id="1.180575118",
    selection_id=39980,
    customer_order_ref="O-20211118-030800-000",
    customer_strategy_ref="TestStrategy-1",
):
    return [
        {
            "betId": bet_id,
            "marketId": market_id,
            "selectionId": selection_id,
            "handicap": 0.0,
            "priceSize": {"price": 5.0, "size": 10.0},
            "bspLiability": 0.0,
            "side": "BACK",
            "status": "EXECUTABLE",
            "persistenceType": "LAPSE",
            "orderType": "LIMIT",
            "placedDate": "2021-03-24T06:47:02.000Z",
            "averagePriceMatched": 0.0,
            "sizeMatched": 0.0,
            "sizeRemaining": 10.0,
            "sizeLapsed": 0.0,
            "sizeCancelled": 0.0,
            "sizeVoided": 0.0,
            "regulatorCode": "MALTA LOTTERIES AND GAMBLING AUTHORITY",
            "customerOrderRef": customer_order_ref,
            "customerStrategyRef": customer_strategy_ref,
        },
    ]


class BetfairTestStubs:
    @staticmethod
    def integration_endpoint():
        return "stream-api-integration.betfair.com"

    @staticmethod
    def instrument_provider(betfair_client) -> BetfairInstrumentProvider:
        return BetfairInstrumentProvider(
            client=betfair_client,
            logger=TestComponentStubs.logger(),
        )

    @staticmethod
    def betting_instrument(
        market_id: str = "1.179082386",
        selection_id: str = "50214",
        handicap: str = "0.0",
    ):
        return BettingInstrument(
            venue_name=BETFAIR_VENUE.value,
            betting_type="ODDS",
            competition_id="12282733",
            competition_name="NFL",
            event_country_code="GB",
            event_id="29678534",
            event_name="NFL",
            event_open_date=pd.Timestamp("2022-02-07 23:30:00+00:00"),
            event_type_id="6423",
            event_type_name="American Football",
            market_id=market_id,
            market_name="AFC Conference Winner",
            market_start_time=pd.Timestamp("2022-02-07 23:30:00+00:00"),
            market_type="SPECIAL",
            selection_handicap=handicap,
            selection_id=selection_id,
            selection_name="Kansas City Chiefs",
            currency="GBP",
            ts_event=TestComponentStubs.clock().timestamp_ns(),
            ts_init=TestComponentStubs.clock().timestamp_ns(),
        )

    @staticmethod
    def betting_instrument_handicap():
        return BettingInstrument.from_dict(
            {
                "venue_name": "BETFAIR",
                "event_type_id": "61420",
                "event_type_name": "Australian Rules",
                "competition_id": "11897406",
                "competition_name": "AFL",
                "event_id": "30777079",
                "event_name": "GWS v Richmond",
                "event_country_code": "AU",
                "event_open_date": "2021-08-13T09:50:00+00:00",
                "betting_type": "ASIAN_HANDICAP_DOUBLE_LINE",
                "market_id": "1.186249896",
                "market_name": "Handicap",
                "market_start_time": "2021-08-13T09:50:00+00:00",
                "market_type": "HANDICAP",
                "selection_id": "5304641",
                "selection_name": "GWS",
                "selection_handicap": "-5.5",
                "currency": "AUD",
                "ts_event": 1628753086658060000,
                "ts_init": 1628753086658060000,
            },
        )

    @staticmethod
    def betfair_client(loop, logger) -> BetfairClient:
        client = BetfairClient(
            username="",
            password="",
            app_key="",
            cert_dir="",
            ssl=False,
            loop=loop,
            logger=logger,
        )

        async def request(method, url, **kwargs):
            rpc_method = kwargs.get("json", {}).get("method") or url
            responses = {
                "https://api.betfair.com/exchange/betting/rest/v1/en/navigation/menu.json": BetfairResponses.navigation_list_navigation_response,
                "AccountAPING/v1.0/getAccountDetails": BetfairResponses.account_details,
                "AccountAPING/v1.0/getAccountFunds": BetfairResponses.account_funds_no_exposure,
                "SportsAPING/v1.0/listMarketCatalogue": BetfairResponses.betting_list_market_catalogue,
                "SportsAPING/v1.0/list": BetfairResponses.betting_list_market_catalogue,
                "SportsAPING/v1.0/placeOrders": BetfairResponses.betting_place_order_success(),
                "SportsAPING/v1.0/replaceOrders": BetfairResponses.betting_replace_orders_success(),
                "SportsAPING/v1.0/cancelOrders": BetfairResponses.betting_cancel_orders_success,
                "SportsAPING/v1.0/listCurrentOrders": BetfairResponses.list_current_orders,
                "SportsAPING/v1.0/listClearedOrders": BetfairResponses.list_cleared_orders,
            }
            kw = {}
            if rpc_method == "SportsAPING/v1.0/listMarketCatalogue":
                kw = {"filters": kwargs["json"]["params"]["filter"]}
            if rpc_method in responses:
                resp = MagicMock(spec=ClientResponse)
                resp.data = msgspec.json.encode(responses[rpc_method](**kw))
                return resp
            raise KeyError(rpc_method)

        client.request = MagicMock()  # type: ignore
        client.request.side_effect = request
        client.session_token = "xxxsessionToken="

        return client

    @staticmethod
    def betfair_data_client(betfair_client, data_engine, cache, clock, live_logger):
        client = BetfairDataClient(
            client=betfair_client,
            engine=data_engine,
            cache=cache,
            clock=clock,
            logger=live_logger,
        )
        client.instrument_provider().load_all()
        data_engine.register_client(client)
        return client

    @staticmethod
    def market_order(side=None, time_in_force=None) -> MarketOrder:
        return TestExecStubs.market_order(
            instrument_id=TestIdStubs.betting_instrument_id(),
            client_order_id=ClientOrderId(
                f"O-20210410-022422-001-001-{TestIdStubs.strategy_id().value}",
            ),
            order_side=side or OrderSide.BUY,
            quantity=Quantity.from_int(10),
            time_in_force=time_in_force or TimeInForce.GTC,
        )

    @staticmethod
    def limit_order(
        quantity: Optional[Quantity] = None,
        price: Optional[Price] = None,
        time_in_force: Optional[TimeInForce] = None,
        **kwargs,
    ):
        return TestExecStubs.limit_order(
            instrument_id=TestIdStubs.betting_instrument_id(),
            quantity=quantity or Quantity.from_int(10),
            price=price or Price(0.33, precision=5),
            time_in_force=time_in_force,
            **kwargs,
        )

    @staticmethod
    def submit_order_command(time_in_force=TimeInForce.GTC, order=None):
        order = order or BetfairTestStubs.limit_order()
        return TestCommandStubs.submit_order_command(
            order=order or TestExecStubs.limit_order(time_in_force=time_in_force),
        )

    @staticmethod
    def modify_order_command(
        instrument_id: Optional[InstrumentId] = None,
        client_order_id: Optional[ClientOrderId] = None,
        venue_order_id: Optional[VenueOrderId] = None,
    ):
        return TestCommandStubs.modify_order_command(
            instrument_id=instrument_id or TestIdStubs.betting_instrument_id(),
            client_order_id=client_order_id or ClientOrderId("O-20210410-022422-001-001-1"),
            venue_order_id=venue_order_id or VenueOrderId("001"),
            quantity=Quantity.from_int(50),
            price=Price(0.74347, precision=5),
        )

    @staticmethod
    def cancel_order_command(instrument_id=None, client_order_id=None, venue_order_id=None):
        return TestCommandStubs.cancel_order_command(
            instrument_id=instrument_id or TestIdStubs.betting_instrument_id(),
            client_order_id=client_order_id or ClientOrderId("O-20210410-022422-001-001-1"),
            venue_order_id=venue_order_id or VenueOrderId("228302937743"),
        )

    @staticmethod
    def make_submitted_order(order: Optional[Order] = None, **kwargs):
        order = order or BetfairTestStubs.limit_order(**kwargs)
        return TestExecStubs.make_submitted_order(order=order)

    @staticmethod
    def make_order_place_response(
        market_id="1.182127885",
        customer_order_ref="O-20210418-015047-001-001-3",
        bet_id="230486317487",
    ):
        return {
            "customerRef": "c8dc484d5cea2ab472c844859bca7010",
            "status": "SUCCESS",
            "marketId": market_id,
            "instructionReports": [
                {
                    "status": "SUCCESS",
                    "instruction": {
                        "selectionId": 237477,
                        "handicap": 0.0,
                        "limitOrder": {
                            "size": 10.0,
                            "price": 1.75,
                            "persistenceType": "PERSIST",
                        },
                        "customerOrderRef": customer_order_ref,
                        "orderType": "LIMIT",
                        "side": "LAY",
                    },
                    "betId": bet_id,
                    "placedDate": "2021-04-18T01:50:49.000Z",
                    "averagePriceMatched": 1.73,
                    "sizeMatched": 1.12,
                    "orderStatus": "EXECUTABLE",
                },
            ],
        }

    @staticmethod
    def parse_betfair(line, instrument_provider):
<<<<<<< HEAD
        parser = BetfairParser()
        yield from parser.parse(update=msgspec.json.decode(line))
=======
        yield from on_market_update(
            instrument_provider=instrument_provider,
            update=msgspec.json.decode(line),
        )
>>>>>>> 352cbc4d

    @staticmethod
    def betfair_reader(instrument_provider=None, **kwargs):
        instrument_provider = instrument_provider or BetfairInstrumentProvider.from_instruments([])
        reader = TextReader(
            line_parser=partial(
                BetfairTestStubs.parse_betfair,
                instrument_provider=instrument_provider,
            ),
            instrument_provider=instrument_provider,
            instrument_provider_update=historical_instrument_provider_loader,
            **kwargs,
        )
        return reader

    @staticmethod
    def betfair_venue_config() -> BacktestVenueConfig:
        return BacktestVenueConfig(
            name="BETFAIR",
            oms_type="NETTING",
            account_type="BETTING",
            base_currency="GBP",
            starting_balances=["10000 GBP"],
            book_type="L2_MBP",
        )

    @staticmethod
    def streaming_config(catalog_path: str, catalog_fs_protocol: str = "memory") -> StreamingConfig:
        return StreamingConfig(
            catalog_path=catalog_path,
            fs_protocol=catalog_fs_protocol,
            kind="backtest",
            persit_logs=True,
        )

    @staticmethod
    def betfair_backtest_run_config(
        catalog_path: str,
        instrument_id: str,
        catalog_fs_protocol: str = "memory",
        persist=True,
        add_strategy=True,
        bypass_risk=False,
    ) -> BacktestRunConfig:
        engine_config = BacktestEngineConfig(
            log_level="INFO",
            bypass_logging=True,
            risk_engine=RiskEngineConfig(bypass=bypass_risk),
            streaming=BetfairTestStubs.streaming_config(catalog_path=catalog_path)
            if persist
            else None,
            strategies=[
                ImportableStrategyConfig(
                    strategy_path="nautilus_trader.examples.strategies.orderbook_imbalance:OrderBookImbalance",
                    config_path="nautilus_trader.examples.strategies.orderbook_imbalance:OrderBookImbalanceConfig",
                    config=dict(
                        instrument_id=instrument_id,
                        max_trade_size=50,
                    ),
                ),
            ]
            if add_strategy
            else None,
        )
        run_config = BacktestRunConfig(
            engine=engine_config,
            venues=[BetfairTestStubs.betfair_venue_config()],
            data=[
                BacktestDataConfig(
                    data_cls=TradeTick.fully_qualified_name(),
                    catalog_path=catalog_path,
                    catalog_fs_protocol=catalog_fs_protocol,
                    instrument_id=instrument_id,
                ),
                BacktestDataConfig(
                    data_cls=OrderBookData.fully_qualified_name(),
                    catalog_path=catalog_path,
                    catalog_fs_protocol=catalog_fs_protocol,
                    instrument_id=instrument_id,
                ),
            ],
        )
        return run_config


class BetfairRequests:
    @staticmethod
    def load(filename):
        return msgspec.json.decode((TEST_PATH / "requests" / filename).read_bytes())

    @staticmethod
    def account_details():
        return BetfairRequests.load("account_details.json")

    @staticmethod
    def account_funds():
        return BetfairRequests.load("account_funds.json")

    @staticmethod
    def betting_cancel_order():
        return BetfairRequests.load("betting_cancel_order.json")

    @staticmethod
    def betting_list_market_catalogue():
        return BetfairRequests.load("betting_list_market_catalogue.json")

    @staticmethod
    def betting_place_order():
        return BetfairRequests.load("betting_place_order.json")

    @staticmethod
    def betting_place_order_handicap():
        return BetfairRequests.load("betting_place_order_handicap.json")

    @staticmethod
    def betting_place_order_bsp():
        return BetfairRequests.load("betting_place_order_bsp.json")

    @staticmethod
    def betting_replace_order():
        return BetfairRequests.load("betting_replace_order.json")

    @staticmethod
    def cert_login():
        return BetfairRequests.load("cert_login.json")

    @staticmethod
    def navigation_list_navigation_request():
        return BetfairRequests.load("navigation_list_navigation.json")


class BetfairResponses:
    @staticmethod
    def load(filename):
        return msgspec.json.decode((TEST_PATH / "responses" / filename).read_bytes())

    @staticmethod
    def account_details():
        return BetfairResponses.load("account_details.json")

    @staticmethod
    def account_funds_no_exposure():
        return BetfairResponses.load("account_funds_no_exposure.json")

    @staticmethod
    def account_funds_with_exposure():
        return BetfairResponses.load("account_funds_with_exposure.json")

    @staticmethod
    def account_funds_error():
        return BetfairResponses.load("account_funds_error.json")

    @staticmethod
    def betting_cancel_orders_success():
        return BetfairResponses.load("betting_cancel_orders_success.json")

    @staticmethod
    def betting_cancel_orders_error():
        return BetfairResponses.load("betting_cancel_orders_error.json")

    @staticmethod
    def betting_place_order_error():
        return BetfairResponses.load("betting_place_order_error.json")

    @staticmethod
    def betting_place_order_success():
        return BetfairResponses.load("betting_place_order_success.json")

    @staticmethod
    def betting_place_orders_old():
        return BetfairResponses.load("betting_place_orders_old.json")

    @staticmethod
    def betting_replace_orders_success():
        return BetfairResponses.load("betting_replace_orders_success.json")

    @staticmethod
    def betting_replace_orders_success_multi():
        return BetfairResponses.load("betting_replace_orders_success_multi.json")

    @staticmethod
    def cert_login():
        return BetfairResponses.load("cert_login.json")

    @staticmethod
    def list_cleared_orders():
        return BetfairResponses.load("list_cleared_orders.json")

    @staticmethod
    def list_current_orders():
        return BetfairResponses.load("list_current_orders.json")

    @staticmethod
    def list_current_orders_empty():
        return BetfairResponses.load("list_current_orders_empty.json")

    @staticmethod
    def betting_list_market_catalogue(filters=None):
        result = BetfairResponses.load("betting_list_market_catalogue.json")
        filters = filters or {}
        if "marketIds" in filters:
            result = [r for r in result if r["marketId"] in filters["marketIds"]]
        return {"jsonrpc": "2.0", "result": result, "id": 1}

    @staticmethod
    def navigation_list_navigation_response():
        return BetfairResponses.load("navigation_list_navigation.json")


class BetfairStreaming:
    @staticmethod
    def decode(raw: bytes, iterate: bool = False):
        if iterate:
            return [STREAM_DECODER.decode(msgspec.json.encode(r)) for r in msgspec.json.decode(raw)]
        return STREAM_DECODER.decode(raw)

    @staticmethod
    def load(filename, iterate: bool = False):
        raw = (TEST_PATH / "streaming" / filename).read_bytes()
        return BetfairStreaming.decode(raw=raw, iterate=iterate)

    @staticmethod
    def load_many(filename):
        lines = msgspec.json.decode((TEST_PATH / "streaming" / filename).read_bytes())
        return [BetfairStreaming.decode(raw=msgspec.json.encode(line)) for line in lines]

    @staticmethod
    def market_definition():
        return BetfairStreaming.load("streaming_market_definition.json")

    @staticmethod
    def market_definition_runner_removed():
        return BetfairStreaming.load(
            "streaming_market_definition_runner_removed.json", iterate=False
        )

    @staticmethod
    def ocm_FULL_IMAGE():
        return BetfairStreaming.load("streaming_ocm_FULL_IMAGE.json")

    @staticmethod
    def ocm_FULL_IMAGE_STRATEGY():
        return BetfairStreaming.load("streaming_ocm_FULL_IMAGE_STRATEGY.json")

    @staticmethod
    def ocm_EMPTY_IMAGE():
        return BetfairStreaming.load("streaming_ocm_EMPTY_IMAGE.json")

    @staticmethod
    def ocm_NEW_FULL_IMAGE():
        return BetfairStreaming.load("streaming_ocm_NEW_FULL_IMAGE.json")

    @staticmethod
    def ocm_SUB_IMAGE():
        return BetfairStreaming.load("streaming_ocm_SUB_IMAGE.json")

    @staticmethod
    def ocm_UPDATE():
        return BetfairStreaming.load("streaming_ocm_UPDATE.json")

    @staticmethod
    def ocm_CANCEL():
        return BetfairStreaming.load("streaming_ocm_CANCEL.json")

    @staticmethod
    def ocm_order_update():
        return BetfairStreaming.load("streaming_ocm_order_update.json")

    @staticmethod
    def ocm_FILLED():
        return BetfairStreaming.load("streaming_ocm_FILLED.json")

    @staticmethod
    def ocm_filled_different_price():
        return BetfairStreaming.load("streaming_ocm_filled_different_price.json")

    @staticmethod
    def ocm_MIXED():
        return BetfairStreaming.load("streaming_ocm_MIXED.json")

    @staticmethod
    def ocm_multiple_fills():
        return BetfairStreaming.load_many("streaming_ocm_multiple_fills.json")

    @staticmethod
    def ocm_DUPLICATE_EXECUTION():
        return BetfairStreaming.load_many("streaming_ocm_DUPLICATE_EXECUTION.json")

    @staticmethod
    def ocm_error_fill():
        return BetfairStreaming.load("streaming_ocm_error_fill.json")

    @staticmethod
    def mcm_BSP():
        return BetfairStreaming.load("streaming_mcm_BSP.json", iterate=True)

    @staticmethod
    def mcm_HEARTBEAT():
        return BetfairStreaming.load("streaming_mcm_HEARTBEAT.json")

    @staticmethod
    def mcm_latency():
        return BetfairStreaming.load("streaming_mcm_latency.json")

    @staticmethod
    def mcm_live_IMAGE():
        return BetfairStreaming.load("streaming_mcm_live_IMAGE.json")

    @staticmethod
    def mcm_live_UPDATE():
        return BetfairStreaming.load("streaming_mcm_live_UPDATE.json")

    @staticmethod
    def mcm_SUB_IMAGE():
        return BetfairStreaming.load("streaming_mcm_SUB_IMAGE.json")

    @staticmethod
    def mcm_SUB_IMAGE_no_market_def():
        return BetfairStreaming.load("streaming_mcm_SUB_IMAGE_no_market_def.json")

    @staticmethod
    def mcm_RESUB_DELTA():
        return BetfairStreaming.load("streaming_mcm_RESUB_DELTA.json")

    @staticmethod
    def mcm_UPDATE():
        return BetfairStreaming.load("streaming_mcm_UPDATE.json")

    @staticmethod
    def mcm_UPDATE_md():
        return BetfairStreaming.load("streaming_mcm_UPDATE_md.json")

    @staticmethod
    def mcm_UPDATE_tv():
        return BetfairStreaming.load("streaming_mcm_UPDATE_tv.json")

    @staticmethod
    def market_updates():
        return BetfairStreaming.load("streaming_market_updates.json", iterate=True)

    @staticmethod
    def generate_order_change_message(
        price=1.3,
        size=20,
        side="B",
        status="EC",
        sm=0,
        sr=0,
        sc=0,
        avp=0,
        order_id: str = "248485109136",
    ) -> OCM:

        assert side in ("B", "L"), "`side` should be 'B' or 'L'"
        return OCM(
            id=1,
            clk="1",
            pt=0,
            oc=[
                OrderAccountChange(
                    id="1",
                    orc=[
                        OrderChanges(
                            id=1,
                            uo=[
                                UnmatchedOrder(
                                    id=order_id,
                                    p=price,
                                    s=size,
                                    side=side,
                                    status=status,
                                    pt="P",
                                    ot="L",
                                    pd=1635217893000,
                                    md=int(pd.Timestamp.utcnow().timestamp()),
                                    sm=sm,
                                    sr=sr,
                                    sl=0,
                                    sc=sc,
                                    sv=0,
                                    rac="",
                                    rc="REG_LGA",
                                    rfo="O-20211026-031132-000",
                                    rfs="TestStrategy-1.",
                                    avp=avp,
                                ),
                            ],
                        )
                    ],
                )
            ],
        )
        return {
            "oc": [
                {
                    "id": "1",
                    "orc": [
                        {
                            "id": 1,
                            "uo": [
                                {
                                    "id": order_id,
                                    "p": price,
                                    "s": size,
                                    "side": side,
                                    "status": status,
                                    "pt": "P",
                                    "ot": "L",
                                    "pd": 1635217893000,
                                    "md": int(pd.Timestamp.utcnow().timestamp()),
                                    "sm": sm,
                                    "sr": sr,
                                    "sl": 0,
                                    "sc": sc,
                                    "sv": 0,
                                    "rac": "",
                                    "rc": "REG_LGA",
                                    "rfo": "O-20211026-031132-000",
                                    "rfs": "TestStrategy-1.",
                                    **({"avp": avp} if avp else {}),
<<<<<<< HEAD
                                }
                            ],
                        }
                    ],
                }
            ]
=======
                                },
                            ],
                        },
                    ],
                },
            ],
>>>>>>> 352cbc4d
        }


class BetfairDataProvider:
    @staticmethod
    def market_ids():
        """
        A list of market_ids used by the tests. Used in `navigation_short` and `market_catalogue_short`.
        """
        return (
            "1.148894697",
            "1.159045690",
            "1.160683973",
            "1.160740937",
            "1.160837650",
            "1.163016936",
            "1.164555327",
            "1.166577732",
            "1.166881256",
            "1.167249009",
            "1.167249195",
            "1.167249197",
            "1.170262001",
            "1.170262002",
            "1.170436895",
            "1.170508139",
            "1.171431228",
            "1.172698506",
            "1.173509358",
            "1.175061137",
            "1.175061138",
            "1.175135109",
            "1.175492291",
            "1.175492292",
            "1.175492293",
            "1.175492294",
            "1.175492295",
            "1.175492296",
            "1.175775529",
            "1.175776462",
            "1.176584117",
            "1.176621195",
            "1.177125720",
            "1.177125722",
            "1.177126187",
            "1.177126652",
            "1.177126864",
            "1.178198625",
            "1.180294966",
            "1.180294971",
            "1.180434883",
            "1.180604981",
            "1.180727728",
            "1.180737193",
            "1.180770798",
            "1.180737206",
            "1.165003060",
        )

    @staticmethod
    def market_sample():
        np.random.seed(0)
        navigation = BetfairResponses.navigation_list_navigation()
        markets = list(flatten_tree(navigation))
        return np.random.choice(markets, size=int(len(markets) * 0.05))

    @staticmethod
    def market_catalogue_short():
        catalogue = BetfairResponses.betting_list_market_catalogue()["result"]
        market_ids = BetfairDataProvider.market_ids()
        return [
            m
            for m in catalogue
            if m["eventType"]["name"] in ("Horse Racing", "American Football")
            or m["marketId"] in market_ids
        ]

    @staticmethod
    def read_lines(market: str = "1.166811431") -> list[bytes]:
        return bz2.open(DATA_PATH / f"{market}.bz2").readlines()

    @staticmethod
    def market_updates(market="1.166811431", runner1="60424", runner2="237478") -> list:
        def _fix_ids(r):
            return (
                r.replace(market.encode(), b"1.180737206")
                .replace(runner1.encode(), b"19248890")
                .replace(runner2.encode(), b"38848248")
            )

        return [
            STREAM_DECODER.decode(_fix_ids(line.strip()))
            for line in BetfairDataProvider.read_lines(market)
        ]

    @staticmethod
    def raw_market_updates_instruments(
        market="1.166811431",
        runner1="60424",
        runner2="237478",
        currency="GBP",
    ):
        updates = BetfairDataProvider.raw_market_updates(
            market=market,
            runner1=runner1,
            runner2=runner2,
        )
        market_def = updates[0]["mc"][0]
        instruments = make_instruments(market_def, currency)
        return instruments

    @staticmethod
<<<<<<< HEAD
    def parsed_market_updates(market="1.166811431", runner1="60424", runner2="237478"):
=======
    def parsed_market_updates(
        instrument_provider,
        market="1.166811431",
        runner1="60424",
        runner2="237478",
    ):
>>>>>>> 352cbc4d
        updates = []
        parser = BetfairParser()
        for raw in BetfairDataProvider.raw_market_updates(
            market=market,
            runner1=runner1,
            runner2=runner2,
        ):
            for message in parser.parse(update=raw):
                updates.append(message)
        return updates

    @staticmethod
    def betfair_feed_parsed(market_id="1.166564490", folder="data"):
        instrument_provider = BetfairInstrumentProvider.from_instruments([])
        reader = BetfairTestStubs.betfair_reader(instrument_provider=instrument_provider)
        files = make_raw_files(glob_path=f"{PACKAGE_ROOT}/{folder}/{market_id}*")

        data = []
        for rf in files:
            for block in rf.iter():
                data.extend(reader.parse(block=block))

        return data

    @staticmethod
    def badly_formatted_log():
        return open(DATA_PATH / "badly_formatted.txt", "rb").read()


@contextlib.contextmanager
def mock_client_request(response):
    """
    Patch BetfairClient.request with a correctly formatted `response`.
    """
    mock_response = MagicMock(ClientResponse)
    mock_response.data = msgspec.json.encode(response)
    with patch.object(BetfairClient, "request", return_value=mock_response) as mock_request:
        yield mock_request<|MERGE_RESOLUTION|>--- conflicted
+++ resolved
@@ -341,15 +341,8 @@
 
     @staticmethod
     def parse_betfair(line, instrument_provider):
-<<<<<<< HEAD
         parser = BetfairParser()
         yield from parser.parse(update=msgspec.json.decode(line))
-=======
-        yield from on_market_update(
-            instrument_provider=instrument_provider,
-            update=msgspec.json.decode(line),
-        )
->>>>>>> 352cbc4d
 
     @staticmethod
     def betfair_reader(instrument_provider=None, **kwargs):
@@ -367,7 +360,7 @@
 
     @staticmethod
     def betfair_venue_config() -> BacktestVenueConfig:
-        return BacktestVenueConfig(
+        return BacktestVenueConfig(  # typing: ignore
             name="BETFAIR",
             oms_type="NETTING",
             account_type="BETTING",
@@ -414,17 +407,17 @@
             if add_strategy
             else None,
         )
-        run_config = BacktestRunConfig(
+        run_config = BacktestRunConfig(  # typing: ignore
             engine=engine_config,
             venues=[BetfairTestStubs.betfair_venue_config()],
             data=[
-                BacktestDataConfig(
+                BacktestDataConfig(  # typing: ignore
                     data_cls=TradeTick.fully_qualified_name(),
                     catalog_path=catalog_path,
                     catalog_fs_protocol=catalog_fs_protocol,
                     instrument_id=instrument_id,
                 ),
-                BacktestDataConfig(
+                BacktestDataConfig(  # typing: ignore
                     data_cls=OrderBookData.fully_qualified_name(),
                     catalog_path=catalog_path,
                     catalog_fs_protocol=catalog_fs_protocol,
@@ -583,7 +576,8 @@
     @staticmethod
     def market_definition_runner_removed():
         return BetfairStreaming.load(
-            "streaming_market_definition_runner_removed.json", iterate=False
+            "streaming_market_definition_runner_removed.json",
+            iterate=False,
         )
 
     @staticmethod
@@ -737,9 +731,9 @@
                                     avp=avp,
                                 ),
                             ],
-                        )
+                        ),
                     ],
-                )
+                ),
             ],
         )
         return {
@@ -770,21 +764,12 @@
                                     "rfo": "O-20211026-031132-000",
                                     "rfs": "TestStrategy-1.",
                                     **({"avp": avp} if avp else {}),
-<<<<<<< HEAD
-                                }
-                            ],
-                        }
-                    ],
-                }
-            ]
-=======
                                 },
                             ],
                         },
                     ],
                 },
             ],
->>>>>>> 352cbc4d
         }
 
 
@@ -897,16 +882,7 @@
         return instruments
 
     @staticmethod
-<<<<<<< HEAD
     def parsed_market_updates(market="1.166811431", runner1="60424", runner2="237478"):
-=======
-    def parsed_market_updates(
-        instrument_provider,
-        market="1.166811431",
-        runner1="60424",
-        runner2="237478",
-    ):
->>>>>>> 352cbc4d
         updates = []
         parser = BetfairParser()
         for raw in BetfairDataProvider.raw_market_updates(
