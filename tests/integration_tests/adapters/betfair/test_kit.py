--- conflicted
+++ resolved
@@ -40,22 +40,11 @@
 from nautilus_trader.backtest.config import BacktestRunConfig
 from nautilus_trader.backtest.config import BacktestVenueConfig
 from nautilus_trader.backtest.data.providers import TestDataProvider
-<<<<<<< HEAD
-from nautilus_trader.common.clock import LiveClock
-from nautilus_trader.common.factories import OrderFactory
-from nautilus_trader.common.logging import LiveLogger
-=======
->>>>>>> 576eb876
 from nautilus_trader.examples.strategies.orderbook_imbalance import OrderBookImbalanceConfig
 from nautilus_trader.execution.config import ExecEngineConfig
 from nautilus_trader.model.data.tick import TradeTick
 from nautilus_trader.model.enums import OrderSide
 from nautilus_trader.model.enums import TimeInForce
-<<<<<<< HEAD
-from nautilus_trader.model.events.order import OrderAccepted
-from nautilus_trader.model.events.order import OrderSubmitted
-=======
->>>>>>> 576eb876
 from nautilus_trader.model.identifiers import ClientOrderId
 from nautilus_trader.model.identifiers import InstrumentId
 from nautilus_trader.model.identifiers import VenueOrderId
@@ -107,64 +96,7 @@
     def instrument_provider(betfair_client) -> BetfairInstrumentProvider:
         return BetfairInstrumentProvider(
             client=betfair_client,
-<<<<<<< HEAD
-            logger=BetfairTestStubs.live_logger(BetfairTestStubs.clock()),
-            # market_filter={"event_type_name": "Tennis"},
-        )
-
-    @staticmethod
-    def clock():
-        return LiveClock()
-
-    @staticmethod
-    def live_logger(clock):
-        return LiveLogger(loop=asyncio.get_event_loop(), clock=clock)
-
-    @staticmethod
-    def portfolio(clock, live_logger):
-        return Portfolio(
-            clock=clock,
-            logger=live_logger,
-        )
-
-    @staticmethod
-    def instrument_id():
-        return BetfairTestStubs.betting_instrument().id
-
-    @staticmethod
-    def data_engine(event_loop, msgbus, clock, live_logger):
-        return LiveDataEngine(
-            loop=event_loop,
-            msgbus=msgbus,
-            clock=clock,
-            logger=live_logger,
-        )
-
-    @staticmethod
-    def exec_engine(event_loop, clock, live_logger):
-        config = LiveExecEngineConfig()
-        config.allow_cash_positions = True  # Retain original behaviour for now
-        return MockLiveExecutionEngine(
-            loop=event_loop,
-            msgbus=TestStubs.msgbus(),
-            cache=TestStubs.cache,
-            clock=clock,
-            logger=live_logger,
-            config=config,
-        )
-
-    @staticmethod
-    def risk_engine(event_loop, clock, live_logger):
-        return MockLiveRiskEngine(
-            loop=event_loop,
-            portfolio=TestStubs.portfolio(),
-            msgbus=TestStubs.msgbus(),
-            cache=TestStubs.cache(),
-            clock=clock,
-            logger=live_logger,
-=======
             logger=TestComponentStubs.logger(),
->>>>>>> 576eb876
         )
 
     @staticmethod
@@ -273,66 +205,8 @@
                 f"O-20210410-022422-001-001-{TestIdStubs.strategy_id().value}"
             ),
             order_side=side or OrderSide.BUY,
-<<<<<<< HEAD
-            quantity=quantity or Quantity.from_str("10"),
-            price=price or Price.from_str("0.5"),
-            time_in_force=TimeInForce.GTC,
-            expire_time=None,
-            init_id=TestStubs.uuid(),
-            ts_init=0,
-            post_only=False,
-            reduce_only=False,
-        )
-
-    @staticmethod
-    def make_submitted_order(
-        ts_event=0,
-        ts_init=0,
-        factory=None,
-        client_order_id: Optional[ClientOrderId] = None,
-        **order_kwargs,
-    ):
-        order = BetfairTestStubs.make_order(
-            factory=factory, client_order_id=client_order_id, **order_kwargs
-        )
-        submitted = OrderSubmitted(
-            trader_id=TestStubs.trader_id(),
-            strategy_id=TestStubs.strategy_id(),
-            account_id=TestStubs.account_id(),
-            instrument_id=BetfairTestStubs.instrument_id(),
-            client_order_id=order.client_order_id,
-            event_id=TestStubs.uuid(),
-            ts_event=ts_event,
-            ts_init=ts_init,
-        )
-        order.apply(submitted)
-        return order
-
-    @staticmethod
-    def make_accepted_order(
-        venue_order_id: Optional[VenueOrderId] = None,
-        ts_event=0,
-        ts_init=0,
-        factory=None,
-        client_order_id: Optional[ClientOrderId] = None,
-    ) -> LimitOrder:
-        order = BetfairTestStubs.make_submitted_order(
-            factory=factory, client_order_id=client_order_id
-        )
-        accepted = OrderAccepted(
-            trader_id=TestStubs.trader_id(),
-            strategy_id=TestStubs.strategy_id(),
-            account_id=TestStubs.account_id(),
-            instrument_id=BetfairTestStubs.instrument_id(),
-            client_order_id=order.client_order_id,
-            venue_order_id=venue_order_id or VenueOrderId("1"),
-            event_id=TestStubs.uuid(),
-            ts_event=ts_event,
-            ts_init=ts_init,
-=======
             quantity=Quantity.from_int(10),
             time_in_force=time_in_force or TimeInForce.GTC,
->>>>>>> 576eb876
         )
 
     @staticmethod
@@ -347,46 +221,14 @@
             quantity=quantity or Quantity.from_int(10),
             price=price or Price(0.33, precision=5),
             time_in_force=time_in_force,
-<<<<<<< HEAD
-            expire_time=None,
-            init_id=TestStubs.uuid(),
-            ts_init=BetfairTestStubs.clock().timestamp_ns(),
-        )
-
-    @staticmethod
-    def market_order(side=None, time_in_force=None) -> MarketOrder:
-        return MarketOrder(
-            trader_id=TestStubs.trader_id(),
-            strategy_id=TestStubs.strategy_id(),
-            instrument_id=BetfairTestStubs.instrument_id(),
-            client_order_id=ClientOrderId(
-                f"O-20210410-022422-001-001-{TestStubs.strategy_id().value}"
-            ),
-            order_side=side or OrderSide.BUY,
-            quantity=Quantity.from_int(10),
-            time_in_force=time_in_force or TimeInForce.GTC,
-            init_id=TestStubs.uuid(),
-            ts_init=BetfairTestStubs.clock().timestamp_ns(),
-=======
             **kwargs,
->>>>>>> 576eb876
         )
 
     @staticmethod
     def submit_order_command(time_in_force=TimeInForce.GTC, order=None):
-<<<<<<< HEAD
-        return SubmitOrder(
-            trader_id=TestStubs.trader_id(),
-            strategy_id=TestStubs.strategy_id(),
-            position_id=BetfairTestStubs.position_id(),
-            order=order or BetfairTestStubs.limit_order(time_in_force=time_in_force),
-            command_id=TestStubs.uuid(),
-            ts_init=BetfairTestStubs.clock().timestamp_ns(),
-=======
         order = order or BetfairTestStubs.limit_order()
         return TestCommandStubs.submit_order_command(
             order=order or TestExecStubs.limit_order(time_in_force=time_in_force),
->>>>>>> 576eb876
         )
 
     @staticmethod
@@ -401,12 +243,6 @@
             venue_order_id=venue_order_id or VenueOrderId("001"),
             quantity=Quantity.from_int(50),
             price=Price(0.74347, precision=5),
-<<<<<<< HEAD
-            trigger_price=None,
-            command_id=TestStubs.uuid(),
-            ts_init=BetfairTestStubs.clock().timestamp_ns(),
-=======
->>>>>>> 576eb876
         )
 
     @staticmethod
@@ -415,11 +251,6 @@
             instrument_id=instrument_id or TestIdStubs.betting_instrument_id(),
             client_order_id=client_order_id or ClientOrderId("O-20210410-022422-001-001-1"),
             venue_order_id=venue_order_id or VenueOrderId("228302937743"),
-<<<<<<< HEAD
-            command_id=TestStubs.uuid(),
-            ts_init=BetfairTestStubs.clock().timestamp_ns(),
-=======
->>>>>>> 576eb876
         )
 
     @staticmethod
@@ -954,63 +785,6 @@
         return updates
 
     @staticmethod
-<<<<<<< HEAD
-    def submit_order_command():
-        return SubmitOrder(
-            trader_id=TestStubs.trader_id(),
-            strategy_id=TestStubs.strategy_id(),
-            position_id=BetfairTestStubs.position_id(),
-            order=LimitOrder(
-                trader_id=TestStubs.trader_id(),
-                strategy_id=TestStubs.strategy_id(),
-                instrument_id=BetfairTestStubs.instrument_id(),
-                client_order_id=ClientOrderId(
-                    f"O-20210410-022422-001-001-{TestStubs.strategy_id().value}"
-                ),
-                order_side=OrderSide.BUY,
-                quantity=Quantity.from_int(10),
-                price=Price(0.33, precision=5),
-                time_in_force=TimeInForce.GTC,
-                expire_time=None,
-                init_id=TestStubs.uuid(),
-                ts_init=BetfairTestStubs.clock().timestamp_ns(),
-            ),
-            command_id=TestStubs.uuid(),
-            ts_init=BetfairTestStubs.clock().timestamp_ns(),
-        )
-
-    @staticmethod
-    def modify_order_command(instrument_id=None, client_order_id=None):
-        if instrument_id is None:
-            instrument_id = BetfairTestStubs.instrument_id()
-        return ModifyOrder(
-            trader_id=TestStubs.trader_id(),
-            strategy_id=TestStubs.strategy_id(),
-            instrument_id=instrument_id,
-            client_order_id=client_order_id or ClientOrderId("O-20210410-022422-001-001-1"),
-            venue_order_id=VenueOrderId("001"),
-            quantity=Quantity.from_int(50),
-            price=Price(0.74347, precision=5),
-            trigger_price=None,
-            command_id=TestStubs.uuid(),
-            ts_init=BetfairTestStubs.clock().timestamp_ns(),
-        )
-
-    @staticmethod
-    def cancel_order_command():
-        return CancelOrder(
-            trader_id=TestStubs.trader_id(),
-            strategy_id=TestStubs.strategy_id(),
-            instrument_id=BetfairTestStubs.instrument_id(),
-            client_order_id=ClientOrderId("O-20210410-022422-001-001-1"),
-            venue_order_id=VenueOrderId("229597791245"),
-            command_id=TestStubs.uuid(),
-            ts_init=BetfairTestStubs.clock().timestamp_ns(),
-        )
-
-    @staticmethod
-=======
->>>>>>> 576eb876
     def betfair_feed_parsed(market_id="1.166564490", folder="data"):
         instrument_provider = BetfairInstrumentProvider.from_instruments([])
         reader = BetfairTestStubs.betfair_reader(instrument_provider=instrument_provider)
