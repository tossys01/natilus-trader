--- conflicted
+++ resolved
@@ -26,13 +26,10 @@
 from nautilus_trader.adapters.interactive_brokers.factories import (
     InteractiveBrokersLiveExecClientFactory,
 )
-<<<<<<< HEAD
-from nautilus_trader.core.uuid import UUID4
-=======
 from nautilus_trader.adapters.interactive_brokers.parsing.execution import (
     account_values_to_nautilus_account_info,
 )
->>>>>>> 5abf598b
+from nautilus_trader.core.uuid import UUID4
 from nautilus_trader.model.currencies import USD
 from nautilus_trader.model.enums import LiquiditySide
 from nautilus_trader.model.enums import OrderStatus
@@ -568,7 +565,6 @@
                     "type": "MarginBalance",
                 },
             ),
-<<<<<<< HEAD
         ],
         "reported": True,
         "ts_event": kwargs["ts_event"],
@@ -578,189 +574,23 @@
     assert all([kwargs[k] == expected[k] for k in kwargs if k not in ("balances", "margins")])
 
 
+@pytest.mark.asyncio
+async def test_account_values_to_nautilus_account_info():
+    # Arrange
+    account_values = IBTestDataStubs.account_values(fn="account_values_fa.json")
+
+    # Act
+    balances, margin = account_values_to_nautilus_account_info(account_values, "DU1xxxxxx")
+
+    # Assert
+    expected_balance = AccountBalance(
+        total=Money.from_str("1_020_194.83 USD"),
+        locked=Money.from_str("0.00 USD"),
+        free=Money.from_str("1_020_194.83 USD"),
+    )
+    assert balances == [expected_balance]
+    assert margin == []
+
+
 def test_generate_order_status_report():
-    pass
-=======
-            "order": LimitOrder(action="BUY", totalQuantity=100_000, lmtPrice=105.0),
-        }
-
-        # Assert
-        kwargs = mock.call_args.kwargs
-        # Can't directly compare kwargs for some reason?
-        assert kwargs["order"].action == expected["order"].action
-        assert kwargs["order"].totalQuantity == expected["order"].totalQuantity
-        assert kwargs["order"].lmtPrice == expected["order"].lmtPrice
-
-    @pytest.mark.asyncio
-    async def test_on_submitted_event(self):
-        # Arrange
-        self.instrument_setup()
-        self.order_setup()
-        trade = IBTestExecStubs.trade_pre_submit()
-
-        # Act
-        with patch.object(self.exec_client, "generate_order_accepted") as mock:
-            self.exec_client._on_order_update_event(trade)
-
-        # Assert
-        kwargs = mock.call_args.kwargs
-        expected = {
-            "client_order_id": ClientOrderId("C-1"),
-            "instrument_id": InstrumentId.from_str("AAPL.AMEX"),
-            "strategy_id": StrategyId("S-001"),
-            "ts_event": 1646449586871811000,
-            "venue_order_id": VenueOrderId("0"),
-        }
-        assert kwargs == expected
-
-    @pytest.mark.asyncio
-    async def test_on_exec_details(self):
-        # Arrange
-        self.instrument_setup()
-        self.order_setup()
-        contract = IBTestProviderStubs.aapl_equity_contract_details().contract
-
-        # Act
-        execution = IBTestExecStubs.execution()
-        fill = Fill(
-            contract=contract,
-            execution=execution,
-            commissionReport=CommissionReport(
-                execId="1",
-                commission=1.0,
-                currency="USD",
-            ),
-            time=datetime.datetime(1970, 1, 1, tzinfo=datetime.timezone.utc),
-        )
-        trade = IBTestExecStubs.trade_submitted()
-        with patch.object(self.exec_client, "generate_order_filled") as mock:
-            self.exec_client._on_execution_detail(trade, fill)
-
-        # Assert
-        kwargs = mock.call_args.kwargs
-
-        expected = {
-            "client_order_id": ClientOrderId("C-1"),
-            "commission": Money("1.00", USD),
-            "instrument_id": InstrumentId.from_str("AAPL.AMEX"),
-            "last_px": Price.from_str("50.00"),
-            "last_qty": Quantity.from_str("100"),
-            "liquidity_side": LiquiditySide.NO_LIQUIDITY_SIDE,
-            "order_side": 1,
-            "order_type": OrderType.LIMIT,
-            "quote_currency": USD,
-            "strategy_id": StrategyId("S-001"),
-            "trade_id": TradeId("1"),
-            "ts_event": 0,
-            "venue_order_id": VenueOrderId("0"),
-            "venue_position_id": None,
-        }
-        assert kwargs == expected
-
-    @pytest.mark.asyncio
-    async def test_on_order_modify(self):
-        # Arrange
-        self.instrument_setup()
-        self.order_setup(status=OrderStatus.ACCEPTED)
-        order = IBTestExecStubs.create_order(permId=1)
-        trade = IBTestExecStubs.trade_submitted(order=order)
-
-        # Act
-        with patch.object(self.exec_client, "generate_order_updated") as mock:
-            self.exec_client._on_order_modify(trade)
-
-        # Assert
-        kwargs = mock.call_args.kwargs
-        expected = {
-            "client_order_id": ClientOrderId("C-1"),
-            "instrument_id": self.instrument.id,
-            "price": Price.from_str("105.00"),
-            "quantity": Quantity.from_str("100000"),
-            "strategy_id": TestIdStubs.strategy_id(),
-            "trigger_price": None,
-            "ts_event": 1646449588378175000,
-            "venue_order_id": VenueOrderId("1"),
-            "venue_order_id_modified": False,
-        }
-        assert kwargs == expected
-
-    @pytest.mark.asyncio
-    async def test_on_order_cancel_cancelled(self):
-        # Arrange
-        self.instrument_setup()
-        self.order_setup(status=OrderStatus.ACCEPTED)
-        order = IBTestExecStubs.create_order(permId=1)
-        trade = IBTestExecStubs.trade_canceled(order=order)
-
-        # Act
-        with patch.object(self.exec_client, "generate_order_canceled") as mock:
-            self.exec_client._on_order_cancelled(trade)
-
-        # Assert
-        kwargs = mock.call_args.kwargs
-        expected = {
-            "client_order_id": ClientOrderId("C-1"),
-            "instrument_id": InstrumentId.from_str("AAPL.AMEX"),
-            "strategy_id": StrategyId("S-001"),
-            "ts_event": 1646533382000847000,
-            "venue_order_id": VenueOrderId("1"),
-        }
-        assert kwargs == expected
-
-    @pytest.mark.asyncio
-    async def test_on_account_update(self):
-        # Arrange
-        account_values = IBTestDataStubs.account_values()
-
-        # Act
-        with patch.object(self.exec_client, "generate_account_state") as mock:
-            self.exec_client.on_account_update(account_values)
-
-        # Assert
-        kwargs = mock.call_args.kwargs
-        expected = {
-            "balances": [
-                AccountBalance.from_dict(
-                    {
-                        "free": "900000.08",
-                        "locked": "100000.16",
-                        "total": "1000000.24",
-                        "currency": "AUD",
-                    },
-                ),
-            ],
-            "margins": [
-                MarginBalance.from_dict(
-                    {
-                        "currency": "AUD",
-                        "initial": "200000.97",
-                        "instrument_id": None,
-                        "maintenance": "200000.36",
-                        "type": "MarginBalance",
-                    },
-                ),
-            ],
-            "reported": True,
-            "ts_event": kwargs["ts_event"],
-        }
-        assert expected["balances"][0].to_dict() == kwargs["balances"][0].to_dict()
-        assert expected["margins"][0].to_dict() == kwargs["margins"][0].to_dict()
-        assert all([kwargs[k] == expected[k] for k in kwargs if k not in ("balances", "margins")])
-
-    @pytest.mark.asyncio
-    async def test_account_values_to_nautilus_account_info(self):
-        # Arrange
-        account_values = IBTestDataStubs.account_values(fn="account_values_fa.json")
-
-        # Act
-        balances, margin = account_values_to_nautilus_account_info(account_values, "DU1xxxxxx")
-
-        # Assert
-        expected_balance = AccountBalance(
-            total=Money.from_str("1_020_194.83 USD"),
-            locked=Money.from_str("0.00 USD"),
-            free=Money.from_str("1_020_194.83 USD"),
-        )
-        assert balances == [expected_balance]
-        assert margin == []
->>>>>>> 5abf598b
+    pass