--- conflicted
+++ resolved
@@ -56,14 +56,9 @@
 class TestInteractiveBrokersData(InteractiveBrokersTestBase):
     def setup(self):
         super().setup()
-<<<<<<< HEAD
+        self.ib = IB()
         self.instrument = IBTestProviderStubs.aapl_instrument()
         self.contract_details = IBTestProviderStubs.aapl_equity_contract_details()
-=======
-        self.ib = IB()
-        self.instrument = IBTestDataStubs.instrument("AAPL")
-        self.contract_details = IBTestDataStubs.contract_details("AAPL")
->>>>>>> 6d24433b
         self.contract = self.contract_details.contract
         self.client_order_id = TestIdStubs.client_order_id()
         with patch(
