--- conflicted
+++ resolved
@@ -53,186 +53,6 @@
 from tests.integration_tests.adapters.interactive_brokers.test_kit import IBTestProviderStubs
 
 
-<<<<<<< HEAD
-class TestInteractiveBrokersData(InteractiveBrokersTestBase):
-    def setup(self):
-        super().setup()
-        self.ib = IB()
-        self.instrument = IBTestProviderStubs.aapl_instrument()
-        self.contract_details = IBTestProviderStubs.aapl_equity_contract_details()
-        self.contract = self.contract_details.contract
-        self.client_order_id = TestIdStubs.client_order_id()
-        with patch(
-            "nautilus_trader.adapters.interactive_brokers.factories.get_cached_ib_client",
-            return_value=self.ib,
-        ):
-            self.exec_client: InteractiveBrokersExecutionClient = (
-                InteractiveBrokersLiveExecClientFactory.create(
-                    loop=self.loop,
-                    name="IB",
-                    config=InteractiveBrokersExecClientConfig(  # noqa: S106
-                        username="test",
-                        password="test",
-                        account_id="DU123456",
-                    ),
-                    msgbus=self.msgbus,
-                    cache=self.cache,
-                    clock=self.clock,
-                    logger=self.logger,
-                )
-            )
-            assert isinstance(self.exec_client, InteractiveBrokersExecutionClient)
-
-    def instrument_setup(self, instrument=None, contract_details=None):
-        instrument = instrument or self.instrument
-        contract_details = contract_details or self.contract_details
-        self.exec_client._instrument_provider.contract_details[
-            instrument.id.value
-        ] = contract_details
-        self.exec_client._instrument_provider.contract_id_to_instrument_id[
-            contract_details.contract.conId
-        ] = instrument.id
-        self.exec_client._instrument_provider.add(instrument)
-        self.cache.add_instrument(instrument)
-
-    def order_setup(self, status: OrderStatus = OrderStatus.SUBMITTED):
-        order = TestExecStubs.limit_order(
-            instrument_id=self.instrument.id,
-            client_order_id=ClientOrderId("C-1"),
-        )
-        if status == OrderStatus.SUBMITTED:
-            order = TestExecStubs.make_submitted_order(order)
-        elif status == OrderStatus.ACCEPTED:
-            order = TestExecStubs.make_accepted_order(order)
-        else:
-            raise ValueError(status)
-        self.exec_client._cache.add_order(order, PositionId("1"))
-
-    @pytest.mark.asyncio
-    async def test_factory(self, event_loop):
-        # Act
-        exec_client = self.exec_client
-
-        # Assert
-        assert exec_client is not None
-
-    def test_place_order(self):
-        # Arrange
-        instrument = IBTestProviderStubs.aapl_instrument()
-        contract_details = IBTestProviderStubs.aapl_equity_contract_details()
-        self.instrument_setup(instrument=instrument, contract_details=contract_details)
-        order = TestExecStubs.limit_order(instrument_id=instrument.id)
-        command = TestCommandStubs.submit_order_command(order=order)
-        trade = IBTestExecStubs.trade_submitted()
-
-        # Act
-        with patch.object(self.exec_client._client, "placeOrder", return_value=trade) as mock:
-            self.exec_client.submit_order(command=command)
-
-        # Assert
-        expected = {
-            "contract": Contract(
-                secType="STK",
-                conId=265598,
-                symbol="AAPL",
-                exchange="SMART",
-                primaryExchange="NASDAQ",
-                currency="USD",
-                localSymbol="AAPL",
-                tradingClass="NMS",
-            ),
-            "order": LimitOrder(action="BUY", totalQuantity=100.0, lmtPrice=55.0),
-        }
-
-        # Assert
-        kwargs = mock.call_args.kwargs
-        # Can't directly compare kwargs for some reason?
-        assert kwargs["contract"] == expected["contract"]
-        assert kwargs["order"].action == expected["order"].action
-        assert kwargs["order"].totalQuantity == expected["order"].totalQuantity
-        assert kwargs["order"].lmtPrice == expected["order"].lmtPrice
-
-    def test_update_order(self):
-        # Arrange
-        instrument = IBTestProviderStubs.aapl_instrument()
-        contract_details = IBTestProviderStubs.aapl_equity_contract_details()
-        contract = contract_details.contract
-        order = IBTestExecStubs.create_order(quantity=50)
-        self.instrument_setup(instrument=instrument, contract_details=contract_details)
-        self.exec_client._ib_insync_orders[self.client_order_id] = Trade(
-            contract=contract,
-            order=order,
-        )
-
-        # Act
-        command = TestCommandStubs.modify_order_command(
-            instrument_id=instrument.id,
-            client_order_id=self.client_order_id,
-            price=Price.from_int(10),
-            quantity=Quantity.from_str("100"),
-        )
-        with patch.object(self.exec_client._client, "placeOrder") as mock:
-            self.exec_client.modify_order(command=command)
-
-        # Assert
-        expected = {
-            "contract": Contract(
-                secType="STK",
-                conId=265598,
-                symbol="AAPL",
-                exchange="SMART",
-                primaryExchange="NASDAQ",
-                currency="USD",
-                localSymbol="AAPL",
-                tradingClass="NMS",
-            ),
-            "order": LimitOrder(
-                orderId=1,
-                clientId=1,
-                action="BUY",
-                totalQuantity=100.0,
-                lmtPrice=10.0,
-                orderRef="C-1",
-            ),
-        }
-
-        # Assert
-        kwargs = mock.call_args.kwargs
-        # Can't directly compare kwargs for some reason?
-        assert kwargs["contract"] == expected["contract"]
-        assert kwargs["order"].action == expected["order"].action
-        assert kwargs["order"].totalQuantity == expected["order"].totalQuantity
-        assert kwargs["order"].lmtPrice == expected["order"].lmtPrice
-
-    def test_cancel_order(self):
-        # Arrange
-        instrument = IBTestProviderStubs.aapl_instrument()
-        contract_details = IBTestProviderStubs.aapl_equity_contract_details()
-        contract = contract_details.contract
-        order = IBTestExecStubs.create_order()
-        self.instrument_setup(instrument=instrument, contract_details=contract_details)
-        self.exec_client._ib_insync_orders[TestIdStubs.client_order_id()] = Trade(
-            contract=contract,
-            order=order,
-        )
-
-        # Act
-        command = TestCommandStubs.cancel_order_command(instrument_id=instrument.id)
-        with patch.object(self.exec_client._client, "cancelOrder") as mock:
-            self.exec_client.cancel_order(command=command)
-
-        # Assert
-        expected = {
-            "contract": Contract(
-                secType="STK",
-                conId=265598,
-                symbol="AAPL",
-                exchange="SMART",
-                primaryExchange="NASDAQ",
-                currency="USD",
-                localSymbol="AAPL",
-                tradingClass="NMS",
-=======
 pytestmark = pytest.mark.no_ci
 
 
@@ -733,7 +553,6 @@
                     "total": "1000000.24",
                     "currency": "AUD",
                 },
->>>>>>> 75e7e11e
             ),
         ],
         "margins": [
@@ -746,124 +565,6 @@
                     "type": "MarginBalance",
                 },
             ),
-<<<<<<< HEAD
-            time=datetime.datetime(1970, 1, 1, tzinfo=datetime.timezone.utc),
-        )
-        trade = IBTestExecStubs.trade_submitted()
-        with patch.object(self.exec_client, "generate_order_filled") as mock:
-            self.exec_client._on_execution_detail(trade, fill)
-
-        # Assert
-        kwargs = mock.call_args.kwargs
-
-        expected = {
-            "client_order_id": ClientOrderId("C-1"),
-            "commission": Money("1.00", USD),
-            "instrument_id": InstrumentId.from_str("AAPL.AMEX"),
-            "last_px": Price.from_str("50.00"),
-            "last_qty": Quantity.from_str("100"),
-            "liquidity_side": LiquiditySide.NO_LIQUIDITY_SIDE,
-            "order_side": 1,
-            "order_type": OrderType.LIMIT,
-            "quote_currency": USD,
-            "strategy_id": StrategyId("S-001"),
-            "trade_id": TradeId("1"),
-            "ts_event": 0,
-            "venue_order_id": VenueOrderId("0"),
-            "venue_position_id": None,
-        }
-        assert kwargs == expected
-
-    @pytest.mark.asyncio
-    async def test_on_order_modify(self):
-        # Arrange
-        self.instrument_setup()
-        self.order_setup(status=OrderStatus.ACCEPTED)
-        order = IBTestExecStubs.create_order(permId=1)
-        trade = IBTestExecStubs.trade_submitted(order=order)
-
-        # Act
-        with patch.object(self.exec_client, "generate_order_updated") as mock:
-            self.exec_client._on_order_modify(trade)
-
-        # Assert
-        kwargs = mock.call_args.kwargs
-        expected = {
-            "client_order_id": ClientOrderId("C-1"),
-            "instrument_id": self.instrument.id,
-            "price": Price.from_str("105.00"),
-            "quantity": Quantity.from_str("100000"),
-            "strategy_id": TestIdStubs.strategy_id(),
-            "trigger_price": None,
-            "ts_event": 1646449588378175000,
-            "venue_order_id": VenueOrderId("1"),
-            "venue_order_id_modified": False,
-        }
-        assert kwargs == expected
-
-    @pytest.mark.asyncio
-    async def test_on_order_cancel_cancelled(self):
-        # Arrange
-        self.instrument_setup()
-        self.order_setup(status=OrderStatus.ACCEPTED)
-        order = IBTestExecStubs.create_order(permId=1)
-        trade = IBTestExecStubs.trade_canceled(order=order)
-
-        # Act
-        with patch.object(self.exec_client, "generate_order_canceled") as mock:
-            self.exec_client._on_order_cancelled(trade)
-
-        # Assert
-        kwargs = mock.call_args.kwargs
-        expected = {
-            "client_order_id": ClientOrderId("C-1"),
-            "instrument_id": InstrumentId.from_str("AAPL.AMEX"),
-            "strategy_id": StrategyId("S-001"),
-            "ts_event": 1646533382000847000,
-            "venue_order_id": VenueOrderId("1"),
-        }
-        assert kwargs == expected
-
-    @pytest.mark.asyncio
-    async def test_on_account_update(self):
-        # Arrange
-        account_values = IBTestDataStubs.account_values()
-
-        # Act
-        with patch.object(self.exec_client, "generate_account_state") as mock:
-            self.exec_client.on_account_update(account_values)
-
-        # Assert
-        kwargs = mock.call_args.kwargs
-        expected = {
-            "balances": [
-                AccountBalance.from_dict(
-                    {
-                        "free": "900000.08",
-                        "locked": "100000.16",
-                        "total": "1000000.24",
-                        "currency": "AUD",
-                    },
-                ),
-            ],
-            "margins": [
-                MarginBalance.from_dict(
-                    {
-                        "currency": "AUD",
-                        "initial": "200000.97",
-                        "instrument_id": None,
-                        "maintenance": "200000.36",
-                        "type": "MarginBalance",
-                    },
-                ),
-            ],
-            "reported": True,
-            "ts_event": kwargs["ts_event"],
-        }
-        assert expected["balances"][0].to_dict() == kwargs["balances"][0].to_dict()
-        assert expected["margins"][0].to_dict() == kwargs["margins"][0].to_dict()
-        assert all([kwargs[k] == expected[k] for k in kwargs if k not in ("balances", "margins")])
-=======
         ],
         "reported": True,
         "ts_event": kwargs["ts_event"],
@@ -892,5 +593,4 @@
 
 
 def test_generate_order_status_report():
-    pass
->>>>>>> 75e7e11e
+    pass