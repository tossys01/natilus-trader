# -------------------------------------------------------------------------------------------------
#  Copyright (C) 2015-2023 Nautech Systems Pty Ltd. All rights reserved.
#  https://nautechsystems.io
#
#  Licensed under the GNU Lesser General Public License Version 3.0 (the "License");
#  You may not use this file except in compliance with the License.
#  You may obtain a copy of the License at https://www.gnu.org/licenses/lgpl-3.0.en.html
#
#  Unless required by applicable law or agreed to in writing, software
#  distributed under the License is distributed on an "AS IS" BASIS,
#  WITHOUT WARRANTIES OR CONDITIONS OF ANY KIND, either express or implied.
#  See the License for the specific language governing permissions and
#  limitations under the License.
# -------------------------------------------------------------------------------------------------

import asyncio
import datetime

import pytest
from ib_insync import Contract
from ib_insync import Ticker

from nautilus_trader.model.data.tick import QuoteTick
from nautilus_trader.model.enums import BookType
from tests.integration_tests.adapters.interactive_brokers.test_kit import IBTestDataStubs
from tests.integration_tests.adapters.interactive_brokers.test_kit import IBTestProviderStubs


<<<<<<< HEAD
class TestInteractiveBrokersData(InteractiveBrokersTestBase):
    def setup(self):
        super().setup()
        self.instrument = TestInstrumentProvider.aapl_equity()
        with patch("nautilus_trader.adapters.interactive_brokers.factories.get_cached_ib_client"):
            self.data_client: InteractiveBrokersDataClient = (
                InteractiveBrokersLiveDataClientFactory.create(
                    loop=self.loop,
                    name="IB",
                    config=InteractiveBrokersDataClientConfig(  # noqa: S106
                        username="test",
                        password="test",
                    ),
                    msgbus=self.msgbus,
                    cache=self.cache,
                    clock=self.clock,
                    logger=self.logger,
                )
            )
            assert isinstance(self.data_client, InteractiveBrokersDataClient)

    def instrument_setup(self, instrument, contract_details):
        self.data_client.instrument_provider.contract_details[
            instrument.id.value
        ] = contract_details
        self.data_client.instrument_provider.contract_id_to_instrument_id[
            contract_details.contract.conId
        ] = instrument.id
        self.data_client.instrument_provider.add(instrument)

    @pytest.mark.asyncio
    async def test_factory(self, event_loop):
        # Arrange
        # Act
        data_client = self.data_client

        # Assert
        assert data_client is not None

    @pytest.mark.asyncio
    async def test_subscribe_trade_ticks(self, event_loop):
        # Arrange
        instrument_aapl = IBTestProviderStubs.aapl_instrument()
        self.data_client.instrument_provider.contract_details[
            instrument_aapl.id.value
        ] = IBTestProviderStubs.aapl_equity_contract_details()

        # Act
        with patch.object(self.data_client._client, "reqMktData") as mock:
            await self.data_client._subscribe_trade_ticks(instrument_id=instrument_aapl.id)

        # Assert
        kwargs = mock.call_args.kwargs
        expected = {
            "contract": Contract(
                secType="STK",
                conId=265598,
                symbol="AAPL",
                exchange="SMART",
                primaryExchange="NASDAQ",
                currency="USD",
                localSymbol="AAPL",
                tradingClass="NMS",
            ),
        }
        assert kwargs == expected

    @pytest.mark.asyncio
    async def test_subscribe_order_book_deltas(self, event_loop):
        # Arrange
        instrument = IBTestProviderStubs.aapl_instrument()
        self.instrument_setup(instrument, IBTestProviderStubs.aapl_equity_contract_details())

        # Act
        with patch.object(self.data_client._client, "reqMktDepth") as mock:
            await self.data_client._subscribe_order_book_snapshots(
                instrument_id=instrument.id,
                book_type=BookType.L2_MBP,
            )

        # Assert
        kwargs = mock.call_args.kwargs
        expected = {
            "contract": Contract(
                secType="STK",
                conId=265598,
                symbol="AAPL",
                exchange="SMART",
                primaryExchange="NASDAQ",
                currency="USD",
                localSymbol="AAPL",
                tradingClass="NMS",
            ),
            "numRows": 5,
        }
        assert kwargs == expected

    @pytest.mark.asyncio
    async def test_on_book_update(self, event_loop):
        # Arrange
        self.instrument_setup(
            IBTestProviderStubs.eurusd_instrument(),
            IBTestProviderStubs.eurusd_forex_contract_details(),
        )

        # Act
        for ticker in IBTestDataStubs.market_depth(name="eurusd"):
            self.data_client._on_order_book_snapshot(ticker=ticker, book_type=BookType.L2_MBP)

    @pytest.mark.asyncio
    async def test_on_ticker_update(self, event_loop):
        # Arrange
        self.instrument_setup(
            IBTestProviderStubs.eurusd_instrument(),
            IBTestProviderStubs.eurusd_forex_contract_details(),
        )

        # Act
        for ticker in IBTestDataStubs.tickers("eurusd"):
            self.data_client._on_trade_ticker_update(ticker=ticker)

    @pytest.mark.asyncio
    async def test_on_quote_tick_update(self, event_loop):
        # Arrange
        self.instrument_setup(
            IBTestProviderStubs.eurusd_instrument(),
            IBTestProviderStubs.eurusd_forex_contract_details(),
        )
        contract = IBTestProviderStubs.eurusd_forex_contract_details().contract
        ticker = Ticker(
            time=datetime.datetime(2022, 3, 4, 6, 8, 36, 992576, tzinfo=datetime.timezone.utc),
            bid=99.45,
            ask=99.5,
            bidSize=44600.0,
            askSize=29500.0,
        )

        # Act
        self.data_client._on_quote_tick_update(tick=ticker, contract=contract)

    @pytest.mark.asyncio
    async def test_on_quote_tick_update_nans(self, event_loop):
        # Arrange
        self.instrument_setup(self.instrument, IBTestProviderStubs.aapl_equity_contract_details())
        contract = IBTestProviderStubs.aapl_equity_contract_details().contract
        ticker = Ticker(
            time=datetime.datetime(2022, 3, 4, 6, 8, 36, 992576, tzinfo=datetime.timezone.utc),
            bidSize=44600.0,
            askSize=29500.0,
        )
        data = []
        self.data_client._handle_data = data.append

        # Act
        self.data_client._on_quote_tick_update(tick=ticker, contract=contract)
        update = data[0]
        await asyncio.sleep(0)

        # Assert
        expected = QuoteTick.from_dict(
            {
                "type": "QuoteTick",
                "instrument_id": "AAPL.NASDAQ",
                "bid": "0.00",
                "ask": "0.00",
                "bid_size": "44600",
                "ask_size": "29500",
                "ts_event": 1646374116992576000,
                "ts_init": 1658919315437688375,
            },
        )
        assert update == expected
=======
pytestmark = pytest.mark.no_ci


def instrument_setup(data_client, instrument, contract_details):
    data_client.instrument_provider.contract_details[instrument.id.value] = contract_details
    data_client.instrument_provider.contract_id_to_instrument_id[
        contract_details.contract.conId
    ] = instrument.id
    data_client.instrument_provider.add(instrument)


@pytest.mark.asyncio
async def test_connect(data_client):
    data_client.connect()
    await asyncio.sleep(0)
    await asyncio.sleep(0)
    assert data_client.is_connected


@pytest.mark.asyncio
async def test_subscribe_trade_ticks(data_client):
    # Arrange
    instrument_aapl = IBTestProviderStubs.aapl_instrument()
    data_client.instrument_provider.contract_details[
        instrument_aapl.id.value
    ] = IBTestProviderStubs.aapl_equity_contract_details()

    # Act
    data_client.subscribe_trade_ticks(instrument_id=instrument_aapl.id)
    await asyncio.sleep(0)

    # Assert
    kwargs = data_client._client.reqMktData.call_args.kwargs
    expected = {
        "contract": Contract(
            secType="STK",
            conId=265598,
            symbol="AAPL",
            exchange="SMART",
            primaryExchange="NASDAQ",
            currency="USD",
            localSymbol="AAPL",
            tradingClass="NMS",
        ),
    }
    assert kwargs == expected


@pytest.mark.asyncio
async def test_subscribe_order_book_deltas(data_client, instrument):
    # Arrange
    instrument = IBTestProviderStubs.aapl_instrument()
    instrument_setup(data_client, instrument, IBTestProviderStubs.aapl_equity_contract_details())

    # Act
    data_client.subscribe_order_book_snapshots(
        instrument_id=instrument.id,
        book_type=BookType.L2_MBP,
    )
    await asyncio.sleep(0)

    # Assert
    kwargs = data_client._client.reqMktDepth.call_args.kwargs
    expected = {
        "contract": Contract(
            secType="STK",
            conId=265598,
            symbol="AAPL",
            exchange="SMART",
            primaryExchange="NASDAQ",
            currency="USD",
            localSymbol="AAPL",
            tradingClass="NMS",
        ),
        "numRows": 5,
    }
    assert kwargs == expected


@pytest.mark.asyncio
async def test_on_book_update(data_client):
    # Arrange
    instrument_setup(
        data_client,
        IBTestProviderStubs.eurusd_instrument(),
        IBTestProviderStubs.eurusd_forex_contract_details(),
    )

    # Act
    for ticker in IBTestDataStubs.market_depth(name="eurusd"):
        data_client._on_order_book_snapshot(ticker=ticker, book_type=BookType.L2_MBP)


@pytest.mark.asyncio
async def test_on_ticker_update(data_client):
    # Arrange
    instrument_setup(
        data_client,
        IBTestProviderStubs.eurusd_instrument(),
        IBTestProviderStubs.eurusd_forex_contract_details(),
    )

    # Act
    for ticker in IBTestDataStubs.tickers("eurusd"):
        data_client._on_trade_ticker_update(ticker=ticker)


@pytest.mark.asyncio
async def test_on_quote_tick_update(data_client):
    # Arrange
    instrument_setup(
        data_client,
        IBTestProviderStubs.eurusd_instrument(),
        IBTestProviderStubs.eurusd_forex_contract_details(),
    )
    contract = IBTestProviderStubs.eurusd_forex_contract_details().contract
    ticker = Ticker(
        time=datetime.datetime(2022, 3, 4, 6, 8, 36, 992576, tzinfo=datetime.timezone.utc),
        bid=99.45,
        ask=99.5,
        bidSize=44600.0,
        askSize=29500.0,
    )

    # Act
    data_client._on_quote_tick_update(tick=ticker, contract=contract)


@pytest.mark.asyncio
async def test_on_quote_tick_update_nans(data_client, instrument):
    # Arrange
    instrument_setup(data_client, instrument, IBTestProviderStubs.aapl_equity_contract_details())
    contract = IBTestProviderStubs.aapl_equity_contract_details().contract
    ticker = Ticker(
        time=datetime.datetime(2022, 3, 4, 6, 8, 36, 992576, tzinfo=datetime.timezone.utc),
        bidSize=44600.0,
        askSize=29500.0,
    )
    data = []
    data_client._handle_data = data.append

    # Act
    data_client._on_quote_tick_update(tick=ticker, contract=contract)
    update = data[0]
    await asyncio.sleep(0)

    # Assert
    expected = QuoteTick.from_dict(
        {
            "type": "QuoteTick",
            "instrument_id": "AAPL.AMEX",
            "bid": "0.00",
            "ask": "0.00",
            "bid_size": "44600",
            "ask_size": "29500",
            "ts_event": 0,
            "ts_init": 0,
        },
    )
    assert update == expected
>>>>>>> 75e7e11e
<|MERGE_RESOLUTION|>--- conflicted
+++ resolved
@@ -26,180 +26,6 @@
 from tests.integration_tests.adapters.interactive_brokers.test_kit import IBTestProviderStubs
 
 
-<<<<<<< HEAD
-class TestInteractiveBrokersData(InteractiveBrokersTestBase):
-    def setup(self):
-        super().setup()
-        self.instrument = TestInstrumentProvider.aapl_equity()
-        with patch("nautilus_trader.adapters.interactive_brokers.factories.get_cached_ib_client"):
-            self.data_client: InteractiveBrokersDataClient = (
-                InteractiveBrokersLiveDataClientFactory.create(
-                    loop=self.loop,
-                    name="IB",
-                    config=InteractiveBrokersDataClientConfig(  # noqa: S106
-                        username="test",
-                        password="test",
-                    ),
-                    msgbus=self.msgbus,
-                    cache=self.cache,
-                    clock=self.clock,
-                    logger=self.logger,
-                )
-            )
-            assert isinstance(self.data_client, InteractiveBrokersDataClient)
-
-    def instrument_setup(self, instrument, contract_details):
-        self.data_client.instrument_provider.contract_details[
-            instrument.id.value
-        ] = contract_details
-        self.data_client.instrument_provider.contract_id_to_instrument_id[
-            contract_details.contract.conId
-        ] = instrument.id
-        self.data_client.instrument_provider.add(instrument)
-
-    @pytest.mark.asyncio
-    async def test_factory(self, event_loop):
-        # Arrange
-        # Act
-        data_client = self.data_client
-
-        # Assert
-        assert data_client is not None
-
-    @pytest.mark.asyncio
-    async def test_subscribe_trade_ticks(self, event_loop):
-        # Arrange
-        instrument_aapl = IBTestProviderStubs.aapl_instrument()
-        self.data_client.instrument_provider.contract_details[
-            instrument_aapl.id.value
-        ] = IBTestProviderStubs.aapl_equity_contract_details()
-
-        # Act
-        with patch.object(self.data_client._client, "reqMktData") as mock:
-            await self.data_client._subscribe_trade_ticks(instrument_id=instrument_aapl.id)
-
-        # Assert
-        kwargs = mock.call_args.kwargs
-        expected = {
-            "contract": Contract(
-                secType="STK",
-                conId=265598,
-                symbol="AAPL",
-                exchange="SMART",
-                primaryExchange="NASDAQ",
-                currency="USD",
-                localSymbol="AAPL",
-                tradingClass="NMS",
-            ),
-        }
-        assert kwargs == expected
-
-    @pytest.mark.asyncio
-    async def test_subscribe_order_book_deltas(self, event_loop):
-        # Arrange
-        instrument = IBTestProviderStubs.aapl_instrument()
-        self.instrument_setup(instrument, IBTestProviderStubs.aapl_equity_contract_details())
-
-        # Act
-        with patch.object(self.data_client._client, "reqMktDepth") as mock:
-            await self.data_client._subscribe_order_book_snapshots(
-                instrument_id=instrument.id,
-                book_type=BookType.L2_MBP,
-            )
-
-        # Assert
-        kwargs = mock.call_args.kwargs
-        expected = {
-            "contract": Contract(
-                secType="STK",
-                conId=265598,
-                symbol="AAPL",
-                exchange="SMART",
-                primaryExchange="NASDAQ",
-                currency="USD",
-                localSymbol="AAPL",
-                tradingClass="NMS",
-            ),
-            "numRows": 5,
-        }
-        assert kwargs == expected
-
-    @pytest.mark.asyncio
-    async def test_on_book_update(self, event_loop):
-        # Arrange
-        self.instrument_setup(
-            IBTestProviderStubs.eurusd_instrument(),
-            IBTestProviderStubs.eurusd_forex_contract_details(),
-        )
-
-        # Act
-        for ticker in IBTestDataStubs.market_depth(name="eurusd"):
-            self.data_client._on_order_book_snapshot(ticker=ticker, book_type=BookType.L2_MBP)
-
-    @pytest.mark.asyncio
-    async def test_on_ticker_update(self, event_loop):
-        # Arrange
-        self.instrument_setup(
-            IBTestProviderStubs.eurusd_instrument(),
-            IBTestProviderStubs.eurusd_forex_contract_details(),
-        )
-
-        # Act
-        for ticker in IBTestDataStubs.tickers("eurusd"):
-            self.data_client._on_trade_ticker_update(ticker=ticker)
-
-    @pytest.mark.asyncio
-    async def test_on_quote_tick_update(self, event_loop):
-        # Arrange
-        self.instrument_setup(
-            IBTestProviderStubs.eurusd_instrument(),
-            IBTestProviderStubs.eurusd_forex_contract_details(),
-        )
-        contract = IBTestProviderStubs.eurusd_forex_contract_details().contract
-        ticker = Ticker(
-            time=datetime.datetime(2022, 3, 4, 6, 8, 36, 992576, tzinfo=datetime.timezone.utc),
-            bid=99.45,
-            ask=99.5,
-            bidSize=44600.0,
-            askSize=29500.0,
-        )
-
-        # Act
-        self.data_client._on_quote_tick_update(tick=ticker, contract=contract)
-
-    @pytest.mark.asyncio
-    async def test_on_quote_tick_update_nans(self, event_loop):
-        # Arrange
-        self.instrument_setup(self.instrument, IBTestProviderStubs.aapl_equity_contract_details())
-        contract = IBTestProviderStubs.aapl_equity_contract_details().contract
-        ticker = Ticker(
-            time=datetime.datetime(2022, 3, 4, 6, 8, 36, 992576, tzinfo=datetime.timezone.utc),
-            bidSize=44600.0,
-            askSize=29500.0,
-        )
-        data = []
-        self.data_client._handle_data = data.append
-
-        # Act
-        self.data_client._on_quote_tick_update(tick=ticker, contract=contract)
-        update = data[0]
-        await asyncio.sleep(0)
-
-        # Assert
-        expected = QuoteTick.from_dict(
-            {
-                "type": "QuoteTick",
-                "instrument_id": "AAPL.NASDAQ",
-                "bid": "0.00",
-                "ask": "0.00",
-                "bid_size": "44600",
-                "ask_size": "29500",
-                "ts_event": 1646374116992576000,
-                "ts_init": 1658919315437688375,
-            },
-        )
-        assert update == expected
-=======
 pytestmark = pytest.mark.no_ci
 
 
@@ -359,5 +185,4 @@
             "ts_init": 0,
         },
     )
-    assert update == expected
->>>>>>> 75e7e11e
+    assert update == expected