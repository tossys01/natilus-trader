--- conflicted
+++ resolved
@@ -315,6 +315,7 @@
         # Fixture Setup
         config = BacktestEngineConfig(
             bypass_logging=False,
+            allow_cash_positions=True,
             run_analysis=False,
             risk_engine={"bypass": True},
         )
@@ -369,13 +370,8 @@
         assert self.engine.iteration == 10000
         btc_ending_balance = self.engine.portfolio.account(self.venue).balance_total(BTC)
         usdt_ending_balance = self.engine.portfolio.account(self.venue).balance_total(USDT)
-<<<<<<< HEAD
         assert btc_ending_balance == Money(9.57500000, BTC)
         assert usdt_ending_balance == Money(10016974.96985900, USDT)
-=======
-        assert btc_ending_balance == Money(10.00000000, BTC)
-        assert usdt_ending_balance == Money(9999872.71139900, USDT)
->>>>>>> 3b43095b
 
     def test_run_ema_cross_with_trade_ticks_from_bar_data(self):
         # Arrange
@@ -409,13 +405,8 @@
         assert self.engine.iteration == 40000
         btc_ending_balance = self.engine.portfolio.account(self.venue).balance_total(BTC)
         usdt_ending_balance = self.engine.portfolio.account(self.venue).balance_total(USDT)
-<<<<<<< HEAD
         assert btc_ending_balance == Money(9.57500000, BTC)
         assert usdt_ending_balance == Money(10016974.96985900, USDT)
-=======
-        assert btc_ending_balance == Money(10.00000000, BTC)
-        assert usdt_ending_balance == Money(9999872.71139900, USDT)
->>>>>>> 3b43095b
 
 
 class TestBacktestAcceptanceTestsAUDUSD:
