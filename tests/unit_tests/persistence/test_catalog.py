# -------------------------------------------------------------------------------------------------
#  Copyright (C) 2015-2023 Nautech Systems Pty Ltd. All rights reserved.
#  https://nautechsystems.io
#
#  Licensed under the GNU Lesser General Public License Version 3.0 (the "License");
#  You may not use this file except in compliance with the License.
#  You may obtain a copy of the License at https://www.gnu.org/licenses/lgpl-3.0.en.html
#
#  Unless required by applicable law or agreed to in writing, software
#  distributed under the License is distributed on an "AS IS" BASIS,
#  WITHOUT WARRANTIES OR CONDITIONS OF ANY KIND, either express or implied.
#  See the License for the specific language governing permissions and
#  limitations under the License.
# -------------------------------------------------------------------------------------------------

import datetime
import itertools
import os
import sys
import tempfile
from decimal import Decimal

import fsspec
import pandas as pd
import pyarrow.dataset as ds
import pytest

from nautilus_trader.adapters.betfair.providers import BetfairInstrumentProvider
from nautilus_trader.backtest.data.providers import TestInstrumentProvider
from nautilus_trader.backtest.data.wranglers import BarDataWrangler
from nautilus_trader.backtest.data.wranglers import QuoteTickDataWrangler
from nautilus_trader.core.datetime import unix_nanos_to_dt
from nautilus_trader.core.nautilus_pyo3.persistence import ParquetReader
from nautilus_trader.core.nautilus_pyo3.persistence import ParquetReaderType
from nautilus_trader.core.nautilus_pyo3.persistence import ParquetType
from nautilus_trader.core.nautilus_pyo3.persistence import ParquetWriter
from nautilus_trader.model.currencies import USD
from nautilus_trader.model.data.base import GenericData
from nautilus_trader.model.data.tick import QuoteTick
from nautilus_trader.model.data.tick import TradeTick
from nautilus_trader.model.enums import AggressorSide
from nautilus_trader.model.identifiers import InstrumentId
from nautilus_trader.model.identifiers import Symbol
from nautilus_trader.model.identifiers import TradeId
from nautilus_trader.model.identifiers import Venue
from nautilus_trader.model.instruments.betting import BettingInstrument
from nautilus_trader.model.instruments.equity import Equity
from nautilus_trader.model.objects import Price
from nautilus_trader.model.objects import Quantity
from nautilus_trader.persistence.catalog.parquet import ParquetDataCatalog
from nautilus_trader.persistence.external.core import dicts_to_dataframes
from nautilus_trader.persistence.external.core import process_files
from nautilus_trader.persistence.external.core import split_and_serialize
from nautilus_trader.persistence.external.core import write_objects
from nautilus_trader.persistence.external.core import write_tables
from nautilus_trader.persistence.external.readers import CSVReader
from nautilus_trader.persistence.external.readers import ParquetReader as ParquetByteReader
from nautilus_trader.test_kit.mocks.data import NewsEventData
from nautilus_trader.test_kit.mocks.data import data_catalog_setup
from nautilus_trader.test_kit.stubs.data import TestDataStubs
from nautilus_trader.test_kit.stubs.identifiers import TestIdStubs
from nautilus_trader.test_kit.stubs.persistence import TestPersistenceStubs
from tests import TEST_DATA_DIR
from tests.integration_tests.adapters.betfair.test_kit import BetfairTestStubs


class TestPersistenceCatalogRust:
    def setup(self):
        self.catalog = data_catalog_setup(protocol="file")
        self.fs: fsspec.AbstractFileSystem = self.catalog.fs
        self.instrument = TestInstrumentProvider.default_fx_ccy("EUR/USD", Venue("SIM"))

    def teardown(self):
        # Cleanup
        path = self.catalog.path
        fs = self.catalog.fs
        if fs.exists(path):
            fs.rm(path, recursive=True)

    def _load_quote_ticks_into_catalog_rust(self) -> list[QuoteTick]:
        parquet_data_path = os.path.join(TEST_DATA_DIR, "quote_tick_data.parquet")
        assert os.path.exists(parquet_data_path)

        reader = ParquetReader(
            parquet_data_path,
            1000,
            ParquetType.QuoteTick,
            ParquetReaderType.File,
        )

        mapped_chunk = map(QuoteTick.list_from_capsule, reader)
        quotes = list(itertools.chain(*mapped_chunk))

        min_timestamp = str(quotes[0].ts_init).rjust(19, "0")
        max_timestamp = str(quotes[-1].ts_init).rjust(19, "0")

        # Write EUR/USD and USD/JPY rust quotes
        for instrument_id in ("EUR/USD.SIM", "USD/JPY.SIM"):

            # Reset reader
            reader = ParquetReader(
                parquet_data_path,
                1000,
                ParquetType.QuoteTick,
                ParquetReaderType.File,
            )

            metadata = {
                "instrument_id": instrument_id,
                "price_precision": "5",
                "size_precision": "0",
            }
            writer = ParquetWriter(
                ParquetType.QuoteTick,
                metadata,
            )

            file_path = os.path.join(
                self.catalog.path,
                "data",
                "quote_tick.parquet",
                f"instrument_id={instrument_id.replace('/', '-')}",  # EUR-USD.SIM, USD-JPY.SIM
                f"{min_timestamp}-{max_timestamp}-0.parquet",
            )

            os.makedirs(os.path.dirname(file_path), exist_ok=True)
            with open(file_path, "wb") as f:
                for chunk in reader:
                    writer.write(chunk)
                data: bytes = writer.flush_bytes()
                f.write(data)

        return quotes

    def _load_trade_ticks_into_catalog_rust(self) -> list[TradeTick]:
        parquet_data_path = os.path.join(TEST_DATA_DIR, "trade_tick_data.parquet")
        assert os.path.exists(parquet_data_path)
        reader = ParquetReader(
            parquet_data_path,
            100,
            ParquetType.TradeTick,
            ParquetReaderType.File,
        )

        mapped_chunk = map(TradeTick.list_from_capsule, reader)
        trades = list(itertools.chain(*mapped_chunk))

        min_timestamp = str(trades[0].ts_init).rjust(19, "0")
        max_timestamp = str(trades[-1].ts_init).rjust(19, "0")

        # Reset reader
        reader = ParquetReader(
            parquet_data_path,
            100,
            ParquetType.TradeTick,
            ParquetReaderType.File,
        )

        metadata = {
            "instrument_id": "EUR/USD.SIM",
            "price_precision": "5",
            "size_precision": "0",
        }
        writer = ParquetWriter(
            ParquetType.TradeTick,
            metadata,
        )

        file_path = os.path.join(
            self.catalog.path,
            "data",
            "trade_tick.parquet",
            "instrument_id=EUR-USD.SIM",
            f"{min_timestamp}-{max_timestamp}-0.parquet",
        )

        os.makedirs(os.path.dirname(file_path), exist_ok=True)
        with open(file_path, "wb") as f:
            for chunk in reader:
                writer.write(chunk)
            data: bytes = writer.flush_bytes()
            f.write(data)

        return trades

    def test_get_files_for_expected_instrument_id(self):
        # Arrange
        self._load_quote_ticks_into_catalog_rust()

        # Act
        files1 = self.catalog._get_files(cls=QuoteTick, instrument_id="USD/JPY.SIM")
        files2 = self.catalog._get_files(cls=QuoteTick, instrument_id="EUR/USD.SIM")
        files3 = self.catalog._get_files(cls=QuoteTick, instrument_id="USD/CHF.SIM")

        # Assert
        assert files1 == [
            f"{self.catalog.path}/data/quote_tick.parquet/instrument_id=USD-JPY.SIM/1577898000000000065-1577919652000000125-0.parquet",
        ]
        assert files2 == [
            f"{self.catalog.path}/data/quote_tick.parquet/instrument_id=EUR-USD.SIM/1577898000000000065-1577919652000000125-0.parquet",
        ]
        assert files3 == []

    def test_get_files_for_no_instrument_id(self):
        # Arrange
        self._load_quote_ticks_into_catalog_rust()

        # Act
        files = self.catalog._get_files(cls=QuoteTick)

        # Assert
        assert files == [
            f"{self.catalog.path}/data/quote_tick.parquet/instrument_id=EUR-USD.SIM/1577898000000000065-1577919652000000125-0.parquet",
            f"{self.catalog.path}/data/quote_tick.parquet/instrument_id=USD-JPY.SIM/1577898000000000065-1577919652000000125-0.parquet",
        ]

    def test_get_files_for_timestamp_range(self):
        # Arrange
        self._load_quote_ticks_into_catalog_rust()
        start = 1577898000000000065
        end = 1577919652000000125

        # Act
        files1 = self.catalog._get_files(
            cls=QuoteTick,
            instrument_id="EUR/USD.SIM",
            start_nanos=start,
            end_nanos=start,
        )

        files2 = self.catalog._get_files(
            cls=QuoteTick,
            instrument_id="EUR/USD.SIM",
            start_nanos=0,
            end_nanos=start - 1,
        )

        files3 = self.catalog._get_files(
            cls=QuoteTick,
            instrument_id="EUR/USD.SIM",
            start_nanos=end + 1,
            end_nanos=sys.maxsize,
        )

        # Assert
        assert files1 == [
            f"{self.catalog.path}/data/quote_tick.parquet/instrument_id=EUR-USD.SIM/1577898000000000065-1577919652000000125-0.parquet",
        ]
        assert files2 == []
        assert files3 == []

    def test_data_catalog_quote_ticks_as_nautilus_use_rust(self):
        # Arrange
        self._load_quote_ticks_into_catalog_rust()

        # Act
        quote_ticks = self.catalog.quote_ticks(
            as_nautilus=True,
            use_rust=True,
            instrument_ids=["EUR/USD.SIM"],
        )

        # Assert
        assert all(isinstance(tick, QuoteTick) for tick in quote_ticks)
        assert len(quote_ticks) == 9500

    def test_data_catalog_quote_ticks_as_nautilus_use_rust_with_date_range(self):
        # Arrange
        self._load_quote_ticks_into_catalog_rust()

        start_timestamp = 1577898181000000440  # index 44
        end_timestamp = 1577898572000000953  # index 99

        # Act
        quote_ticks = self.catalog.quote_ticks(
            as_nautilus=True,
            use_rust=True,
            instrument_ids=["EUR/USD.SIM"],
            start=start_timestamp,
            end=end_timestamp,
        )

        # Assert
        assert all(isinstance(tick, QuoteTick) for tick in quote_ticks)
        assert len(quote_ticks) == 54
        assert quote_ticks[0].ts_init == start_timestamp
        assert quote_ticks[-1].ts_init == end_timestamp

    def test_data_catalog_quote_ticks_as_nautilus_use_rust_with_date_range_with_multiple_instrument_ids(
        self,
    ):
        # Arrange
        self._load_quote_ticks_into_catalog_rust()

        start_timestamp = 1577898181000000440  # EUR/USD.SIM index 44
        end_timestamp = 1577898572000000953  # EUR/USD.SIM index 99

        # Act
        quote_ticks = self.catalog.quote_ticks(
            as_nautilus=True,
            use_rust=True,
            instrument_ids=["EUR/USD.SIM", "USD/JPY.SIM"],
            start=start_timestamp,
            end=end_timestamp,
        )

        # Assert
        assert all(isinstance(tick, QuoteTick) for tick in quote_ticks)

        instrument1_quote_ticks = [t for t in quote_ticks if str(t.instrument_id) == "EUR/USD.SIM"]
        assert len(instrument1_quote_ticks) == 54

        instrument2_quote_ticks = [t for t in quote_ticks if str(t.instrument_id) == "USD/JPY.SIM"]
        assert len(instrument2_quote_ticks) == 54

        assert quote_ticks[0].ts_init == start_timestamp
        assert quote_ticks[-1].ts_init == end_timestamp

    def test_data_catalog_use_rust_quote_ticks_round_trip(self):
        # Arrange
        instrument = TestInstrumentProvider.default_fx_ccy("EUR/USD")

        parquet_data_glob_path = TEST_DATA_DIR + "/quote_tick_data.parquet"
        assert os.path.exists(parquet_data_glob_path)

        def block_parser(df):
            df = df.set_index("ts_event")
            df.index = df.ts_init.apply(unix_nanos_to_dt)
            objs = QuoteTickDataWrangler(instrument=instrument).process(df)
            yield from objs

        # Act
        process_files(
            glob_path=parquet_data_glob_path,
            reader=ParquetByteReader(parser=block_parser),
            use_rust=True,
            catalog=self.catalog,
            instrument=instrument,
        )

        quote_ticks = self.catalog.quote_ticks(
            as_nautilus=True,
            use_rust=True,
            instrument_ids=["EUR/USD.SIM"],
        )

        assert all(isinstance(tick, QuoteTick) for tick in quote_ticks)
        assert len(quote_ticks) == 9500

    def test_data_catalog_quote_ticks_use_rust(self):
        # Arrange
        quotes = self._load_quote_ticks_into_catalog_rust()

        # Act
        qdf = self.catalog.quote_ticks(use_rust=True, instrument_ids=["EUR/USD.SIM"])

        # Assert
        assert isinstance(qdf, pd.DataFrame)
        assert len(qdf) == 9500
        assert qdf.bid.equals(pd.Series([float(q.bid) for q in quotes]))
        assert qdf.ask.equals(pd.Series([float(q.ask) for q in quotes]))
        assert qdf.bid_size.equals(pd.Series([float(q.bid_size) for q in quotes]))
        assert qdf.ask_size.equals(pd.Series([float(q.ask_size) for q in quotes]))
        assert (qdf.instrument_id == "EUR/USD.SIM").all

    def test_data_catalog_trade_ticks_as_nautilus_use_rust(self):
        # Arrange
        self._load_trade_ticks_into_catalog_rust()

        # Act
        trade_ticks = self.catalog.trade_ticks(
            as_nautilus=True,
            use_rust=True,
            instrument_ids=["EUR/USD.SIM"],
        )

        # Assert
        assert all(isinstance(tick, TradeTick) for tick in trade_ticks)
        assert len(trade_ticks) == 100


class _TestPersistenceCatalog:
    def setup(self):
        self.catalog = data_catalog_setup(protocol=self.fs_protocol)
        self._load_data_into_catalog()
        self.fs: fsspec.AbstractFileSystem = self.catalog.fs

    def teardown(self):
        # Cleanup
        path = self.catalog.path
        fs = self.catalog.fs
        if fs.exists(path):
            fs.rm(path, recursive=True)

    def _load_data_into_catalog(self):
        self.instrument_provider = BetfairInstrumentProvider.from_instruments([])
        # Write some betfair trades and orderbook
        process_files(
            glob_path=TEST_DATA_DIR + "/1.166564490.bz2",
            reader=BetfairTestStubs.betfair_reader(instrument_provider=self.instrument_provider),
            instrument_provider=self.instrument_provider,
            catalog=self.catalog,
        )

    @pytest.mark.skip(reason="fix after merge")
    def test_from_env(self):
        path = tempfile.mktemp()
        os.environ["NAUTILUS_PATH"] = f"{self.fs_protocol}://{path}"
        catalog = ParquetDataCatalog.from_env()
        assert catalog.fs_protocol == fsspec.filesystem(self.fs_protocol)

    def test_partition_key_correctly_remapped(self):
        # Arrange
        instrument = TestInstrumentProvider.default_fx_ccy("AUD/USD")
        tick = QuoteTick(
            instrument_id=instrument.id,
            bid=Price(10, 1),
            ask=Price(11, 1),
            bid_size=Quantity(10, 1),
            ask_size=Quantity(10, 1),
            ts_init=0,
            ts_event=0,
        )
        tables = dicts_to_dataframes(split_and_serialize([tick]))

        write_tables(catalog=self.catalog, tables=tables)

        # Act
        df = self.catalog.quote_ticks()

        # Assert
        assert len(df) == 1
        self.fs.isdir(
            os.path.join(self.catalog.path, "data", "quote_tick.parquet/instrument_id=AUD-USD.SIM"),
        )
        # Ensure we "unmap" the keys that we write the partition filenames as;
        # this instrument_id should be AUD/USD not AUD-USD
        assert df.iloc[0]["instrument_id"] == instrument.id.value

    def test_list_data_types(self):
        data_types = self.catalog.list_data_types()

        expected = [
            "betfair_ticker",
            "betting_instrument",
            "instrument_status_update",
            "order_book_data",
            "trade_tick",
        ]
        assert data_types == expected

    def test_list_partitions(self):
        # Arrange
        instrument = TestInstrumentProvider.default_fx_ccy("AUD/USD")
        tick = QuoteTick(
            instrument_id=instrument.id,
            bid=Price(10, 1),
            ask=Price(11, 1),
            bid_size=Quantity(10, 1),
            ask_size=Quantity(10, 1),
            ts_init=0,
            ts_event=0,
        )
        tables = dicts_to_dataframes(split_and_serialize([tick]))
        write_tables(catalog=self.catalog, tables=tables)

        # Act
        parts = self.catalog.list_partitions(QuoteTick)

        # Assert
        assert parts == {"instrument_id": ["AUD-USD.SIM"]}

    def test_data_catalog_query_filtered(self):
        ticks = self.catalog.trade_ticks()
        assert len(ticks) == 312

        ticks = self.catalog.trade_ticks(start="2019-12-20 20:56:18")
        assert len(ticks) == 123

        ticks = self.catalog.trade_ticks(start=1576875378384999936)
        assert len(ticks) == 123

        ticks = self.catalog.trade_ticks(start=datetime.datetime(2019, 12, 20, 20, 56, 18))
        assert len(ticks) == 123

        deltas = self.catalog.order_book_deltas()
        assert len(deltas) == 2384

        filtered_deltas = self.catalog.order_book_deltas(filter_expr=ds.field("action") == "DELETE")
        assert len(filtered_deltas) == 351

    def test_data_catalog_trade_ticks_as_nautilus(self):
        trade_ticks = self.catalog.trade_ticks(as_nautilus=True)
        assert all(isinstance(tick, TradeTick) for tick in trade_ticks)
        assert len(trade_ticks) == 312

    def test_data_catalog_instruments_df(self):
        instruments = self.catalog.instruments()
        assert len(instruments) == 2

    def test_writing_instruments_doesnt_overwrite(self):
        instruments = self.catalog.instruments(as_nautilus=True)
        write_objects(catalog=self.catalog, chunk=[instruments[0]])
        write_objects(catalog=self.catalog, chunk=[instruments[1]])
        instruments = self.catalog.instruments(as_nautilus=True)
        assert len(instruments) == 2

    def test_data_catalog_instruments_filtered_df(self):
        instrument_id = self.catalog.instruments(as_nautilus=True)[0].id.value
        instruments = self.catalog.instruments(instrument_ids=[instrument_id])
        assert len(instruments) == 1
        assert instruments["id"].iloc[0] == instrument_id

    def test_data_catalog_instruments_as_nautilus(self):
        instruments = self.catalog.instruments(as_nautilus=True)
        assert all(isinstance(ins, BettingInstrument) for ins in instruments)

    def test_data_catalog_currency_with_null_max_price_loads(self):
        # Arrange
        instrument = TestInstrumentProvider.default_fx_ccy("AUD/USD", venue=Venue("SIM"))
        write_objects(catalog=self.catalog, chunk=[instrument])

        # Act
        instrument = self.catalog.instruments(instrument_ids=["AUD/USD.SIM"], as_nautilus=True)[0]

        # Assert
        assert instrument.max_price is None

    def test_data_catalog_instrument_ids_correctly_unmapped(self):
        # Arrange
        instrument = TestInstrumentProvider.default_fx_ccy("AUD/USD", venue=Venue("SIM"))
        trade_tick = TradeTick(
            instrument_id=instrument.id,
            price=Price.from_str("2.0"),
            size=Quantity.from_int(10),
            aggressor_side=AggressorSide.NO_AGGRESSOR,
            trade_id=TradeId("1"),
            ts_event=0,
            ts_init=0,
        )
        write_objects(catalog=self.catalog, chunk=[instrument, trade_tick])

        # Act
        self.catalog.instruments()
        instrument = self.catalog.instruments(instrument_ids=["AUD/USD.SIM"], as_nautilus=True)[0]
        trade_tick = self.catalog.trade_ticks(instrument_ids=["AUD/USD.SIM"], as_nautilus=True)[0]

        # Assert
        assert instrument.id.value == "AUD/USD.SIM"
        assert trade_tick.instrument_id.value == "AUD/USD.SIM"

    def test_data_catalog_filter(self):
        # Arrange, Act
        deltas = self.catalog.order_book_deltas()
        filtered_deltas = self.catalog.order_book_deltas(filter_expr=ds.field("action") == "DELETE")

        # Assert
        assert len(deltas) == 2384
        assert len(filtered_deltas) == 351

    def test_data_catalog_generic_data(self):
<<<<<<< HEAD
=======
        # Arrange
>>>>>>> a9d7f84f
        TestPersistenceStubs.setup_news_event_persistence()
        process_files(
            glob_path=f"{TEST_DATA_DIR}/news_events.csv",
            reader=CSVReader(block_parser=TestPersistenceStubs.news_event_parser),
            catalog=self.catalog,
        )

        # Act
        df = self.catalog.generic_data(cls=NewsEventData, filter_expr=ds.field("currency") == "USD")
        data = self.catalog.generic_data(
            cls=NewsEventData,
            filter_expr=ds.field("currency") == "CHF",
            as_nautilus=True,
        )

        # Assert
        assert df is not None
        assert data is not None
        assert len(df) == 22925
        assert len(data) == 2745 and isinstance(data[0], GenericData)

    def test_data_catalog_bars(self):
        # Arrange
        bar_type = TestDataStubs.bartype_adabtc_binance_1min_last()
        instrument = TestInstrumentProvider.adabtc_binance()
        wrangler = BarDataWrangler(bar_type, instrument)

        def parser(data):
            data["timestamp"] = data["timestamp"].astype("datetime64[ms]")
            bars = wrangler.process(data.set_index("timestamp"))
            return bars

        binance_spot_header = [
            "timestamp",
            "open",
            "high",
            "low",
            "close",
            "volume",
            "ts_close",
            "quote_volume",
            "n_trades",
            "taker_buy_base_volume",
            "taker_buy_quote_volume",
            "ignore",
        ]
        reader = CSVReader(block_parser=parser, header=binance_spot_header)

        # Act
        _ = process_files(
            glob_path=f"{TEST_DATA_DIR}/ADABTC-1m-2021-11-*.csv",
            reader=reader,
            catalog=self.catalog,
        )

        # Assert
        bars = self.catalog.bars()
        assert len(bars) == 21

    def test_catalog_bar_query_instrument_id(self):
        # Arrange
        bar = TestDataStubs.bar_5decimal()
        write_objects(catalog=self.catalog, chunk=[bar])

        # Act
        objs = self.catalog.bars(instrument_ids=[TestIdStubs.audusd_id().value], as_nautilus=True)
        data = self.catalog.bars(instrument_ids=[TestIdStubs.audusd_id().value])

        # Assert
        assert len(objs) == 1
        assert data.shape[0] == 1
        assert "instrument_id" in data.columns

    def test_catalog_projections(self):
        projections = {"tid": ds.field("trade_id")}
        trades = self.catalog.trade_ticks(projections=projections)
        assert "tid" in trades.columns
        assert trades["trade_id"].equals(trades["tid"])

    def test_catalog_persists_equity(self):
        # Arrange
        instrument = Equity(
            instrument_id=InstrumentId(symbol=Symbol("AAPL"), venue=Venue("NASDAQ")),
            native_symbol=Symbol("AAPL"),
            currency=USD,
            price_precision=2,
            price_increment=Price.from_str("0.01"),
            multiplier=Quantity.from_int(1),
            lot_size=Quantity.from_int(1),
            isin="US0378331005",
            ts_event=0,
            ts_init=0,
            margin_init=Decimal("0.01"),
            margin_maint=Decimal("0.005"),
            maker_fee=Decimal("0.005"),
            taker_fee=Decimal("0.01"),
        )

        quote_tick = QuoteTick(
            instrument_id=instrument.id,
            ask=Price.from_str("2.0"),
            bid=Price.from_str("2.1"),
            bid_size=Quantity.from_int(10),
            ask_size=Quantity.from_int(10),
            ts_event=0,
            ts_init=0,
        )

        # Act
        write_objects(catalog=self.catalog, chunk=[instrument, quote_tick])
        instrument_from_catalog = self.catalog.instruments(
            as_nautilus=True,
            instrument_ids=[instrument.id.value],
        )[0]

        # Assert
        assert instrument.taker_fee == instrument_from_catalog.taker_fee
        assert instrument.maker_fee == instrument_from_catalog.maker_fee
        assert instrument.margin_init == instrument_from_catalog.margin_init
        assert instrument.margin_maint == instrument_from_catalog.margin_maint


class TestPersistenceCatalogFile(_TestPersistenceCatalog):
    fs_protocol = "file"


class TestPersistenceCatalogMemory(_TestPersistenceCatalog):
    fs_protocol = "memory"<|MERGE_RESOLUTION|>--- conflicted
+++ resolved
@@ -559,10 +559,7 @@
         assert len(filtered_deltas) == 351
 
     def test_data_catalog_generic_data(self):
-<<<<<<< HEAD
-=======
-        # Arrange
->>>>>>> a9d7f84f
+        # Arrange
         TestPersistenceStubs.setup_news_event_persistence()
         process_files(
             glob_path=f"{TEST_DATA_DIR}/news_events.csv",
