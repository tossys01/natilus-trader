--- conflicted
+++ resolved
@@ -52,13 +52,8 @@
     def test_batch_files_single(self):
         # Arrange
         instrument_ids = self.catalog.instruments()["id"].unique().tolist()
-<<<<<<< HEAD
-        base = BacktestDataConfig(
-            catalog_path=resolve_path(self.catalog.path, self.catalog.fs),
-=======
         shared_kw = dict(
             catalog_path=str(self.catalog.path),
->>>>>>> f3bccaeb
             catalog_fs_protocol=self.catalog.fs.protocol,
             data_cls=OrderBookData,
         )
