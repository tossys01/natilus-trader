--- conflicted
+++ resolved
@@ -75,12 +75,7 @@
         result = self.catalog.read_backtest(
             backtest_run_id=run_config.id, raise_on_failed_deserialize=True
         )
-<<<<<<< HEAD
-        assert len(result) == 5147
-        result = Counter([r.__class__.__name__ for r in result])
-=======
         result = dict(Counter([r.__class__.__name__ for r in result]))
->>>>>>> 38f230a9
         expected = {
             "AccountState": 892,
             "BettingInstrument": 1,
@@ -96,7 +91,6 @@
             "PositionClosed": 100,
             "TradeTick": 198,
         }
-<<<<<<< HEAD
         assert result == expected
 
     def test_feather_writer_generic_data(self):
@@ -129,7 +123,4 @@
             backtest_run_id=run_config.id, raise_on_failed_deserialize=True
         )
         result = Counter([r.__class__.__name__ for r in result])
-        assert result["NewsEventData"] == 86985
-=======
-        assert result == expected
->>>>>>> 38f230a9
+        assert result["NewsEventData"] == 86985