# -------------------------------------------------------------------------------------------------
#  Copyright (C) 2015-2022 Nautech Systems Pty Ltd. All rights reserved.
#  https://nautechsystems.io
#
#  Licensed under the GNU Lesser General Public License Version 3.0 (the "License");
#  You may not use this file except in compliance with the License.
#  You may obtain a copy of the License at https://www.gnu.org/licenses/lgpl-3.0.en.html
#
#  Unless required by applicable law or agreed to in writing, software
#  distributed under the License is distributed on an "AS IS" BASIS,
#  WITHOUT WARRANTIES OR CONDITIONS OF ANY KIND, either express or implied.
#  See the License for the specific language governing permissions and
#  limitations under the License.
# -------------------------------------------------------------------------------------------------

import json
from decimal import Decimal

from nautilus_trader.backtest.engine import BacktestEngineConfig
from nautilus_trader.backtest.node import BacktestNode
from nautilus_trader.config.backtest import BacktestDataConfig
from nautilus_trader.config.backtest import BacktestRunConfig
from nautilus_trader.config.backtest import BacktestVenueConfig
from nautilus_trader.config.components import ImportableStrategyConfig
from nautilus_trader.model.data.tick import QuoteTick
from nautilus_trader.persistence.util import parse_bytes
from tests.test_kit.mocks.data import aud_usd_data_loader
from tests.test_kit.mocks.data import data_catalog_setup


<<<<<<< HEAD
=======
pytestmark = pytest.mark.skipif(sys.platform == "win32", reason="test path broken on windows")


>>>>>>> ee344f10
class TestBacktestNode:
    def setup(self):
        self.catalog = data_catalog_setup()
        self.venue_config = BacktestVenueConfig(
            name="SIM",
            oms_type="HEDGING",
            account_type="MARGIN",
            base_currency="USD",
            starting_balances=["1000000 USD"],
            # fill_model=fill_model,  # TODO(cs): Implement next iteration
        )
        self.data_config = BacktestDataConfig(
            catalog_path="/.nautilus/catalog",
            catalog_fs_protocol="memory",
            data_cls=QuoteTick,
            instrument_id="AUD/USD.SIM",
            start_time=1580398089820000000,
            end_time=1580504394501000000,
        )
        self.strategies = [
            ImportableStrategyConfig(
                strategy_path="nautilus_trader.examples.strategies.ema_cross:EMACross",
                config_path="nautilus_trader.examples.strategies.ema_cross:EMACrossConfig",
                config=dict(
                    instrument_id="AUD/USD.SIM",
                    bar_type="AUD/USD.SIM-100-TICK-MID-INTERNAL",
                    fast_ema_period=10,
                    slow_ema_period=20,
                    trade_size=Decimal(1_000_000),
                    order_id_tag="001",
                ),
            )
        ]
        self.backtest_configs = [
            BacktestRunConfig(
                engine=BacktestEngineConfig(strategies=self.strategies),
                venues=[self.venue_config],
                data=[self.data_config],
            )
        ]
        aud_usd_data_loader()  # Load sample data

    def test_init(self):
        node = BacktestNode()
        assert node

    def test_run(self):
        # Arrange
        node = BacktestNode()

        # Act
        results = node.run(run_configs=self.backtest_configs)

        # Assert
        assert len(results) == 1

    def test_backtest_run_streaming_sync(self):
        # Arrange
        node = BacktestNode()
        config = BacktestRunConfig(
            engine=BacktestEngineConfig(strategies=self.strategies),
            venues=[self.venue_config],
            data=[self.data_config],
            batch_size_bytes=parse_bytes("10kib"),
        )

        # Act
        results = node.run([config])

        # Assert
        assert len(results) == 1

    def test_backtest_run_results(self):
        # Arrange
        node = BacktestNode()

        # Act
        results = node.run(self.backtest_configs)

        # Assert
        assert isinstance(results, list)
        assert len(results) == 1
        # assert (
        #     str(results[0])
        #     == "BacktestResult(trader_id='BACKTESTER-000', machine_id='CJDS-X99-Ubuntu', run_config_id='e7647ae948f030bbd50e0b6cb58f67ae', instance_id='ecdf513e-9b07-47d5-9742-3b984a27bb52', run_id='d4d7a09c-fac7-4240-b80a-fd7a7d8f217c', run_started=1648796370520892000, run_finished=1648796371603767000, backtest_start=1580398089820000000, backtest_end=1580504394500999936, elapsed_time=106304.680999, iterations=100000, total_events=192, total_orders=96, total_positions=48, stats_pnls={'USD': {'PnL': -3634.12, 'PnL%': Decimal('-0.36341200'), 'Max Winner': 2673.19, 'Avg Winner': 530.0907692307693, 'Min Winner': 123.13, 'Min Loser': -16.86, 'Avg Loser': -263.9497142857143, 'Max Loser': -616.84, 'Expectancy': -48.89708333333337, 'Win Rate': 0.2708333333333333}}, stats_returns={'Annual Volatility (Returns)': 0.01191492048585753, 'Average (Return)': -3.3242292920660964e-05, 'Average Loss (Return)': -0.00036466955522398476, 'Average Win (Return)': 0.0007716524869588397, 'Sharpe Ratio': -0.7030729097982443, 'Sortino Ratio': -1.492072178035927, 'Profit Factor': 0.8713073377919724, 'Risk Return Ratio': -0.04428943030649289})"  # noqa
        # )

    def test_node_config_from_raw(self):
        # Arrange
        raw = json.dumps(
            {
                "engine": {
                    "trader_id": "Test-111",
                    "log_level": "INFO",
                },
                "venues": [
                    {
                        "name": "SIM",
                        "oms_type": "HEDGING",
                        "account_type": "MARGIN",
                        "base_currency": "USD",
                        "starting_balances": ["1000000 USD"],
                    }
                ],
                "data": [
                    {
                        "catalog_path": "/.nautilus/catalog",
                        "catalog_fs_protocol": "memory",
                        "data_cls": QuoteTick.fully_qualified_name(),
                        "instrument_id": "AUD/USD.SIM",
                        "start_time": 1580398089820000000,
                        "end_time": 1580504394501000000,
                    }
                ],
                "strategies": [
                    {
                        "strategy_path": "nautilus_trader.examples.strategies.ema_cross:EMACross",
                        "config_path": "nautilus_trader.examples.strategies.ema_cross:EMACrossConfig",
                        "config": {
                            "instrument_id": "AUD/USD.SIM",
                            "bar_type": "AUD/USD.SIM-100-TICK-MID-INTERNAL",
                            "fast_ema_period": 10,
                            "slow_ema_period": 20,
                            "trade_size": 1_000_000,
                            "order_id_tag": "001",
                        },
                    }
                ],
            }
        )

        # Act
        config = BacktestRunConfig.parse_raw(raw)
        node = BacktestNode()

        # Assert
        node.run(run_configs=[config])<|MERGE_RESOLUTION|>--- conflicted
+++ resolved
@@ -28,12 +28,6 @@
 from tests.test_kit.mocks.data import data_catalog_setup
 
 
-<<<<<<< HEAD
-=======
-pytestmark = pytest.mark.skipif(sys.platform == "win32", reason="test path broken on windows")
-
-
->>>>>>> ee344f10
 class TestBacktestNode:
     def setup(self):
         self.catalog = data_catalog_setup()
