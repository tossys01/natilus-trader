--- conflicted
+++ resolved
@@ -148,10 +148,6 @@
         # Assert
         assert len(results) == 1
 
-<<<<<<< HEAD
-    @pytest.mark.skipif(sys.platform == "darwin", reason="flaky on mac when run with whole suite")
-=======
->>>>>>> cdb027c7
     def test_backtest_build_graph(self):
         # Arrange
         node = BacktestNode()
@@ -162,10 +158,7 @@
 
         # Assert
         assert len(result) == 1
-<<<<<<< HEAD
         assert isinstance(result[0], BacktestResult)
-=======
->>>>>>> cdb027c7
 
     def test_backtest_run_distributed(self):
         from distributed import Client
