--- conflicted
+++ resolved
@@ -15,6 +15,7 @@
 
 import copy
 import dataclasses
+import json
 import pathlib
 import pickle
 import sys
@@ -25,6 +26,8 @@
 import pytest
 import pytz
 from dask.base import tokenize
+from pydantic import BaseModel
+from pydantic.json import pydantic_encoder
 
 from nautilus_trader.backtest.config import BacktestDataConfig
 from nautilus_trader.backtest.config import BacktestRunConfig
@@ -301,9 +304,6 @@
         1580398089820000,
         1580504394501000,
     )
-<<<<<<< HEAD
-    assert config.data_type == QuoteTick
-=======
     assert config.data_type == QuoteTick
 
 
@@ -324,5 +324,4 @@
     ],
 )
 def test_models_to_json(model: BaseModel):
-    print(json.dumps(model, indent=4, default=pydantic_encoder))
->>>>>>> 03f9410e
+    print(json.dumps(model, indent=4, default=pydantic_encoder))