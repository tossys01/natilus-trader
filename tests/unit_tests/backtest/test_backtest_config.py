--- conflicted
+++ resolved
@@ -86,39 +86,6 @@
             "end": datetime.datetime(2020, 1, 31, 20, 59, 54, 501000, tzinfo=datetime.timezone.utc),
         }
 
-<<<<<<< HEAD
-    def test_backtest_config_partial(self):
-        # Arrange
-        config = BacktestRunConfig()
-        config.update(
-            venues=[
-                BacktestVenueConfig(
-                    name="SIM",
-                    oms_type="HEDGING",
-                    account_type="MARGIN",
-                    base_currency="USD",
-                    starting_balances=["1000000 USD"],
-                ),
-            ],
-        )
-        assert config.is_partial()
-        config = config.update(
-            data=[
-                BacktestDataConfig(
-                    catalog_path="/",
-                    data_cls="nautilus_trader.model.data.tick.QuoteTick",
-                    catalog_fs_protocol="memory",
-                    catalog_fs_storage_options={},
-                    instrument_id="AUD/USD.IDEALPRO",
-                    start_time=1580398089820000,
-                    end_time=1580504394501000,
-                ),
-            ],
-        )
-        assert config.is_partial()
-
-=======
->>>>>>> f3bccaeb
     def test_backtest_data_config_generic_data(self):
         # Arrange
         TestPersistenceStubs.setup_news_event_persistence()
