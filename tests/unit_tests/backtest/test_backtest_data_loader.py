import datetime
from decimal import Decimal
from functools import partial
import json
import os
import pathlib
import sys

<<<<<<< HEAD
from betfairlightweight import APIClient
=======
>>>>>>> 853ac74d
import fsspec.implementations.memory
from numpy import dtype
import orjson
import pandas as pd
from pandas import CategoricalDtype
import pyarrow.dataset as ds
import pyarrow.parquet as pq
import pytest

from examples.strategies.orderbook_imbalance import OrderbookImbalance
from nautilus_trader.adapters.betfair.common import BETFAIR_VENUE
from nautilus_trader.adapters.betfair.data import on_market_update
from nautilus_trader.adapters.betfair.providers import BetfairInstrumentProvider
from nautilus_trader.adapters.betfair.util import historical_instrument_provider_loader
from nautilus_trader.backtest.data_loader import CSVParser
from nautilus_trader.backtest.data_loader import DataCatalog
from nautilus_trader.backtest.data_loader import DataLoader
from nautilus_trader.backtest.data_loader import ParquetParser
from nautilus_trader.backtest.data_loader import TextParser
from nautilus_trader.backtest.data_loader import is_custom_data
from nautilus_trader.backtest.data_loader import parse_timestamp
from nautilus_trader.backtest.engine import BacktestEngine
from nautilus_trader.common.providers import InstrumentProvider
from nautilus_trader.core.datetime import millis_to_nanos
from nautilus_trader.data.wrangling import QuoteTickDataWrangler
from nautilus_trader.data.wrangling import TradeTickDataWrangler
from nautilus_trader.model import currencies
from nautilus_trader.model.currencies import GBP
from nautilus_trader.model.data.base import Data
from nautilus_trader.model.data.base import GenericData
from nautilus_trader.model.data.tick import QuoteTick
from nautilus_trader.model.data.tick import TradeTick
from nautilus_trader.model.enums import AccountType
from nautilus_trader.model.enums import BookLevel
from nautilus_trader.model.enums import OMSType
from nautilus_trader.model.enums import VenueType
from nautilus_trader.model.identifiers import InstrumentId
from nautilus_trader.model.identifiers import Symbol
from nautilus_trader.model.identifiers import Venue
from nautilus_trader.model.instruments.betting import BettingInstrument
from nautilus_trader.model.instruments.currency import CurrencySpot
from nautilus_trader.model.objects import Money
from nautilus_trader.model.objects import Price
from nautilus_trader.model.objects import Quantity
<<<<<<< HEAD
from nautilus_trader.model.orderbook.book import OrderBookData
=======
from nautilus_trader.model.orderbook.data import OrderBookData
>>>>>>> 853ac74d
from nautilus_trader.serialization.arrow.core import register_parquet
from tests.test_kit import PACKAGE_ROOT
from tests.test_kit.providers import TestInstrumentProvider
from tests.test_kit.stubs import TestStubs


TEST_DATA_DIR = str(pathlib.Path(PACKAGE_ROOT).joinpath("data"))
<<<<<<< HEAD
=======

pytestmark = pytest.mark.skipif(sys.platform == "win32", reason="test path broken on windows")
>>>>>>> 853ac74d


@pytest.fixture(scope="function")
def data_loader():
    instrument_provider = BetfairInstrumentProvider.from_instruments([])
    parser = TextParser(
        parser=lambda x, state: on_market_update(
            instrument_provider=instrument_provider, update=orjson.loads(x)
        ),
        instrument_provider_update=historical_instrument_provider_loader,
    )
    return DataLoader(
        path=TEST_DATA_DIR,
        parser=parser,
        glob_pattern="1.166564490*",
        instrument_provider=instrument_provider,
    )


@pytest.fixture(scope="function")
def catalog(data_loader):
<<<<<<< HEAD
    root = pathlib.Path(sys.executable).anchor
    catalog = DataCatalog(path=root, fs_protocol="memory")
    try:
        catalog.fs.rm(root, recursive=True)
=======
    catalog = DataCatalog(path="/", fs_protocol="memory")
    try:
        catalog.fs.rm("/", recursive=True)
>>>>>>> 853ac74d
    except FileNotFoundError:
        pass
    return catalog


@pytest.fixture(scope="function")
def loaded_catalog(catalog, data_loader):
    catalog.import_from_data_loader(data_loader)
    return catalog


def test_is_custom_data():
    assert not is_custom_data(OrderBookData)
    assert not is_custom_data(TradeTick)
<<<<<<< HEAD
    assert is_custom_data(APIClient)
=======
    assert is_custom_data(pd.DataFrame)
>>>>>>> 853ac74d


@pytest.mark.parametrize(
    "glob, num_files",
    [
        ("**.json", 3),
        ("**.txt", 1),
        ("**.parquet", 2),
        ("**.csv", 11),
    ],
)
def test_data_loader_paths(glob, num_files):
    d = DataLoader(path=TEST_DATA_DIR, parser=TextParser(parser=len), glob_pattern=glob)
    assert len(d.path) == num_files


def test_data_loader_stream():
    loader = DataLoader(path=TEST_DATA_DIR, parser=None, glob_pattern="1.166564490.bz2")
    raw = list(loader.stream_bytes())
    assert len(raw) == 6


def test_data_loader_json_betting_parser():
    instrument_provider = BetfairInstrumentProvider.from_instruments([])

    parser = TextParser(
        parser=lambda x, state: on_market_update(
            instrument_provider=instrument_provider, update=orjson.loads(x)
        ),
        instrument_provider_update=historical_instrument_provider_loader,
    )
    loader = DataLoader(
        path=TEST_DATA_DIR,
        parser=parser,
        glob_pattern="**.bz2",
        instrument_provider=instrument_provider,
    )
    assert len(loader.path) == 3

    data = [x for y in loader.run() for x in y]
    assert len(data) == 30829


def test_data_loader_parquet():
    def filename_to_instrument(fn):
        if "btcusd" in fn:
            return TestInstrumentProvider.btcusdt_binance()
        else:
            raise KeyError()

    def parser(data_type, df, filename):
        instrument = filename_to_instrument(fn=filename)
        if data_type == "quote_ticks":
            df = df.set_index("timestamp")[["bid", "ask", "bid_size", "ask_size"]]
            wrangler = QuoteTickDataWrangler(data_quotes=df, instrument=instrument)
        elif data_type == "trade_ticks":
            wrangler = TradeTickDataWrangler(df=df, instrument=instrument)
        else:
            raise TypeError()
        wrangler.pre_process(0)
        return wrangler.build_ticks()

    loader = DataLoader(
        path=TEST_DATA_DIR,
        parser=ParquetParser(
            data_type="quote_ticks",
            parser=parser,
        ),
        glob_pattern="*quote*.parquet",
        instrument_provider=InstrumentProvider(),
    )
    assert len(loader.path) == 1
    values = [x for vals in loader.run() for x in vals if isinstance(x, QuoteTick)]
    assert len(values) == 451


def test_data_loader_csv(catalog):
    def parse_csv_tick(df, instrument_id, state=None):
        for _, r in df.iterrows():
            ts = millis_to_nanos(pd.Timestamp(r["timestamp"]).timestamp())
            tick = QuoteTick(
                instrument_id=instrument_id,
                bid=Price.from_str(str(r["bid"])),
                ask=Price.from_str(str(r["ask"])),
                bid_size=Quantity.from_int(1_000_000),
                ask_size=Quantity.from_int(1_000_000),
                ts_event_ns=ts,
                ts_recv_ns=ts,
            )
            yield tick

    loader = DataLoader(
        path=TEST_DATA_DIR,
        parser=CSVParser(parser=partial(parse_csv_tick, instrument_id=TestStubs.audusd_id())),
        chunk_size=100 ** 2,
        glob_pattern="truefx-usd*.csv",
    )
    assert len(loader.path) == 1
    values = [x for vals in loader.run() for x in vals if isinstance(x, QuoteTick)]
    assert len(values) == 1000

    # Write to parquet
    catalog.import_from_data_loader(loader=loader)
    data = catalog.quote_ticks()
    assert len(data) == 1000


def test_parse_timestamp():
    assert parse_timestamp(1580453644855000064) == 1580453644855000064
    assert parse_timestamp("2020-01-31T06:54:04.855000064+10:00") == 1580417644855000064
    assert parse_timestamp("2020-01-31 06:54:04.855000064") == 1580453644855000064
    assert parse_timestamp("2020-01-31") == 1580428800000000000


def test_data_catalog_from_env():
    os.environ["NAUTILUS_CATALOG"] = "memory:///"
    c = DataCatalog.from_env()
    assert isinstance(c.fs, fsspec.implementations.memory.MemoryFileSystem)
    assert str(c.path) == "/"

    os.environ["NAUTILUS_CATALOG"] = "file:///data"
    c = DataCatalog.from_env()
    assert isinstance(c.fs, fsspec.implementations.local.LocalFileSystem)
    assert str(c.path) == "/data"


def test_data_catalog_instruments_df(loaded_catalog):
    instruments = loaded_catalog.instruments()
    assert len(instruments) == 2


def test_data_catalog_instruments_filtered_df(loaded_catalog):
    instrument_id = (
        "Basketball,,29628709,20191221-001000,ODDS,MATCH_ODDS,1.166564490,237491,.BETFAIR"
    )
    instruments = loaded_catalog.instruments(instrument_ids=[instrument_id])
    assert len(instruments) == 1
    assert instruments["instrument_id"].iloc[0] == instrument_id


def test_data_catalog_instruments_no_partition(loaded_catalog):
    ds = pq.ParquetDataset(
        path_or_paths=str(loaded_catalog.path / "betting_instrument.parquet/"),
        filesystem=loaded_catalog.fs,
    )
    partitions = ds.partitions
    assert not partitions.levels


def test_data_catalog_instruments_as_nautilus(loaded_catalog):
    instruments = loaded_catalog.instruments(as_nautilus=True)
    assert all(isinstance(ins, BettingInstrument) for ins in instruments)


def test_data_catalog_metadata(loaded_catalog):
    assert ds.parquet_dataset(
        f"{loaded_catalog.path}/trade_tick.parquet/_metadata", filesystem=loaded_catalog.fs
    )
    assert ds.parquet_dataset(
        f"{loaded_catalog.path}/trade_tick.parquet/_common_metadata", filesystem=loaded_catalog.fs
    )


def test_data_catalog_dataset_types(loaded_catalog):
    dataset = ds.dataset(
        str(loaded_catalog.path / "trade_tick.parquet"), filesystem=loaded_catalog.fs
    )
    schema = {n: t.__class__.__name__ for n, t in zip(dataset.schema.names, dataset.schema.types)}
    expected = {
        "price": "DataType",
        "size": "DataType",
        "aggressor_side": "DictionaryType",
        "match_id": "DataType",
        "ts_event_ns": "DataType",
        "ts_recv_ns": "DataType",
    }
    assert schema == expected


def test_data_catalog_parquet():
    def filename_to_instrument(fn):
        if "btcusd" in fn:
            return TestInstrumentProvider.btcusdt_binance()
        else:
            raise KeyError()

    def parser(data_type, df, filename):
        instrument = filename_to_instrument(fn=filename)
        df = df.set_index("timestamp")
        if data_type == "quote_ticks":
            df = df[["bid", "ask", "bid_size", "ask_size"]]
            wrangler = QuoteTickDataWrangler(data_quotes=df, instrument=instrument)
        elif data_type == "trade_ticks":
            wrangler = TradeTickDataWrangler(data=df, instrument=instrument)
        else:
            raise TypeError()
        wrangler.pre_process(0)
        return wrangler.build_ticks()

    quote_loader = DataLoader(
        path=TEST_DATA_DIR,
        parser=ParquetParser(
            data_type="quote_ticks",
            parser=parser,
        ),
        glob_pattern="*quote*.parquet",
        instrument_provider=InstrumentProvider(),
    )
    trade_loader = DataLoader(
        path=TEST_DATA_DIR,
        parser=ParquetParser(
            data_type="trade_ticks",
            parser=parser,
        ),
        glob_pattern="*trade*.parquet",
        instrument_provider=InstrumentProvider(),
    )

    # Write to parquet
    catalog = DataCatalog.from_uri("memory:///")
    catalog.import_from_data_loader(loader=quote_loader)
    catalog.import_from_data_loader(loader=trade_loader)
    assert len(catalog.quote_ticks(instrument_ids=["BTC/USDT.BINANCE"])) == 451
    assert len(catalog.trade_ticks(instrument_ids=["BTC/USDT.BINANCE"])) == 2001


def test_partition_key_correctly_remapped(catalog):
    instrument = TestInstrumentProvider.default_fx_ccy("AUD/USD")
    tick = QuoteTick(
        instrument_id=instrument.id,
        bid=Price(10, 1),
        ask=Price(11, 1),
        bid_size=Quantity(10, 1),
        ask_size=Quantity(10, 1),
        ts_recv_ns=0,
        ts_event_ns=0,
    )
    catalog._write_chunks(chunk=[instrument, tick])
    df = catalog.quote_ticks()
    assert len(df) == 1
    # Ensure we "unmap" the keys that we write the partition filenames as;
    # this instrument_id should be AUD/USD not AUD-USD
    assert df.iloc[0]["instrument_id"] == instrument.id.value


def test_data_catalog_filter(loaded_catalog):
    assert len(loaded_catalog.order_book_deltas()) == 2384
    assert (
        len(loaded_catalog.order_book_deltas(filter_expr=ds.field("delta_type") == "DELETE")) == 351
    )


def test_data_catalog_parquet_dtypes(loaded_catalog):
    result = loaded_catalog.trade_ticks().dtypes.to_dict()
    expected = {
        "aggressor_side": CategoricalDtype(categories=["UNKNOWN"], ordered=False),
        "instrument_id": CategoricalDtype(
            categories=[
                "Basketball,,29628709,20191221-001000,ODDS,MATCH_ODDS,1.166564490,237491,.BETFAIR",
                "Basketball,,29628709,20191221-001000,ODDS,MATCH_ODDS,1.166564490,60424,.BETFAIR",
            ],
            ordered=False,
        ),
        "match_id": dtype("O"),
        "price": dtype("float64"),
        "size": dtype("float64"),
        "ts_event_ns": dtype("int64"),
        "ts_recv_ns": dtype("int64"),
    }
    assert result == expected


def test_data_catalog_query_filtered(loaded_catalog):
    ticks = loaded_catalog.trade_ticks()
    assert len(ticks) == 312

    ticks = loaded_catalog.trade_ticks(start="2019-12-20 20:56:18")
    assert len(ticks) == 123

    ticks = loaded_catalog.trade_ticks(start=1576875378384999936)
    assert len(ticks) == 123

    ticks = loaded_catalog.trade_ticks(start=datetime.datetime(2019, 12, 20, 20, 56, 18))
    assert len(ticks) == 123


def _news_event_to_dict(self):
    return {
        "name": self.name,
        "impact": self.impact,
        "currency": self.currency,
        "ts_event_ns": self.ts_event_ns,
    }


def _news_event_from_dict(data):
    return NewsEvent(**data)


class NewsEvent(Data):
    def __init__(self, name, impact, currency, ts_event_ns):
        super().__init__(ts_event_ns=ts_event_ns, ts_recv_ns=ts_event_ns)
        self.name = name
        self.impact = impact
        self.currency = currency


def test_data_loader_generic_data(catalog):
    register_parquet(
        NewsEvent,
        _news_event_to_dict,
        _news_event_from_dict,
        partition_keys=("currency",),
        force=True,
    )

    def make_news_event(df, state=None):
        for _, row in df.iterrows():
            yield NewsEvent(
                name=row["Name"],
                impact=row["Impact"],
                currency=row["Currency"],
                ts_event_ns=millis_to_nanos(pd.Timestamp(row["Start"]).timestamp()),
            )

    loader = DataLoader(
        path=TEST_DATA_DIR,
        parser=CSVParser(parser=make_news_event),
        glob_pattern="news_events.csv",
    )
    catalog.import_from_data_loader(loader=loader)
    df = catalog.generic_data(cls=NewsEvent, filter_expr=ds.field("currency") == "USD")
    assert len(df) == 22925
    data = catalog.generic_data(
        cls=NewsEvent, filter_expr=ds.field("currency") == "USD", as_nautilus=True
    )
    assert len(data) == 22925 and isinstance(data[0], GenericData)


def test_data_catalog_append(catalog):
<<<<<<< HEAD
    instrument_data = orjson.loads(open(TEST_DATA_DIR + "/crypto_instruments.json").read())
=======
    instrument_data = json.loads(open(TEST_DATA_DIR + "/crypto_instruments.json").read())
>>>>>>> 853ac74d

    objects = []
    for data in instrument_data:
        symbol, venue = data["id"].rsplit(".", maxsplit=1)
        instrument = CurrencySpot(
            instrument_id=InstrumentId(symbol=Symbol(symbol), venue=Venue(venue)),
            base_currency=getattr(currencies, data["base_currency"]),
            quote_currency=getattr(currencies, data["quote_currency"]),
            price_precision=data["price_precision"],
            size_precision=data["size_precision"],
            price_increment=Price.from_str(data["price_increment"]),
            size_increment=Quantity.from_str(data["size_increment"]),
            lot_size=data["lot_size"],
            max_quantity=data["max_quantity"],
            min_quantity=data["min_quantity"],
            max_notional=data["max_notional"],
            min_notional=data["min_notional"],
            max_price=data["max_price"],
            min_price=data["min_price"],
            margin_init=Decimal(1.0),
            margin_maint=Decimal(1.0),
            maker_fee=Decimal(1.0),
            taker_fee=Decimal(1.0),
            ts_event_ns=0,
            ts_recv_ns=0,
        )
        objects.append(instrument)
    catalog._write_chunks(chunk=objects[:3])
    catalog._write_chunks(chunk=objects[3:])
    assert len(catalog.instruments()) == 6


def test_catalog_invalid_partition_key(catalog):
    register_parquet(
        NewsEvent,
        _news_event_to_dict,
        _news_event_from_dict,
        partition_keys=("name",),
        force=True,
    )

    def make_news_event(df, state=None):
        for _, row in df.iterrows():
            yield NewsEvent(
                name=row["Name"],
                impact=row["Impact"],
                currency=row["Currency"],
                ts_event_ns=millis_to_nanos(pd.Timestamp(row["Start"]).timestamp()),
            )

    loader = DataLoader(
        path=TEST_DATA_DIR,
        parser=CSVParser(parser=make_news_event),
        glob_pattern="news_events.csv",
    )
    with pytest.raises(ValueError):
        catalog.import_from_data_loader(loader=loader)


def test_data_catalog_backtest_data_no_filter(loaded_catalog):
    data = loaded_catalog.load_backtest_data()
    assert len(sum(data.values(), [])) == 2323


def test_data_catalog_backtest_data_filtered(loaded_catalog):
    instruments = loaded_catalog.instruments(as_nautilus=True)
    engine = BacktestEngine(bypass_logging=True)
    engine = loaded_catalog.setup_engine(
        engine=engine,
        instruments=[instruments[1]],
        start_timestamp=1576869877788000000,
    )
    engine.add_venue(
        venue=BETFAIR_VENUE,
        venue_type=VenueType.EXCHANGE,
        account_type=AccountType.CASH,
        base_currency=GBP,
        oms_type=OMSType.NETTING,
        starting_balances=[Money(10000, GBP)],
        order_book_level=BookLevel.L2,
    )
    engine.run()
    # Total events 1045
    assert engine.iteration == 600


<<<<<<< HEAD
=======
@pytest.mark.skip(reason="flaky")
>>>>>>> 853ac74d
def test_data_catalog_backtest_run(loaded_catalog):
    instruments = loaded_catalog.instruments(as_nautilus=True)
    engine = BacktestEngine(bypass_logging=True)
    engine = loaded_catalog.setup_engine(engine=engine, instruments=[instruments[1]])
    engine.add_venue(
        venue=BETFAIR_VENUE,
        venue_type=VenueType.EXCHANGE,
        account_type=AccountType.CASH,
        base_currency=GBP,
        oms_type=OMSType.NETTING,
        starting_balances=[Money(10000, GBP)],
        order_book_level=BookLevel.L2,
    )
    strategy = OrderbookImbalance(
        instrument=instruments[1], max_trade_size=Decimal("50"), order_id_tag="OI"
    )
    engine.run(strategies=[strategy])
    positions = engine.trader.generate_positions_report()
<<<<<<< HEAD
    assert positions["realized_points"].astype(float).sum() == -0.00736
=======
    assert positions["realized_points"].astype(float).sum() == -0.00462297183247178
>>>>>>> 853ac74d
<|MERGE_RESOLUTION|>--- conflicted
+++ resolved
@@ -1,15 +1,10 @@
 import datetime
 from decimal import Decimal
 from functools import partial
-import json
 import os
 import pathlib
 import sys
 
-<<<<<<< HEAD
-from betfairlightweight import APIClient
-=======
->>>>>>> 853ac74d
 import fsspec.implementations.memory
 from numpy import dtype
 import orjson
@@ -54,11 +49,7 @@
 from nautilus_trader.model.objects import Money
 from nautilus_trader.model.objects import Price
 from nautilus_trader.model.objects import Quantity
-<<<<<<< HEAD
-from nautilus_trader.model.orderbook.book import OrderBookData
-=======
 from nautilus_trader.model.orderbook.data import OrderBookData
->>>>>>> 853ac74d
 from nautilus_trader.serialization.arrow.core import register_parquet
 from tests.test_kit import PACKAGE_ROOT
 from tests.test_kit.providers import TestInstrumentProvider
@@ -66,11 +57,8 @@
 
 
 TEST_DATA_DIR = str(pathlib.Path(PACKAGE_ROOT).joinpath("data"))
-<<<<<<< HEAD
-=======
 
 pytestmark = pytest.mark.skipif(sys.platform == "win32", reason="test path broken on windows")
->>>>>>> 853ac74d
 
 
 @pytest.fixture(scope="function")
@@ -92,16 +80,9 @@
 
 @pytest.fixture(scope="function")
 def catalog(data_loader):
-<<<<<<< HEAD
-    root = pathlib.Path(sys.executable).anchor
-    catalog = DataCatalog(path=root, fs_protocol="memory")
-    try:
-        catalog.fs.rm(root, recursive=True)
-=======
     catalog = DataCatalog(path="/", fs_protocol="memory")
     try:
         catalog.fs.rm("/", recursive=True)
->>>>>>> 853ac74d
     except FileNotFoundError:
         pass
     return catalog
@@ -116,11 +97,7 @@
 def test_is_custom_data():
     assert not is_custom_data(OrderBookData)
     assert not is_custom_data(TradeTick)
-<<<<<<< HEAD
-    assert is_custom_data(APIClient)
-=======
     assert is_custom_data(pd.DataFrame)
->>>>>>> 853ac74d
 
 
 @pytest.mark.parametrize(
@@ -461,11 +438,7 @@
 
 
 def test_data_catalog_append(catalog):
-<<<<<<< HEAD
     instrument_data = orjson.loads(open(TEST_DATA_DIR + "/crypto_instruments.json").read())
-=======
-    instrument_data = json.loads(open(TEST_DATA_DIR + "/crypto_instruments.json").read())
->>>>>>> 853ac74d
 
     objects = []
     for data in instrument_data:
@@ -552,10 +525,7 @@
     assert engine.iteration == 600
 
 
-<<<<<<< HEAD
-=======
 @pytest.mark.skip(reason="flaky")
->>>>>>> 853ac74d
 def test_data_catalog_backtest_run(loaded_catalog):
     instruments = loaded_catalog.instruments(as_nautilus=True)
     engine = BacktestEngine(bypass_logging=True)
@@ -574,8 +544,4 @@
     )
     engine.run(strategies=[strategy])
     positions = engine.trader.generate_positions_report()
-<<<<<<< HEAD
-    assert positions["realized_points"].astype(float).sum() == -0.00736
-=======
-    assert positions["realized_points"].astype(float).sum() == -0.00462297183247178
->>>>>>> 853ac74d
+    assert positions["realized_points"].astype(float).sum() == -0.00462297183247178