# -------------------------------------------------------------------------------------------------
#  Copyright (C) 2015-2021 Nautech Systems Pty Ltd. All rights reserved.
#  https://nautechsystems.io
#
#  Licensed under the GNU Lesser General Public License Version 3.0 (the "License");
#  You may not use this file except in compliance with the License.
#  You may obtain a copy of the License at https://www.gnu.org/licenses/lgpl-3.0.en.html
#
#  Unless required by applicable law or agreed to in writing, software
#  distributed under the License is distributed on an "AS IS" BASIS,
#  WITHOUT WARRANTIES OR CONDITIONS OF ANY KIND, either express or implied.
#  See the License for the specific language governing permissions and
#  limitations under the License.
# -------------------------------------------------------------------------------------------------

import asyncio
import time
from datetime import datetime
from datetime import timedelta

import pytest
import pytz

from nautilus_trader.common.clock import LiveClock
from nautilus_trader.common.clock import TestClock
from nautilus_trader.common.timer import TimeEvent
from nautilus_trader.common.timer import TimeEventHandler
from nautilus_trader.core.datetime import millis_to_nanos
from tests.test_kit.stubs import UNIX_EPOCH


class TestTestClock:
    def setup(self):
        # Fixture Setup
        self.handler = []
        self.clock = TestClock()
        self.clock.register_default_handler(self.handler.append)

    def teardown(self):
        self.clock.cancel_timers()

    def test_instantiated_clock(self):
        # Arrange, Act, Assert
        assert self.clock.is_default_handler_registered
        assert self.clock.timer_names() == []

    def test_utc_now(self):
        # Arrange, Act, Assert
        assert isinstance(self.clock.utc_now(), datetime)
        assert self.clock.utc_now().tzinfo == pytz.utc
        assert isinstance(self.clock.timestamp_ns(), int)

    def test_local_now(self):
        # Arrange, Act
        result = self.clock.local_now(pytz.timezone("Australia/Sydney"))

        # Assert
        assert isinstance(result, datetime)
        assert result == UNIX_EPOCH.astimezone(tz=pytz.timezone("Australia/Sydney"))
        assert str(result) == "1970-01-01 10:00:00+10:00"

    def test_delta1(self):
        # Arrange
        start = self.clock.utc_now()

        # Act
        self.clock.set_time(1_000_000_000)
        result = self.clock.delta(start)

        # Assert
        assert result > timedelta(0)
        assert isinstance(result, timedelta)

    def test_delta2(self):
        # Arrange
        clock = TestClock()

        # Act
        events = clock.delta(UNIX_EPOCH - timedelta(minutes=9))

        assert events == timedelta(minutes=9)

    def test_set_time_alert(self):
        # Arrange
        name = "TEST_ALERT"
        alert_time = self.clock.utc_now() + timedelta(milliseconds=100)

        # Act
        self.clock.set_time_alert(name, alert_time)
        events = self.clock.advance_time(to_time_ns=millis_to_nanos(200))

        # Assert
        assert self.clock.timer_names() == []
        assert len(events) == 1
        assert isinstance(events[0], TimeEventHandler)

    def test_cancel_time_alert(self):
        # Arrange
        name = "TEST_ALERT"
        interval = timedelta(milliseconds=100)
        alert_time = self.clock.utc_now() + interval

        self.clock.set_time_alert(name, alert_time)

        # Act
        self.clock.cancel_timer(name)

        # Assert
        assert self.clock.timer_names() == []
        assert len(self.handler) == 0

    def test_set_multiple_time_alerts(self):
        # Arrange
        alert_time1 = self.clock.utc_now() + timedelta(milliseconds=200)
        alert_time2 = self.clock.utc_now() + timedelta(milliseconds=300)

        # Act
        self.clock.set_time_alert("TEST_ALERT1", alert_time1)
        self.clock.set_time_alert("TEST_ALERT2", alert_time2)
        events = self.clock.advance_time(to_time_ns=millis_to_nanos(300))

        # Assert
        assert self.clock.timer_names() == []
        assert len(events) == 2

    def test_set_timer_with_immediate_start_time(self):
        # Arrange
        name = "TEST_TIMER"

        # Act
        self.clock.set_timer(
            name=name,
            interval=timedelta(milliseconds=100),
            start_time=None,
            stop_time=None,
        )

        events = self.clock.advance_time(to_time_ns=millis_to_nanos(400))

        # Assert
        assert self.clock.timer_names() == [name]
        assert len(events) == 4
        assert events[0].event.ts_event == 100_000_000
        assert events[1].event.ts_event == 200_000_000
        assert events[2].event.ts_event == 300_000_000
        assert events[3].event.ts_event == 400_000_000

    def test_set_timer(self):
        # Arrange
        name = "TEST_TIMER"
        interval = timedelta(milliseconds=100)

        # Act
        self.clock.set_timer(
            name=name,
            interval=interval,
            start_time=None,
            stop_time=None,
        )

        events = self.clock.advance_time(to_time_ns=millis_to_nanos(400))

        # Assert
        assert self.clock.timer_names() == [name]
        assert len(events) == 4

    def test_set_timer_with_stop_time(self):
        # Arrange
        name = "TEST_TIMER"
        interval = timedelta(milliseconds=100)

        # Act
        self.clock.set_timer(
            name=name,
            interval=interval,
            stop_time=self.clock.utc_now() + timedelta(milliseconds=300),
        )

        events = self.clock.advance_time(to_time_ns=millis_to_nanos(300))

        # Assert
        assert self.clock.timer_names() == []
        assert len(events) == 3

    def test_cancel_timer(self):
        # Arrange
        name = "TEST_TIMER"
        interval = timedelta(milliseconds=100)

        self.clock.set_timer(
            name=name,
            interval=interval,
            start_time=self.clock.utc_now() + timedelta(milliseconds=10),
            stop_time=None,
        )

        # Act
        self.clock.cancel_timer(name)

        # Assert
        assert self.clock.timer_names() == []

    def test_set_repeating_timer(self):
        # Arrange
        name = "TEST_TIMER"
        interval = timedelta(milliseconds=100)

        # Act
        self.clock.set_timer(
            name=name,
            interval=interval,
            start_time=self.clock.utc_now(),
            stop_time=None,
        )

        events = self.clock.advance_time(to_time_ns=millis_to_nanos(400))

        # Assert
        assert self.clock.timer_names() == [name]
        assert len(events) == 4

    def test_cancel_repeating_timer(self):
        # Arrange
        name = "TEST_TIMER"
        interval = timedelta(milliseconds=100)
        start_time = self.clock.utc_now()
        stop_time = start_time + timedelta(seconds=5)

        self.clock.set_timer(
            name=name,
            interval=interval,
            start_time=start_time,
            stop_time=stop_time,
        )

        # Act
        self.clock.cancel_timer(name)

        # Assert
        assert self.clock.timer_names() == []

    def test_set_two_repeating_timers(self):
        # Arrange
        start_time = self.clock.utc_now()
        interval = timedelta(milliseconds=100)

        # Act
        self.clock.set_timer(
            name="TEST_TIMER1",
            interval=interval,
            start_time=self.clock.utc_now(),
            stop_time=None,
        )

        self.clock.set_timer(
            name="TEST_TIMER2",
            interval=interval,
            start_time=self.clock.utc_now(),
            stop_time=None,
        )

        events = self.clock.advance_time(to_time_ns=millis_to_nanos(500))

        # Assert
        assert len(events) == 10
        assert self.clock.utc_now() == start_time + timedelta(milliseconds=500)
        assert self.clock.timestamp_ns() == 500_000_000

    def test_instantiate_has_expected_time_and_properties(self):
        # Arrange
        initial_ns = 42_000_000
        clock = TestClock(initial_ns=initial_ns)

        # Act, Assert
        assert clock.timestamp_ns() == initial_ns
        assert clock.is_test_clock

    def test_timestamp_returns_expected_datetime(self):
        # Arrange
        clock = TestClock()
        clock.advance_time(1_000_000_000)

        # Act
        result = clock.timestamp()

        # Assert
        assert isinstance(result, float)
        assert result == 1.0

    def test_timestamp_ms_returns_expected_datetime(self):
        # Arrange
        clock = TestClock()
        clock.advance_time(1_000_000_000)

        # Act
        result = clock.timestamp_ms()

        # Assert
        assert isinstance(result, int)
        assert result == 1000

    def test_timestamp_ns_returns_expected_datetime(self):
        # Arrange
        clock = TestClock()
        clock.advance_time(1_000_000_000)

        # Act
        result = clock.timestamp_ns()

        # Assert
        assert isinstance(result, int)
        assert result == 1_000_000_000

    def test_timestamp_returns_expected_double(self):
        # Arrange
        clock = TestClock(60_000_000_000)

        # Act
        result = clock.timestamp()

        # Assert
        assert result == 60

    def test_timestamp_ns_returns_expected_int64(self):
        # Arrange
        clock = TestClock(60_000_000_000)

        # Act
        result = clock.timestamp_ns()

        # Assert
        assert result == 60_000_000_000

    def test_set_time_changes_time(self):
        # Arrange
        clock = TestClock()

        # Act
        clock.set_time(60_000_000_000)

        # Assert
        assert clock.timestamp_ns() == 60_000_000_000

    def test_advance_time_changes_time_produces_empty_list(self):
        # Arrange
        clock = TestClock()

        # Act
        events = clock.advance_time(1_000_000_000)

        # Assert
        assert clock.timestamp_ns() == 1_000_000_000
        assert events == []

    def test_advance_time_given_time_in_past_raises_value_error(self):
        # Arrange
        clock = TestClock()
        clock.advance_time(1_000_000_000)

        # Act, Assert
        with pytest.raises(ValueError):
            clock.advance_time(0)

    def test_cancel_timer_when_no_timers_does_nothing(self):
        # Arrange
        clock = TestClock()

        # Act
        clock.cancel_timer("BOGUS_ALERT")

        # Assert
        assert clock.timer_names() == []
        assert clock.timer_count == 0

    def test_cancel_timers_when_no_timers_does_nothing(self):
        # Arrange
        clock = TestClock()

        # Act
        clock.cancel_timers()

        # Assert
        assert clock.timer_names() == []
        assert clock.timer_count == 0

    def test_set_time_alert2(self):
        # Arrange
        clock = TestClock()
        name = "TEST_ALERT"
        interval = timedelta(minutes=10)
        alert_time = clock.utc_now() + interval
        handler = []

        # Act
        clock.set_time_alert(name, alert_time, handler.append)

        # Assert
        assert clock.timer_names() == ["TEST_ALERT"]
        assert clock.timer("TEST_ALERT").name == "TEST_ALERT"
        assert clock.timer_count == 1

    def test_cancel_time_alert_when_timer_removes_timer(self):
        # Arrange
        clock = TestClock()
        name = "TEST_ALERT"
        interval = timedelta(milliseconds=300)
        alert_time = clock.utc_now() + interval
        handler = []

        clock.set_time_alert(name, alert_time, handler.append)

        # Act
        clock.cancel_timer(name)

        # Assert
        assert clock.timer_names() == []
        assert clock.timer_count == 0

    def test_cancel_timers_when_multiple_times_removes_all_timers(self):
        # Arrange
        clock = TestClock()
        interval = timedelta(milliseconds=300)
        alert_time = clock.utc_now() + interval
        handler = []

        clock.set_time_alert("TEST_ALERT1", alert_time, handler.append)
        clock.set_time_alert("TEST_ALERT2", alert_time, handler.append)
        clock.set_time_alert("TEST_ALERT3", alert_time, handler.append)
        clock.set_time_alert("TEST_ALERT4", alert_time, handler.append)
        clock.set_time_alert("TEST_ALERT5", alert_time, handler.append)

        # Act
        clock.cancel_timers()

        # Assert
        assert clock.timer_names() == []
        assert clock.timer_count == 0

    def test_set_timer2(self):
        # Arrange
        clock = TestClock()
        name = "TEST_TIMER"
        interval = timedelta(minutes=1)
        handler = []

        # Act
        clock.set_timer(
            name=name,
            interval=interval,
            start_time=UNIX_EPOCH + interval,
            stop_time=None,
            callback=handler.append,
        )

        # Assert
        assert clock.timer_names() == ["TEST_TIMER"]
        assert clock.timer("TEST_TIMER").name == "TEST_TIMER"
        assert clock.timer_count == 1

    def test_advance_time_with_set_time_alert_triggers_event(self):
        # Arrange
        clock = TestClock()
        name = "TEST_ALERT"
        interval = timedelta(minutes=1)
        alert_time = clock.utc_now() + interval
        handler = []

        clock.set_time_alert(name, alert_time, handler.append)

        # Act
        event_handlers = clock.advance_time(2 * 60 * 1_000_000_000)

        # Assert
        assert len(event_handlers) == 1
        assert event_handlers[0].event.name == "TEST_ALERT"
        assert clock.timer_names() == []
        assert clock.timer_count == 0

    def test_advance_time_with_multiple_set_time_alerts_triggers_event(self):
        # Arrange
        clock = TestClock()
        interval = timedelta(minutes=1)
        alert_time = clock.utc_now() + interval
        handler = []

        clock.set_time_alert("TEST_ALERT1", alert_time, handler.append)
        clock.set_time_alert("TEST_ALERT2", alert_time, handler.append)
        clock.set_time_alert("TEST_ALERT3", alert_time, handler.append)

        # Act
        event_handlers = clock.advance_time(2 * 60 * 1_000_000_000)

        # Assert
        assert len(event_handlers) == 3
        assert event_handlers[0].event.name == "TEST_ALERT1"
        assert event_handlers[1].event.name == "TEST_ALERT2"
        assert event_handlers[2].event.name == "TEST_ALERT3"
        assert clock.timer_names() == []
        assert clock.timer_count == 0

    def test_advance_time_with_set_timer_triggers_events(self):
        # Arrange
        clock = TestClock()
        name = "TEST_TIMER"
        interval = timedelta(minutes=1)
        handler = []

        # Act
        clock.set_timer(
            name=name,
            interval=interval,
            start_time=UNIX_EPOCH + interval,
            stop_time=None,
            callback=handler.append,
        )

        event_handlers = clock.advance_time(5 * 60 * 1_000_000_000)

        # Assert
        assert len(event_handlers) == 4
        assert event_handlers[0].event.name == "TEST_TIMER"
        assert clock.timer_names() == ["TEST_TIMER"]
        assert clock.timer("TEST_TIMER").name == "TEST_TIMER"
        assert clock.timer_count == 1

    def test_advance_time_with_multiple_set_timers_triggers_events(self):
        # Arrange
        clock = TestClock()
        name1 = "TEST_TIMER1"
        name2 = "TEST_TIMER2"
        interval1 = timedelta(minutes=1)
        interval2 = timedelta(seconds=30)
        handler1 = []
        handler2 = []

        # Act
        clock.set_timer(
            name=name1,
            interval=interval1,
            start_time=UNIX_EPOCH,
            stop_time=None,
            callback=handler1.append,
        )

        clock.set_timer(
            name=name2,
            interval=interval2,
            start_time=UNIX_EPOCH,
            stop_time=None,
            callback=handler2.append,
        )

        event_handlers = clock.advance_time(5 * 60 * 1_000_000_000)

        # Assert
        assert len(event_handlers) == 15
        assert event_handlers[0].event.name == "TEST_TIMER2"
        assert event_handlers[1].event.name == "TEST_TIMER1"
        assert clock.timer_names() == ["TEST_TIMER1", "TEST_TIMER2"]
        assert clock.timer("TEST_TIMER1").name == "TEST_TIMER1"
        assert clock.timer("TEST_TIMER2").name == "TEST_TIMER2"
        assert clock.timer_count == 2


class TestLiveClockWithThreadTimer:
    def setup(self):
        # Fixture Setup
        self.handler = []
        self.clock = LiveClock()
        self.clock.register_default_handler(self.handler.append)

    def teardown(self):
        self.clock.cancel_timers()

    def test_instantiated_clock(self):
        # Arrange, Act, Assert
        assert self.clock.is_default_handler_registered
        assert not self.clock.is_test_clock
        assert self.clock.timer_names() == []

    def test_timestamp_returns_positive(self):
        # Arrange, Act
        result = self.clock.timestamp()

        # Assert
        assert isinstance(result, float)
        assert result > 0.0

    def test_timestamp_ms_returns_positive(self):
        # Arrange, Act
        result = self.clock.timestamp_ms()

        # Assert
        assert isinstance(result, int)
        assert result > 0

    def test_timestamp_ns_returns_positive(self):
        # Arrange, Act
        result = self.clock.timestamp_ns()

        # Assert
        assert isinstance(result, int)
        assert result > 0

    def test_utc_now(self):
        # Arrange, Act
        result = self.clock.utc_now()

        # Assert
        assert isinstance(result, datetime)
        assert result.tzinfo == pytz.utc

    def test_local_now(self):
        # Arrange, Act
        result = self.clock.local_now(pytz.timezone("Australia/Sydney"))

        # Assert
        assert isinstance(result, datetime)
        assert str(result).endswith("+11:00") or str(result).endswith("+10:00")

    def test_delta(self):
        # Arrange
        start = self.clock.utc_now()

        # Act
        time.sleep(0.1)
        result = self.clock.delta(start)

        # Assert
        assert result > timedelta(0)
        assert isinstance(result, timedelta)

    def test_set_time_alert(self):
        # Arrange
        name = "TEST_ALERT"
        interval = timedelta(milliseconds=100)
        alert_time = self.clock.utc_now() + interval

        # Act
        self.clock.set_time_alert(name, alert_time)
        time.sleep(0.3)

        # Assert
        assert len(self.handler) == 1
        assert isinstance(self.handler[0], TimeEvent)

    def test_cancel_time_alert(self):
        # Arrange
        name = "TEST_ALERT"
        interval = timedelta(milliseconds=300)
        alert_time = self.clock.utc_now() + interval

        self.clock.set_time_alert(name, alert_time)

        # Act
        self.clock.cancel_timer(name)

        # Assert
        assert self.clock.timer_names() == []
        assert len(self.handler) == 0

    def test_set_multiple_time_alerts(self):
        # Arrange
        alert_time1 = self.clock.utc_now() + timedelta(milliseconds=200)
        alert_time2 = self.clock.utc_now() + timedelta(milliseconds=300)

        # Act
        self.clock.set_time_alert("TEST_ALERT1", alert_time1)
        self.clock.set_time_alert("TEST_ALERT2", alert_time2)
        time.sleep(0.6)

        # Assert
        assert self.clock.timer_names() == []
        assert len(self.handler) == 2
        assert isinstance(self.handler[0], TimeEvent)
        assert isinstance(self.handler[1], TimeEvent)

    def test_set_timer_with_immediate_start_time(self):
        # Arrange
        name = "TEST_TIMER"

        # Act
        self.clock.set_timer(
            name=name,
            interval=timedelta(milliseconds=100),
            start_time=None,
            stop_time=None,
        )

        time.sleep(0.5)

        # Assert
        assert self.clock.timer_names() == [name]
        assert isinstance(self.handler[0], TimeEvent)

    def test_set_timer(self):
        # Arrange
        name = "TEST_TIMER"
        interval = timedelta(milliseconds=100)
        start_time = self.clock.utc_now() + interval

        # Act
        self.clock.set_timer(
            name=name,
            interval=interval,
            start_time=start_time,
            stop_time=None,
        )

        time.sleep(0.5)

        # Assert
        assert self.clock.timer_names() == [name]
        assert len(self.handler) >= 2
        assert isinstance(self.handler[0], TimeEvent)

    def test_set_timer_with_stop_time(self):
        # Arrange
        name = "TEST_TIMER"
        interval = timedelta(milliseconds=100)
        start_time = self.clock.utc_now()
        stop_time = start_time + interval

        # Act
        self.clock.set_timer(
            name=name,
            interval=interval,
            start_time=start_time,
            stop_time=stop_time,
        )

        time.sleep(0.5)

        # Assert
        assert self.clock.timer_names() == []
        assert len(self.handler) >= 1
        assert isinstance(self.handler[0], TimeEvent)

    def test_cancel_timer(self):
        # Arrange
        name = "TEST_TIMER"
        interval = timedelta(milliseconds=100)

        self.clock.set_timer(name=name, interval=interval)

        # Act
        time.sleep(0.3)
        self.clock.cancel_timer(name)
        time.sleep(0.3)

        # Assert
        assert self.clock.timer_names() == []
        assert len(self.handler) <= 4

    def test_set_repeating_timer(self):
        # Arrange
        name = "TEST_TIMER"
        interval = timedelta(milliseconds=100)
        start_time = self.clock.utc_now()

        # Act
        self.clock.set_timer(
            name=name,
            interval=interval,
            start_time=start_time,
            stop_time=None,
        )

        time.sleep(0.5)

        # Assert
        assert len(self.handler) >= 3
        assert isinstance(self.handler[0], TimeEvent)
        assert isinstance(self.handler[1], TimeEvent)
        assert isinstance(self.handler[2], TimeEvent)

    def test_cancel_repeating_timer(self):
        # Arrange
        name = "TEST_TIMER"
        interval = timedelta(milliseconds=100)
        start_time = self.clock.utc_now()
        stop_time = start_time + timedelta(seconds=5)

        self.clock.set_timer(
            name=name,
            interval=interval,
            start_time=start_time,
            stop_time=stop_time,
        )

        # Act
        time.sleep(0.3)
        self.clock.cancel_timer(name)
        time.sleep(0.5)

        # Assert
        assert len(self.handler) <= 6

    def test_set_two_repeating_timers(self):
        # Arrange
        interval = timedelta(milliseconds=100)
        start_time = self.clock.utc_now() + timedelta(milliseconds=100)

        # Act
        self.clock.set_timer(
            name="TEST_TIMER1",
            interval=interval,
            start_time=start_time,
            stop_time=None,
        )

        self.clock.set_timer(
            name="TEST_TIMER2",
            interval=interval,
            start_time=start_time,
            stop_time=None,
        )

        time.sleep(1.5)

        # Assert
        assert len(self.handler) >= 8


class TestLiveClockWithLoopTimer:
    def setup(self):
        # Fixture Setup
        self.loop = asyncio.get_event_loop()
        self.loop.set_debug(True)

        self.handler = []
        self.clock = LiveClock(loop=self.loop)
        self.clock.register_default_handler(self.handler.append)

    def teardown(self):
        self.clock.cancel_timers()

<<<<<<< HEAD
    def test_utc_now(self):
        # Arrange, Act
        result = self.clock.utc_now()

        # Assert
        assert isinstance(result, datetime)
        assert result.tzinfo == pytz.utc
        assert result.timestamp() > 0

    def test_unix_timestamp(self):
=======
    def test_timestamp(self):
>>>>>>> 42764c55
        # Arrange, Act
        result = self.clock.timestamp()

        # Assert
        assert isinstance(result, float)
        assert result > 0

    def test_timestamp_ms(self):
        # Arrange, Act
        result = self.clock.timestamp_ms()

        # Assert
        assert isinstance(result, int)
        assert result > 0

    def test_timestamp_ns(self):
        # Arrange, Act
        result = self.clock.timestamp_ns()

        # Assert
        assert isinstance(result, int)
        assert result > 0

    @pytest.mark.asyncio
    async def test_set_time_alert(self):
        # Arrange
        name = "TEST_ALERT"
        interval = timedelta(milliseconds=100)
        alert_time = self.clock.utc_now() + interval

        # Act
        self.clock.set_time_alert(name, alert_time)
        await asyncio.sleep(0.3)

        # Assert
        assert self.clock.timer_names() == []
        assert len(self.handler) >= 1
        assert isinstance(self.handler[0], TimeEvent)

    @pytest.mark.asyncio
    async def test_cancel_time_alert(self):
        # Arrange
        name = "TEST_ALERT"
        interval = timedelta(milliseconds=300)
        alert_time = self.clock.utc_now() + interval

        self.clock.set_time_alert(name, alert_time)

        # Act
        self.clock.cancel_timer(name)

        # Assert
        assert self.clock.timer_names() == []
        assert len(self.handler) == 0

    @pytest.mark.asyncio
    async def test_set_multiple_time_alerts(self):
        # Arrange
        alert_time1 = self.clock.utc_now() + timedelta(milliseconds=200)
        alert_time2 = self.clock.utc_now() + timedelta(milliseconds=300)

        # Act
        self.clock.set_time_alert("TEST_ALERT1", alert_time1)
        self.clock.set_time_alert("TEST_ALERT2", alert_time2)
        await asyncio.sleep(0.7)

        # Assert
        assert self.clock.timer_names() == []
        assert len(self.handler) >= 2
        assert isinstance(self.handler[0], TimeEvent)
        assert isinstance(self.handler[1], TimeEvent)

    @pytest.mark.asyncio
    async def test_set_timer_with_immediate_start_time(self):
        # Arrange
        name = "TEST_TIMER"

        # Act
        self.clock.set_timer(
            name=name,
            interval=timedelta(milliseconds=100),
            start_time=None,
            stop_time=None,
        )

        await asyncio.sleep(0.5)

        # Assert
        assert self.clock.timer_names() == [name]
        assert isinstance(self.handler[0], TimeEvent)

    @pytest.mark.asyncio
    async def test_set_timer(self):
        # Arrange
        name = "TEST_TIMER"
        interval = timedelta(milliseconds=100)
        start_time = self.clock.utc_now() + interval

        # Act
        self.clock.set_timer(
            name=name,
            interval=interval,
            start_time=start_time,
            stop_time=None,
        )

        await asyncio.sleep(0.5)

        # Assert
        assert self.clock.timer_names() == [name]
        assert len(self.handler) >= 2
        assert isinstance(self.handler[0], TimeEvent)

    @pytest.mark.asyncio
    async def test_set_timer_with_stop_time(self):
        # Arrange
        name = "TEST_TIMER"
        interval = timedelta(milliseconds=100)
        start_time = self.clock.utc_now()
        stop_time = start_time + interval

        # Act
        self.clock.set_timer(
            name=name,
            interval=interval,
            start_time=start_time,
            stop_time=stop_time,
        )

        await asyncio.sleep(0.5)

        # Assert
        assert self.clock.timer_names() == []
        assert len(self.handler) >= 1
        assert isinstance(self.handler[0], TimeEvent)

    @pytest.mark.asyncio
    async def test_cancel_timer(self):
        # Arrange
        name = "TEST_TIMER"
        interval = timedelta(milliseconds=100)

        self.clock.set_timer(name=name, interval=interval)

        # Act
        await asyncio.sleep(0.3)
        self.clock.cancel_timer(name)
        await asyncio.sleep(0.3)

        # Assert
        assert self.clock.timer_names() == []
        assert len(self.handler) <= 4

    @pytest.mark.asyncio
    async def test_set_repeating_timer(self):
        # Arrange
        name = "TEST_TIMER"
        interval = timedelta(milliseconds=100)
        start_time = self.clock.utc_now()

        # Act
        self.clock.set_timer(
            name=name,
            interval=interval,
            start_time=start_time,
            stop_time=None,
        )

        await asyncio.sleep(0.5)

        # Assert
        assert len(self.handler) >= 3
        assert isinstance(self.handler[0], TimeEvent)
        assert isinstance(self.handler[1], TimeEvent)
        assert isinstance(self.handler[2], TimeEvent)

    @pytest.mark.asyncio
    async def test_cancel_repeating_timer(self):
        # Arrange
        name = "TEST_TIMER"
        interval = timedelta(milliseconds=100)
        start_time = self.clock.utc_now()
        stop_time = start_time + timedelta(seconds=5)

        self.clock.set_timer(
            name=name,
            interval=interval,
            start_time=start_time,
            stop_time=stop_time,
        )

        # Act
        await asyncio.sleep(0.3)
        self.clock.cancel_timer(name)
        await asyncio.sleep(0.3)

        # Assert
        assert len(self.handler) <= 5

    @pytest.mark.asyncio
    async def test_set_two_repeating_timers(self):
        # Arrange
        interval = timedelta(milliseconds=100)
        start_time = self.clock.utc_now() + timedelta(milliseconds=100)

        # Act
        self.clock.set_timer(
            name="TEST_TIMER1",
            interval=interval,
            start_time=start_time,
            stop_time=None,
        )

        self.clock.set_timer(
            name="TEST_TIMER2",
            interval=interval,
            start_time=start_time,
            stop_time=None,
        )

        await asyncio.sleep(0.9)

        # Assert
        assert len(self.handler) >= 8<|MERGE_RESOLUTION|>--- conflicted
+++ resolved
@@ -835,20 +835,7 @@
     def teardown(self):
         self.clock.cancel_timers()
 
-<<<<<<< HEAD
-    def test_utc_now(self):
-        # Arrange, Act
-        result = self.clock.utc_now()
-
-        # Assert
-        assert isinstance(result, datetime)
-        assert result.tzinfo == pytz.utc
-        assert result.timestamp() > 0
-
-    def test_unix_timestamp(self):
-=======
     def test_timestamp(self):
->>>>>>> 42764c55
         # Arrange, Act
         result = self.clock.timestamp()
 
