# -------------------------------------------------------------------------------------------------
#  Copyright (C) 2015-2023 Nautech Systems Pty Ltd. All rights reserved.
#  https://nautechsystems.io
#
#  Licensed under the GNU Lesser General Public License Version 3.0 (the "License");
#  You may not use this file except in compliance with the License.
#  You may obtain a copy of the License at https://www.gnu.org/licenses/lgpl-3.0.en.html
#
#  Unless required by applicable law or agreed to in writing, software
#  distributed under the License is distributed on an "AS IS" BASIS,
#  WITHOUT WARRANTIES OR CONDITIONS OF ANY KIND, either express or implied.
#  See the License for the specific language governing permissions and
#  limitations under the License.
# -------------------------------------------------------------------------------------------------
import sys

<<<<<<< HEAD
import pytest
=======
import pandas as pd
>>>>>>> 6279894f

from nautilus_trader.backtest.data_client import BacktestMarketDataClient
from nautilus_trader.common.clock import TestClock
from nautilus_trader.common.enums import LogLevel
from nautilus_trader.common.logging import Logger
from nautilus_trader.core.data import Data
from nautilus_trader.core.uuid import UUID4
from nautilus_trader.data.engine import DataEngine
from nautilus_trader.data.engine import DataEngineConfig
from nautilus_trader.data.messages import DataCommand
from nautilus_trader.data.messages import DataRequest
from nautilus_trader.data.messages import DataResponse
from nautilus_trader.data.messages import Subscribe
from nautilus_trader.data.messages import Unsubscribe
from nautilus_trader.model.data import Bar
from nautilus_trader.model.data import BarSpecification
from nautilus_trader.model.data import BarType
from nautilus_trader.model.data import DataType
from nautilus_trader.model.data import OrderBookDelta
from nautilus_trader.model.data import OrderBookDeltas
from nautilus_trader.model.data import QuoteTick
from nautilus_trader.model.data import Ticker
from nautilus_trader.model.data import TradeTick
from nautilus_trader.model.enums import BarAggregation
from nautilus_trader.model.enums import BookType
from nautilus_trader.model.enums import PriceType
from nautilus_trader.model.identifiers import ClientId
from nautilus_trader.model.identifiers import InstrumentId
from nautilus_trader.model.identifiers import Symbol
from nautilus_trader.model.identifiers import Venue
from nautilus_trader.model.instruments import Instrument
from nautilus_trader.model.objects import Price
from nautilus_trader.model.objects import Quantity
from nautilus_trader.model.orderbook import OrderBook
from nautilus_trader.msgbus.bus import MessageBus
from nautilus_trader.portfolio.portfolio import Portfolio
from nautilus_trader.test_kit.mocks.data import data_catalog_setup
from nautilus_trader.test_kit.providers import TestInstrumentProvider
from nautilus_trader.test_kit.stubs.component import TestComponentStubs
from nautilus_trader.test_kit.stubs.data import TestDataStubs
from nautilus_trader.test_kit.stubs.identifiers import TestIdStubs
from nautilus_trader.trading.filters import NewsEvent
from tests.unit_tests.portfolio.test_portfolio import BETFAIR


BITMEX = Venue("BITMEX")
BINANCE = Venue("BINANCE")
XBTUSD_BITMEX = TestInstrumentProvider.xbtusd_bitmex()
BTCUSDT_BINANCE = TestInstrumentProvider.btcusdt_binance()
ETHUSDT_BINANCE = TestInstrumentProvider.ethusdt_binance()


class TestDataEngine:
    def setup(self):
        # Fixture Setup
        self.clock = TestClock()
        self.logger = Logger(
            clock=self.clock,
            level_stdout=LogLevel.DEBUG,
            bypass=True,
        )

        self.trader_id = TestIdStubs.trader_id()

        self.msgbus = MessageBus(
            trader_id=self.trader_id,
            clock=self.clock,
            logger=self.logger,
        )

        self.cache = TestComponentStubs.cache()

        self.portfolio = Portfolio(
            msgbus=self.msgbus,
            cache=self.cache,
            clock=self.clock,
            logger=self.logger,
        )

        config = DataEngineConfig(
            validate_data_sequence=True,
            debug=True,
        )
        self.data_engine = DataEngine(
            msgbus=self.msgbus,
            cache=self.cache,
            clock=self.clock,
            logger=self.logger,
            config=config,
        )

        self.binance_client = BacktestMarketDataClient(
            client_id=ClientId(BINANCE.value),
            msgbus=self.msgbus,
            cache=self.cache,
            clock=self.clock,
            logger=self.logger,
        )

        self.bitmex_client = BacktestMarketDataClient(
            client_id=ClientId(BITMEX.value),
            msgbus=self.msgbus,
            cache=self.cache,
            clock=self.clock,
            logger=self.logger,
        )

        self.quandl = BacktestMarketDataClient(
            client_id=ClientId("QUANDL"),
            msgbus=self.msgbus,
            cache=self.cache,
            clock=self.clock,
            logger=self.logger,
        )

        self.betfair = BacktestMarketDataClient(
            client_id=ClientId("BETFAIR"),
            msgbus=self.msgbus,
            cache=self.cache,
            clock=self.clock,
            logger=self.logger,
        )

        self.data_engine.process(BTCUSDT_BINANCE)
        self.data_engine.process(ETHUSDT_BINANCE)
        self.data_engine.process(XBTUSD_BITMEX)

    def test_registered_venues(self):
        # Arrange, Act, Assert
        assert self.data_engine.registered_clients == []

    def test_subscribed_instruments_when_nothing_subscribed_returns_empty_list(self):
        # Arrange, Act, Assert
        assert self.data_engine.subscribed_instruments() == []

    def test_subscribed_quote_ticks_when_nothing_subscribed_returns_empty_list(self):
        # Arrange, Act, Assert
        assert self.data_engine.subscribed_quote_ticks() == []

    def test_subscribed_trade_ticks_when_nothing_subscribed_returns_empty_list(self):
        # Arrange, Act, Assert
        assert self.data_engine.subscribed_trade_ticks() == []

    def test_subscribed_bars_when_nothing_subscribed_returns_empty_list(self):
        # Arrange, Act, Assert
        assert self.data_engine.subscribed_bars() == []

    def test_register_client_successfully_adds_client(self):
        # Arrange, Act
        self.data_engine.register_client(self.binance_client)

        # Assert
        assert ClientId(BINANCE.value) in self.data_engine.registered_clients

    def test_deregister_client_successfully_removes_client(self):
        # Arrange
        self.data_engine.register_client(self.binance_client)

        # Act
        self.data_engine.deregister_client(self.binance_client)

        # Assert
        assert BINANCE.value not in self.data_engine.registered_clients

    def test_reset(self):
        # Arrange, Act
        self.data_engine.reset()

        # Assert
        assert self.data_engine.command_count == 0
        assert self.data_engine.data_count == 0
        assert self.data_engine.request_count == 0
        assert self.data_engine.response_count == 0

    def test_stop_and_resume(self):
        # Arrange
        self.data_engine.start()

        # Act
        self.data_engine.stop()
        self.data_engine.resume()
        self.data_engine.stop()
        self.data_engine.reset()

        # Assert
        assert self.data_engine.command_count == 0
        assert self.data_engine.data_count == 0
        assert self.data_engine.request_count == 0
        assert self.data_engine.response_count == 0

    def test_dispose(self):
        # Arrange
        self.data_engine.reset()

        # Act
        self.data_engine.dispose()

        # Assert
        assert self.data_engine.command_count == 0
        assert self.data_engine.data_count == 0
        assert self.data_engine.request_count == 0
        assert self.data_engine.response_count == 0

    def test_check_connected_when_client_disconnected_returns_false(self):
        # Arrange
        self.data_engine.register_client(self.binance_client)
        self.data_engine.register_client(self.bitmex_client)
        self.binance_client.start()
        self.bitmex_client.start()

        self.binance_client.stop()
        self.bitmex_client.stop()

        # Act
        result = self.data_engine.check_connected()

        # Assert
        assert not result

    def test_check_connected_when_client_connected_returns_true(self):
        # Arrange
        self.data_engine.register_client(self.binance_client)
        self.data_engine.register_client(self.bitmex_client)

        self.binance_client.start()
        self.bitmex_client.start()

        # Act
        result = self.data_engine.check_connected()

        # Assert
        assert result

    def test_check_disconnected_when_client_disconnected_returns_true(self):
        # Arrange
        self.data_engine.register_client(self.binance_client)
        self.data_engine.register_client(self.bitmex_client)

        # Act
        result = self.data_engine.check_disconnected()

        # Assert
        assert result

    def test_check_disconnected_when_client_connected_returns_false(self):
        # Arrange
        self.data_engine.register_client(self.binance_client)
        self.data_engine.register_client(self.bitmex_client)

        self.binance_client.start()
        self.bitmex_client.start()

        # Act
        result = self.data_engine.check_disconnected()

        # Assert
        assert not result

    def test_execute_unrecognized_message_logs_and_does_nothing(self):
        # Arrange
        self.data_engine.register_client(self.binance_client)

        # Bogus message
        command = DataCommand(
            client_id=None,
            venue=BINANCE,
            data_type=DataType(Data),
            command_id=UUID4(),
            ts_init=self.clock.timestamp_ns(),
        )

        # Act
        self.data_engine.execute(command)

        # Assert
        assert self.data_engine.command_count == 1

    def test_send_request_when_no_data_clients_registered_does_nothing(self):
        # Arrange
        handler = []
        request = DataRequest(
            client_id=ClientId("RANDOM"),
            venue=None,
            data_type=DataType(
                QuoteTick,
                metadata={
                    "instrument_id": InstrumentId(Symbol("SOMETHING"), Venue("RANDOM")),
                    "start": None,
                    "end": None,
                    "limit": 1000,
                },
            ),
            callback=handler.append,
            request_id=UUID4(),
            ts_init=self.clock.timestamp_ns(),
        )

        # Act
        self.data_engine.request(request)

        # Assert
        assert self.data_engine.request_count == 1

    def test_send_data_request_when_data_type_unrecognized_logs_and_does_nothing(self):
        # Arrange
        self.data_engine.register_client(self.binance_client)

        handler = []
        request = DataRequest(
            client_id=None,
            venue=BINANCE,
            data_type=DataType(
                Data,
                metadata={  # str data type is invalid
                    "instrument_id": InstrumentId(Symbol("SOMETHING"), Venue("RANDOM")),
                    "start": None,
                    "end": None,
                    "limit": 1000,
                },
            ),
            callback=handler.append,
            request_id=UUID4(),
            ts_init=self.clock.timestamp_ns(),
        )

        # Act
        self.data_engine.request(request)

        # Assert
        assert self.data_engine.request_count == 1

    def test_send_data_request_with_duplicate_ids_logs_and_does_not_handle_second(self):
        # Arrange
        self.data_engine.register_client(self.binance_client)
        self.data_engine.start()

        handler = []
        uuid = UUID4()  # We'll use this as a duplicate

        request1 = DataRequest(
            client_id=None,
            venue=BINANCE,
            data_type=DataType(
                QuoteTick,
                metadata={  # str data type is invalid
                    "instrument_id": InstrumentId(Symbol("SOMETHING"), Venue("RANDOM")),
                    "start": None,
                    "end": None,
                    "limit": 1000,
                },
            ),
            callback=handler.append,
            request_id=uuid,  # Duplicate
            ts_init=self.clock.timestamp_ns(),
        )

        request2 = DataRequest(
            client_id=None,
            venue=BINANCE,
            data_type=DataType(
                QuoteTick,
                metadata={  # str data type is invalid
                    "instrument_id": InstrumentId(Symbol("SOMETHING"), Venue("RANDOM")),
                    "start": None,
                    "end": None,
                    "limit": 1000,
                },
            ),
            callback=handler.append,
            request_id=uuid,  # Duplicate
            ts_init=self.clock.timestamp_ns(),
        )

        # Act
        self.data_engine.request(request1)
        self.data_engine.request(request2)

        # Assert
        assert self.data_engine.request_count == 2

    def test_execute_subscribe_when_data_type_not_implemented_logs_and_does_nothing(self):
        # Arrange
        self.data_engine.register_client(self.binance_client)

        subscribe = Subscribe(
            client_id=None,
            venue=BINANCE,
            data_type=DataType(NewsEvent),  # NewsEvent data not recognized
            command_id=UUID4(),
            ts_init=self.clock.timestamp_ns(),
        )

        # Act
        self.data_engine.execute(subscribe)

        # Assert
        assert self.data_engine.command_count == 1

    def test_execute_subscribe_custom_data_when_not_implemented(self):
        # Arrange
        self.data_engine.register_client(self.binance_client)
        self.data_engine.register_client(self.quandl)
        self.binance_client.start()

        subscribe = Subscribe(
            client_id=ClientId("QUANDL"),
            venue=None,
            data_type=DataType(Data, metadata={"Type": "news"}),
            command_id=UUID4(),
            ts_init=self.clock.timestamp_ns(),
        )

        # Act
        self.data_engine.execute(subscribe)

        # Assert
        assert self.data_engine.command_count == 1
        assert self.data_engine.subscribed_generic_data() == []

    def test_execute_unsubscribe_custom_data(self):
        # Arrange
        self.data_engine.register_client(self.binance_client)
        self.data_engine.register_client(self.quandl)
        self.binance_client.start()

        data_type = DataType(Data, metadata={"Type": "news"})
        handler = []

        self.msgbus.subscribe(topic=f"data.{data_type.topic}", handler=handler.append)
        subscribe = Subscribe(
            client_id=ClientId("QUANDL"),
            venue=None,
            data_type=DataType(Data, metadata={"Type": "news"}),
            command_id=UUID4(),
            ts_init=self.clock.timestamp_ns(),
        )

        self.data_engine.execute(subscribe)

        self.msgbus.unsubscribe(topic=f"data.{data_type.topic}", handler=handler.append)
        unsubscribe = Unsubscribe(
            client_id=ClientId("QUANDL"),
            venue=None,
            data_type=DataType(Data, metadata={"Type": "news"}),
            command_id=UUID4(),
            ts_init=self.clock.timestamp_ns(),
        )

        # Act
        self.data_engine.execute(unsubscribe)

        # Assert
        assert self.data_engine.command_count == 2
        assert self.data_engine.subscribed_generic_data() == []

    def test_execute_unsubscribe_when_data_type_unrecognized_logs_and_does_nothing(
        self,
    ):
        # Arrange
        self.data_engine.register_client(self.binance_client)

        unsubscribe = Unsubscribe(
            client_id=ClientId(BINANCE.value),
            venue=BINANCE,
            data_type=DataType(Data),  # str data type is invalid
            command_id=UUID4(),
            ts_init=self.clock.timestamp_ns(),
        )

        # Act
        self.data_engine.execute(unsubscribe)

        # Assert
        assert self.data_engine.command_count == 1

    def test_execute_unsubscribe_when_not_subscribed_logs_and_does_nothing(self):
        # Arrange
        self.data_engine.register_client(self.binance_client)
        self.binance_client.start()

        unsubscribe = Unsubscribe(
            client_id=ClientId(BINANCE.value),
            venue=BINANCE,
            data_type=DataType(QuoteTick, metadata={"instrument_id": ETHUSDT_BINANCE.id}),
            command_id=UUID4(),
            ts_init=self.clock.timestamp_ns(),
        )

        # Act
        self.data_engine.execute(unsubscribe)

        # Assert
        assert self.data_engine.command_count == 1

    def test_receive_response_when_no_data_clients_registered_does_nothing(self):
        # Arrange
        response = DataResponse(
            client_id=ClientId(BINANCE.value),
            venue=BINANCE,
            data_type=DataType(QuoteTick),
            data=[],
            correlation_id=UUID4(),
            response_id=UUID4(),
            ts_init=self.clock.timestamp_ns(),
        )

        # Act
        self.data_engine.response(response)

        # Assert
        assert self.data_engine.response_count == 1

    def test_process_unrecognized_data_type_logs_and_does_nothing(self):
        # Arrange
        data = Data(0, 0)

        # Act
        self.data_engine.process(data)  # Invalid

        # Assert
        assert self.data_engine.data_count == 4

    def test_process_data_places_data_on_queue(self):
        # Arrange
        tick = TestDataStubs.trade_tick()

        # Act
        self.data_engine.process(tick)

        # Assert
        assert self.data_engine.data_count == 4

    def test_execute_subscribe_instruments_then_adds_handler(self):
        # Arrange
        self.data_engine.register_client(self.binance_client)
        self.binance_client.start()

        subscribe = Subscribe(
            client_id=ClientId(BINANCE.value),
            venue=BINANCE,
            data_type=DataType(Instrument),
            command_id=UUID4(),
            ts_init=self.clock.timestamp_ns(),
        )

        # Act
        self.data_engine.execute(subscribe)

        # Assert
        assert self.data_engine.command_count == 1

    def test_execute_unsubscribe_instruments_then_removes_handler(self):
        # Arrange
        self.data_engine.register_client(self.binance_client)
        self.binance_client.start()

        subscribe = Subscribe(
            client_id=ClientId(BINANCE.value),
            venue=BINANCE,
            data_type=DataType(Instrument),
            command_id=UUID4(),
            ts_init=self.clock.timestamp_ns(),
        )

        self.data_engine.execute(subscribe)

        unsubscribe = Unsubscribe(
            client_id=ClientId(BINANCE.value),
            venue=BINANCE,
            data_type=DataType(Instrument),
            command_id=UUID4(),
            ts_init=self.clock.timestamp_ns(),
        )

        # Act
        self.data_engine.execute(unsubscribe)

        # Assert
        assert self.data_engine.subscribed_instruments() == []

    def test_execute_subscribe_instrument_then_adds_handler(self):
        # Arrange
        self.data_engine.register_client(self.binance_client)
        self.binance_client.start()

        subscribe = Subscribe(
            client_id=ClientId(BINANCE.value),
            venue=BINANCE,
            data_type=DataType(Instrument, metadata={"instrument_id": ETHUSDT_BINANCE.id}),
            command_id=UUID4(),
            ts_init=self.clock.timestamp_ns(),
        )

        # Act
        self.data_engine.execute(subscribe)

        # Assert
        assert self.data_engine.command_count == 1
        assert self.data_engine.subscribed_instruments() == [ETHUSDT_BINANCE.id]

    def test_execute_subscribe_instrument_synthetic_logs_error(self):
        # Arrange
        self.data_engine.register_client(self.binance_client)
        self.binance_client.start()

        subscribe = Subscribe(
            client_id=ClientId(BINANCE.value),
            venue=Venue("SYNTH"),
            data_type=DataType(Instrument, metadata={"instrument_id": TestIdStubs.synthetic_id()}),
            command_id=UUID4(),
            ts_init=self.clock.timestamp_ns(),
        )

        # Act
        self.data_engine.execute(subscribe)

        # Assert
        assert self.data_engine.command_count == 1

    def test_execute_unsubscribe_instrument_then_removes_handler(self):
        # Arrange
        self.data_engine.register_client(self.binance_client)
        self.binance_client.start()

        subscribe = Subscribe(
            client_id=ClientId(BINANCE.value),
            venue=BINANCE,
            data_type=DataType(Instrument, metadata={"instrument_id": ETHUSDT_BINANCE.id}),
            command_id=UUID4(),
            ts_init=self.clock.timestamp_ns(),
        )

        self.data_engine.execute(subscribe)

        unsubscribe = Unsubscribe(
            client_id=ClientId(BINANCE.value),
            venue=BINANCE,
            data_type=DataType(Instrument, metadata={"instrument_id": ETHUSDT_BINANCE.id}),
            command_id=UUID4(),
            ts_init=self.clock.timestamp_ns(),
        )

        # Act
        self.data_engine.execute(unsubscribe)

        # Assert
        assert self.data_engine.subscribed_instruments() == []

    def test_execute_unsubscribe_synthetic_instrument_logs_error(self):
        # Arrange
        self.data_engine.register_client(self.binance_client)
        self.binance_client.start()

        unsubscribe = Unsubscribe(
            client_id=ClientId(BINANCE.value),
            venue=BINANCE,
            data_type=DataType(Instrument, metadata={"instrument_id": TestIdStubs.synthetic_id()}),
            command_id=UUID4(),
            ts_init=self.clock.timestamp_ns(),
        )

        # Act
        self.data_engine.execute(unsubscribe)

        # Assert
        assert self.data_engine.command_count == 1

    def test_process_instrument_when_subscriber_then_sends_to_registered_handler(self):
        # Arrange
        self.data_engine.register_client(self.binance_client)
        self.binance_client.start()

        handler = []
        self.msgbus.subscribe(topic="data.instrument.BINANCE.ETHUSDT", handler=handler.append)

        subscribe = Subscribe(
            client_id=ClientId(BINANCE.value),
            venue=BINANCE,
            data_type=DataType(Instrument, metadata={"instrument_id": ETHUSDT_BINANCE.id}),
            command_id=UUID4(),
            ts_init=self.clock.timestamp_ns(),
        )

        self.data_engine.execute(subscribe)

        # Act
        self.data_engine.process(ETHUSDT_BINANCE)

        # Assert
        assert handler == [ETHUSDT_BINANCE]

    def test_process_instrument_when_subscribers_then_sends_to_registered_handlers(
        self,
    ):
        # Arrange
        self.data_engine.register_client(self.binance_client)
        self.binance_client.start()

        handler1 = []
        handler2 = []
        self.msgbus.subscribe(topic="data.instrument.BINANCE.ETHUSDT", handler=handler1.append)
        self.msgbus.subscribe(topic="data.instrument.BINANCE.ETHUSDT", handler=handler2.append)

        subscribe1 = Subscribe(
            client_id=ClientId(BINANCE.value),
            venue=BINANCE,
            data_type=DataType(Instrument, metadata={"instrument_id": ETHUSDT_BINANCE.id}),
            command_id=UUID4(),
            ts_init=self.clock.timestamp_ns(),
        )

        subscribe2 = Subscribe(
            client_id=ClientId(BINANCE.value),
            venue=BINANCE,
            data_type=DataType(Instrument, metadata={"instrument_id": ETHUSDT_BINANCE.id}),
            command_id=UUID4(),
            ts_init=self.clock.timestamp_ns(),
        )

        self.data_engine.execute(subscribe1)
        self.data_engine.execute(subscribe2)

        # Act
        self.data_engine.process(ETHUSDT_BINANCE)

        # Assert
        assert handler1 == [ETHUSDT_BINANCE]
        assert handler2 == [ETHUSDT_BINANCE]

    def test_execute_subscribe_order_book_snapshots_then_adds_handler(self):
        # Arrange
        self.data_engine.register_client(self.binance_client)
        self.binance_client.start()

        subscribe = Subscribe(
            client_id=ClientId(BINANCE.value),
            venue=BINANCE,
            data_type=DataType(
                OrderBook,
                metadata={
                    "instrument_id": ETHUSDT_BINANCE.id,
                    "book_type": 2,
                    "depth": 10,
                    "interval_ms": 1000,
                },
            ),
            command_id=UUID4(),
            ts_init=self.clock.timestamp_ns(),
        )

        # Act
        self.data_engine.execute(subscribe)

        # Assert
        assert self.data_engine.subscribed_order_book_deltas() == [ETHUSDT_BINANCE.id]

    def test_execute_subscribe_order_book_deltas_then_adds_handler(self):
        # Arrange
        self.data_engine.register_client(self.binance_client)
        self.binance_client.start()

        subscribe = Subscribe(
            client_id=ClientId(BINANCE.value),
            venue=BINANCE,
            data_type=DataType(
                OrderBookDelta,
                metadata={
                    "instrument_id": ETHUSDT_BINANCE.id,
                    "book_type": 2,
                    "depth": 10,
                    "interval_ms": 1000,
                },
            ),
            command_id=UUID4(),
            ts_init=self.clock.timestamp_ns(),
        )

        # Act
        self.data_engine.execute(subscribe)

        # Assert
        assert self.data_engine.subscribed_order_book_deltas() == [ETHUSDT_BINANCE.id]

    def test_execute_subscribe_order_book_intervals_then_adds_handler(self):
        # Arrange
        self.data_engine.register_client(self.binance_client)
        self.binance_client.start()

        subscribe = Subscribe(
            client_id=ClientId(BINANCE.value),
            venue=BINANCE,
            data_type=DataType(
                OrderBook,
                metadata={
                    "instrument_id": ETHUSDT_BINANCE.id,
                    "book_type": 2,
                    "depth": 25,
                    "interval_ms": 1000,
                },
            ),
            command_id=UUID4(),
            ts_init=self.clock.timestamp_ns(),
        )

        # Act
        self.data_engine.execute(subscribe)

        # Assert
        assert self.data_engine.subscribed_order_book_deltas() == [ETHUSDT_BINANCE.id]

    def test_execute_unsubscribe_order_book_stream_then_removes_handler(self):
        # Arrange
        self.data_engine.register_client(self.binance_client)
        self.binance_client.start()

        subscribe = Subscribe(
            client_id=ClientId(BINANCE.value),
            venue=BINANCE,
            data_type=DataType(
                OrderBook,
                metadata={
                    "instrument_id": ETHUSDT_BINANCE.id,
                    "book_type": 2,
                    "depth": 25,
                    "interval_ms": 1000,
                },
            ),
            command_id=UUID4(),
            ts_init=self.clock.timestamp_ns(),
        )

        self.data_engine.execute(subscribe)

        unsubscribe = Unsubscribe(
            client_id=ClientId(BINANCE.value),
            venue=BINANCE,
            data_type=DataType(
                OrderBook,
                metadata={
                    "instrument_id": ETHUSDT_BINANCE.id,
                    "interval_ms": 1000,
                },
            ),
            command_id=UUID4(),
            ts_init=self.clock.timestamp_ns(),
        )

        # Act
        self.data_engine.execute(unsubscribe)

        # Assert
        assert self.data_engine.subscribed_order_book_snapshots() == []

    def test_execute_unsubscribe_order_book_data_then_removes_handler(self):
        # Arrange
        self.data_engine.register_client(self.binance_client)
        self.binance_client.start()

        subscribe = Subscribe(
            client_id=ClientId(BINANCE.value),
            venue=BINANCE,
            data_type=DataType(
                OrderBookDelta,
                metadata={
                    "instrument_id": ETHUSDT_BINANCE.id,
                    "book_type": 2,
                    "depth": 25,
                    "interval_ms": 1000,
                },
            ),
            command_id=UUID4(),
            ts_init=self.clock.timestamp_ns(),
        )

        self.data_engine.execute(subscribe)

        unsubscribe = Unsubscribe(
            client_id=ClientId(BINANCE.value),
            venue=BINANCE,
            data_type=DataType(
                OrderBookDelta,
                metadata={
                    "instrument_id": ETHUSDT_BINANCE.id,
                    "interval_ms": 1000,
                },
            ),
            command_id=UUID4(),
            ts_init=self.clock.timestamp_ns(),
        )

        # Act
        self.data_engine.execute(unsubscribe)

        # Assert
        assert self.data_engine.subscribed_order_book_snapshots() == []

    def test_execute_unsubscribe_order_book_interval_then_removes_handler(self):
        # Arrange
        self.data_engine.register_client(self.binance_client)
        self.binance_client.start()

        subscribe = Subscribe(
            client_id=ClientId(BINANCE.value),
            venue=BINANCE,
            data_type=DataType(
                OrderBook,
                metadata={
                    "instrument_id": ETHUSDT_BINANCE.id,
                    "book_type": 2,
                    "depth": 25,
                    "interval_ms": 1000,
                },
            ),
            command_id=UUID4(),
            ts_init=self.clock.timestamp_ns(),
        )

        self.data_engine.execute(subscribe)

        unsubscribe = Unsubscribe(
            client_id=ClientId(BINANCE.value),
            venue=BINANCE,
            data_type=DataType(
                OrderBook,
                metadata={
                    "instrument_id": ETHUSDT_BINANCE.id,
                    "interval_ms": 1000,
                },
            ),
            command_id=UUID4(),
            ts_init=self.clock.timestamp_ns(),
        )

        # Act
        self.data_engine.execute(unsubscribe)

        # Assert
        assert self.data_engine.subscribed_order_book_snapshots() == []

    def test_order_book_snapshots_when_book_not_updated_does_not_send_(self):
        # Arrange
        self.data_engine.register_client(self.binance_client)
        self.binance_client.start()

        self.data_engine.process(ETHUSDT_BINANCE)  # <-- add necessary instrument for test

        handler = []
        self.msgbus.subscribe(
            topic="data.book.snapshots.BINANCE.ETHUSDT.1000",
            handler=handler.append,
        )

        subscribe = Subscribe(
            client_id=ClientId(BINANCE.value),
            venue=BINANCE,
            data_type=DataType(
                OrderBook,
                {
                    "instrument_id": ETHUSDT_BINANCE.id,
                    "book_type": BookType.L2_MBP,
                    "depth": 20,
                    "interval_ms": 1000,  # Streaming
                },
            ),
            command_id=UUID4(),
            ts_init=self.clock.timestamp_ns(),
        )

        self.data_engine.execute(subscribe)

        # Act
        events = self.clock.advance_time(1_000_000_000)
        events[0].handle()

        # Assert
        assert len(handler) == 0

    def test_process_order_book_snapshot_when_one_subscriber_then_sends_to_registered_handler(
        self,
    ):
        # Arrange
        self.data_engine.register_client(self.binance_client)
        self.binance_client.start()

        self.data_engine.process(ETHUSDT_BINANCE)  # <-- add necessary instrument for test

        handler = []
        self.msgbus.subscribe(
            topic="data.book.snapshots.BINANCE.ETHUSDT.1000",
            handler=handler.append,
        )

        subscribe = Subscribe(
            client_id=ClientId(BINANCE.value),
            venue=BINANCE,
            data_type=DataType(
                OrderBook,
                {
                    "instrument_id": ETHUSDT_BINANCE.id,
                    "book_type": BookType.L2_MBP,
                    "depth": 25,
                    "interval_ms": 1000,  # Streaming
                },
            ),
            command_id=UUID4(),
            ts_init=self.clock.timestamp_ns(),
        )

        self.data_engine.execute(subscribe)

        snapshot = TestDataStubs.order_book_snapshot(ETHUSDT_BINANCE.id, ts_event=1)

        # Act
        self.data_engine.process(snapshot)

        events = self.clock.advance_time(1_000_000_000)
        events[0].handle()

        # Assert
        assert isinstance(handler[0], OrderBook)

    def test_process_order_book_deltas_then_sends_to_registered_handler(self):
        # Arrange
        self.data_engine.register_client(self.binance_client)
        self.binance_client.start()

        self.data_engine.process(ETHUSDT_BINANCE)  # <-- add necessary instrument for test

        handler = []
        self.msgbus.subscribe(topic="data.book.deltas.BINANCE.ETHUSDT", handler=handler.append)

        subscribe = Subscribe(
            client_id=ClientId(BINANCE.value),
            venue=BINANCE,
            data_type=DataType(
                OrderBookDelta,
                {
                    "instrument_id": ETHUSDT_BINANCE.id,
                    "book_type": BookType.L3_MBO,
                    "depth": 5,
                },
            ),
            command_id=UUID4(),
            ts_init=self.clock.timestamp_ns(),
        )

        self.data_engine.execute(subscribe)

        deltas = TestDataStubs.order_book_deltas(ETHUSDT_BINANCE.id)

        # Act
        self.data_engine.process(deltas)

        # Assert
        assert handler[0].instrument_id == ETHUSDT_BINANCE.id
        assert isinstance(handler[0], OrderBookDeltas)

    def test_process_order_book_snapshots_when_multiple_subscribers_then_sends_to_registered_handlers(
        self,
    ):
        # Arrange
        self.data_engine.register_client(self.binance_client)
        self.binance_client.start()

        self.data_engine.process(ETHUSDT_BINANCE)  # <-- add necessary instrument for test

        handler1 = []
        handler2 = []
        self.msgbus.subscribe(
            topic="data.book.snapshots.BINANCE.ETHUSDT.1000",
            handler=handler1.append,
        )
        self.msgbus.subscribe(
            topic="data.book.snapshots.BINANCE.ETHUSDT.1000",
            handler=handler2.append,
        )

        subscribe1 = Subscribe(
            client_id=ClientId(BINANCE.value),
            venue=BINANCE,
            data_type=DataType(
                OrderBook,
                {
                    "instrument_id": ETHUSDT_BINANCE.id,
                    "book_type": BookType.L2_MBP,
                    "depth": 25,
                    "interval_ms": 1000,
                },
            ),
            command_id=UUID4(),
            ts_init=self.clock.timestamp_ns(),
        )

        subscribe2 = Subscribe(
            client_id=ClientId(BINANCE.value),
            venue=BINANCE,
            data_type=DataType(
                OrderBook,
                {
                    "instrument_id": ETHUSDT_BINANCE.id,
                    "book_type": BookType.L2_MBP,
                    "depth": 25,
                    "interval_ms": 1000,
                },
            ),
            command_id=UUID4(),
            ts_init=self.clock.timestamp_ns(),
        )

        self.data_engine.execute(subscribe1)
        self.data_engine.execute(subscribe2)

        snapshot = TestDataStubs.order_book_snapshot(
            instrument_id=ETHUSDT_BINANCE.id,
            ts_event=1,
        )

        self.data_engine.process(snapshot)
        events = self.clock.advance_time(1_000_000_000)
        events[0].handle()

        # Act
        self.data_engine.process(snapshot)

        # Assert
        cached_book = self.cache.order_book(ETHUSDT_BINANCE.id)
        assert isinstance(cached_book, OrderBook)
        assert cached_book.instrument_id == ETHUSDT_BINANCE.id
        assert handler1[0] == cached_book
        assert handler2[0] == cached_book

    def test_order_book_delta_creates_book(self):
        # Arrange
        self.data_engine.register_client(self.betfair)
        self.betfair.start()
        self.data_engine.process(ETHUSDT_BINANCE)  # <-- add necessary instrument for test

        subscribe = Subscribe(
            client_id=ClientId(BETFAIR.value),
            venue=BETFAIR,
            data_type=DataType(
                OrderBookDelta,
                metadata={
                    "instrument_id": ETHUSDT_BINANCE.id,
                    "book_type": 2,
                    "depth": 25,
                    "interval_ms": 1000,
                },
            ),
            command_id=UUID4(),
            ts_init=self.clock.timestamp_ns(),
        )

        self.data_engine.execute(subscribe)

        deltas = OrderBookDeltas(
            instrument_id=ETHUSDT_BINANCE.id,
            deltas=[TestDataStubs.order_book_delta(instrument_id=ETHUSDT_BINANCE.id)],
        )

        # Act
        self.data_engine.process(deltas)

        # Assert
        cached_book = self.cache.order_book(ETHUSDT_BINANCE.id)
        assert isinstance(cached_book, OrderBook)
        assert cached_book.instrument_id == ETHUSDT_BINANCE.id
        assert cached_book.best_bid_price() == 100

    def test_execute_subscribe_ticker(self):
        # Arrange
        self.data_engine.register_client(self.binance_client)
        self.binance_client.start()

        handler = []
        self.msgbus.subscribe(topic="data.quotes.BINANCE.ETH/USD", handler=handler.append)

        subscribe = Subscribe(
            client_id=ClientId(BINANCE.value),
            venue=BINANCE,
            data_type=DataType(Ticker, metadata={"instrument_id": ETHUSDT_BINANCE.id}),
            command_id=UUID4(),
            ts_init=self.clock.timestamp_ns(),
        )

        self.data_engine.execute(subscribe)

        # Assert
        assert self.data_engine.subscribed_tickers() == [ETHUSDT_BINANCE.id]

    def test_execute_unsubscribe_ticker(self):
        # Arrange
        self.data_engine.register_client(self.binance_client)
        self.binance_client.start()

        handler = []
        self.msgbus.subscribe(topic="data.quotes.BINANCE.ETH/USD", handler=handler.append)

        subscribe = Subscribe(
            client_id=ClientId(BINANCE.value),
            venue=BINANCE,
            data_type=DataType(Ticker, metadata={"instrument_id": ETHUSDT_BINANCE.id}),
            command_id=UUID4(),
            ts_init=self.clock.timestamp_ns(),
        )

        self.data_engine.execute(subscribe)

        unsubscribe = Unsubscribe(
            client_id=ClientId(BINANCE.value),
            venue=BINANCE,
            data_type=DataType(Ticker, metadata={"instrument_id": ETHUSDT_BINANCE.id}),
            command_id=UUID4(),
            ts_init=self.clock.timestamp_ns(),
        )

        # Act
        self.data_engine.execute(unsubscribe)

        # Assert
        assert self.data_engine.subscribed_tickers() == []

    def test_execute_subscribe_quote_ticks(self):
        # Arrange
        self.data_engine.register_client(self.binance_client)
        self.binance_client.start()

        handler = []
        self.msgbus.subscribe(topic="data.quotes.BINANCE.ETH/USD", handler=handler.append)

        subscribe = Subscribe(
            client_id=ClientId(BINANCE.value),
            venue=BINANCE,
            data_type=DataType(QuoteTick, metadata={"instrument_id": ETHUSDT_BINANCE.id}),
            command_id=UUID4(),
            ts_init=self.clock.timestamp_ns(),
        )

        # Act
        self.data_engine.execute(subscribe)

        # Assert
        assert self.data_engine.subscribed_quote_ticks() == [ETHUSDT_BINANCE.id]

    def test_execute_unsubscribe_quote_ticks(self):
        # Arrange
        self.data_engine.register_client(self.binance_client)
        self.binance_client.start()

        handler = []
        self.msgbus.subscribe(topic="data.quotes.BINANCE.ETH/USD", handler=handler.append)

        subscribe = Subscribe(
            client_id=ClientId(BINANCE.value),
            venue=BINANCE,
            data_type=DataType(QuoteTick, metadata={"instrument_id": ETHUSDT_BINANCE.id}),
            command_id=UUID4(),
            ts_init=self.clock.timestamp_ns(),
        )

        self.data_engine.execute(subscribe)

        unsubscribe = Unsubscribe(
            client_id=ClientId(BINANCE.value),
            venue=BINANCE,
            data_type=DataType(QuoteTick, metadata={"instrument_id": ETHUSDT_BINANCE.id}),
            command_id=UUID4(),
            ts_init=self.clock.timestamp_ns(),
        )

        # Act
        self.data_engine.execute(unsubscribe)

        # Assert
        assert self.data_engine.subscribed_quote_ticks() == []

    def test_process_quote_tick_when_subscriber_then_sends_to_registered_handler(self):
        # Arrange
        self.data_engine.register_client(self.binance_client)
        self.binance_client.start()

        handler = []
        self.msgbus.subscribe(topic="data.quotes.BINANCE.ETHUSDT", handler=handler.append)

        subscribe = Subscribe(
            client_id=ClientId(BINANCE.value),
            venue=BINANCE,
            data_type=DataType(QuoteTick, metadata={"instrument_id": ETHUSDT_BINANCE.id}),
            command_id=UUID4(),
            ts_init=self.clock.timestamp_ns(),
        )

        self.data_engine.execute(subscribe)

        tick = TestDataStubs.quote_tick(instrument=ETHUSDT_BINANCE)

        # Act
        self.data_engine.process(tick)

        # Assert
        assert handler == [tick]

    def test_process_quote_tick_when_subscribers_then_sends_to_registered_handlers(
        self,
    ):
        # Arrange
        self.data_engine.register_client(self.binance_client)
        self.binance_client.start()

        handler1 = []
        handler2 = []

        self.msgbus.subscribe(topic="data.quotes.BINANCE.ETHUSDT", handler=handler1.append)
        self.msgbus.subscribe(topic="data.quotes.BINANCE.ETHUSDT", handler=handler2.append)

        subscribe1 = Subscribe(
            client_id=ClientId(BINANCE.value),
            venue=BINANCE,
            data_type=DataType(QuoteTick, metadata={"instrument_id": ETHUSDT_BINANCE.id}),
            command_id=UUID4(),
            ts_init=self.clock.timestamp_ns(),
        )

        subscribe2 = Subscribe(
            client_id=ClientId(BINANCE.value),
            venue=BINANCE,
            data_type=DataType(QuoteTick, metadata={"instrument_id": ETHUSDT_BINANCE.id}),
            command_id=UUID4(),
            ts_init=self.clock.timestamp_ns(),
        )

        self.data_engine.execute(subscribe1)
        self.data_engine.execute(subscribe2)

        tick = TestDataStubs.quote_tick(instrument=ETHUSDT_BINANCE)

        # Act
        self.data_engine.process(tick)

        # Assert
        assert handler1 == [tick]
        assert handler2 == [tick]

    def test_subscribe_trade_tick_then_subscribes(self):
        # Arrange
        self.data_engine.register_client(self.binance_client)
        self.binance_client.start()

        subscribe = Subscribe(
            client_id=ClientId(BINANCE.value),
            venue=BINANCE,
            data_type=DataType(TradeTick, metadata={"instrument_id": ETHUSDT_BINANCE.id}),
            command_id=UUID4(),
            ts_init=self.clock.timestamp_ns(),
        )

        # Act
        self.data_engine.execute(subscribe)

        # Assert
        assert self.data_engine.subscribed_trade_ticks() == [ETHUSDT_BINANCE.id]

    def test_unsubscribe_trade_tick_then_unsubscribes(self):
        # Arrange
        self.data_engine.register_client(self.binance_client)
        self.binance_client.start()

        handler = []
        self.msgbus.subscribe(topic="data.trades.BINANCE.ETH/USD", handler=handler.append)

        subscribe = Subscribe(
            client_id=ClientId(BINANCE.value),
            venue=BINANCE,
            data_type=DataType(TradeTick, metadata={"instrument_id": ETHUSDT_BINANCE.id}),
            command_id=UUID4(),
            ts_init=self.clock.timestamp_ns(),
        )

        self.data_engine.execute(subscribe)

        unsubscribe = Unsubscribe(
            client_id=ClientId(BINANCE.value),
            venue=BINANCE,
            data_type=DataType(TradeTick, metadata={"instrument_id": ETHUSDT_BINANCE.id}),
            command_id=UUID4(),
            ts_init=self.clock.timestamp_ns(),
        )

        # Act
        self.data_engine.execute(unsubscribe)

        # Assert
        assert self.data_engine.subscribed_trade_ticks() == []

    def test_subscribe_synthetic_quote_ticks_then_subscribes(self):
        # Arrange
        self.data_engine.register_client(self.binance_client)
        self.binance_client.start()

        synthetic = TestInstrumentProvider.synthetic_instrument()
        self.cache.add_synthetic(synthetic)

        subscribe = Subscribe(
            client_id=None,
            venue=Venue("SYNTH"),
            data_type=DataType(QuoteTick, metadata={"instrument_id": synthetic.id}),
            command_id=UUID4(),
            ts_init=self.clock.timestamp_ns(),
        )

        # Act
        self.data_engine.execute(subscribe)

        # Assert
        assert self.data_engine.subscribed_synthetic_quotes() == [synthetic.id]

    def test_subscribe_synthetic_trade_ticks_then_subscribes(self):
        # Arrange
        self.data_engine.register_client(self.binance_client)
        self.binance_client.start()

        synthetic = TestInstrumentProvider.synthetic_instrument()
        self.cache.add_synthetic(synthetic)

        subscribe = Subscribe(
            client_id=None,
            venue=Venue("SYNTH"),
            data_type=DataType(TradeTick, metadata={"instrument_id": synthetic.id}),
            command_id=UUID4(),
            ts_init=self.clock.timestamp_ns(),
        )

        # Act
        self.data_engine.execute(subscribe)

        # Assert
        assert self.data_engine.subscribed_synthetic_trades() == [synthetic.id]

    def test_process_trade_tick_when_subscriber_then_sends_to_registered_handler(self):
        # Arrange
        self.data_engine.register_client(self.binance_client)
        self.binance_client.start()

        handler = []
        self.msgbus.subscribe(topic="data.trades.BINANCE.ETHUSDT", handler=handler.append)

        subscribe = Subscribe(
            client_id=ClientId(BINANCE.value),
            venue=BINANCE,
            data_type=DataType(TradeTick, metadata={"instrument_id": ETHUSDT_BINANCE.id}),
            command_id=UUID4(),
            ts_init=self.clock.timestamp_ns(),
        )

        self.data_engine.execute(subscribe)

        tick = TestDataStubs.trade_tick(instrument=ETHUSDT_BINANCE)

        # Act
        self.data_engine.process(tick)

        # Assert
        assert handler == [tick]

    def test_process_trade_tick_when_subscribers_then_sends_to_registered_handlers(
        self,
    ):
        # Arrange
        self.data_engine.register_client(self.binance_client)
        self.binance_client.start()

        handler1 = []
        handler2 = []
        self.msgbus.subscribe(topic="data.trades.BINANCE.ETHUSDT", handler=handler1.append)
        self.msgbus.subscribe(topic="data.trades.BINANCE.ETHUSDT", handler=handler2.append)

        subscribe1 = Subscribe(
            client_id=ClientId(BINANCE.value),
            venue=BINANCE,
            data_type=DataType(TradeTick, metadata={"instrument_id": ETHUSDT_BINANCE.id}),
            command_id=UUID4(),
            ts_init=self.clock.timestamp_ns(),
        )

        subscribe2 = Subscribe(
            client_id=ClientId(BINANCE.value),
            venue=BINANCE,
            data_type=DataType(TradeTick, metadata={"instrument_id": ETHUSDT_BINANCE.id}),
            command_id=UUID4(),
            ts_init=self.clock.timestamp_ns(),
        )

        self.data_engine.execute(subscribe1)
        self.data_engine.execute(subscribe2)

        tick = TestDataStubs.trade_tick(instrument=ETHUSDT_BINANCE)

        # Act
        self.data_engine.process(tick)

        # Assert
        assert handler1 == [tick]
        assert handler2 == [tick]

    def test_process_trade_tick_when_synthetic_then_sends_to_registered_handlers(
        self,
    ):
        # Arrange
        self.data_engine.register_client(self.binance_client)
        self.binance_client.start()

        synthetic = TestInstrumentProvider.synthetic_instrument()
        self.cache.add_synthetic(synthetic)

        handler1 = []
        handler2 = []
        self.msgbus.subscribe(topic="data.trades.BINANCE.ETHUSDT", handler=handler1.append)
        self.msgbus.subscribe(topic="data.trades.SYNTH.BTC-ETH", handler=handler2.append)

        subscribe1 = Subscribe(
            client_id=ClientId(BINANCE.value),
            venue=BINANCE,
            data_type=DataType(TradeTick, metadata={"instrument_id": ETHUSDT_BINANCE.id}),
            command_id=UUID4(),
            ts_init=self.clock.timestamp_ns(),
        )

        subscribe2 = Subscribe(
            client_id=ClientId(BINANCE.value),
            venue=synthetic.id.venue,
            data_type=DataType(TradeTick, metadata={"instrument_id": synthetic.id}),
            command_id=UUID4(),
            ts_init=self.clock.timestamp_ns(),
        )

        self.data_engine.execute(subscribe1)
        self.data_engine.execute(subscribe2)

        tick1 = TestDataStubs.trade_tick(instrument=BTCUSDT_BINANCE, price=50_000.0)
        tick2 = TestDataStubs.trade_tick(instrument=ETHUSDT_BINANCE, price=10_000.0)
        tick3 = TestDataStubs.trade_tick(instrument=BTCUSDT_BINANCE, price=50_001.0)

        # Act
        self.data_engine.process(tick1)
        self.data_engine.process(tick2)
        self.data_engine.process(tick3)

        # Assert
        assert handler1 == [tick2]
        assert len(handler2) == 2
        synthetic_tick = handler2[-1]
        assert isinstance(synthetic_tick, TradeTick)
        assert synthetic_tick.to_dict(synthetic_tick) == {
            "type": "TradeTick",
            "instrument_id": "BTC-ETH.SYNTH",
            "price": "30000.50000000",
            "size": "1",
            "aggressor_side": "BUYER",
            "trade_id": "123456",
            "ts_event": 0,
            "ts_init": 0,
        }

    def test_process_quote_tick_when_synthetic_then_sends_to_registered_handlers(
        self,
    ):
        # Arrange
        self.data_engine.register_client(self.binance_client)
        self.binance_client.start()

        synthetic = TestInstrumentProvider.synthetic_instrument()
        self.cache.add_synthetic(synthetic)

        handler1 = []
        handler2 = []
        self.msgbus.subscribe(topic="data.quotes.BINANCE.ETHUSDT", handler=handler1.append)
        self.msgbus.subscribe(topic="data.quotes.SYNTH.BTC-ETH", handler=handler2.append)

        subscribe1 = Subscribe(
            client_id=ClientId(BINANCE.value),
            venue=BINANCE,
            data_type=DataType(QuoteTick, metadata={"instrument_id": ETHUSDT_BINANCE.id}),
            command_id=UUID4(),
            ts_init=self.clock.timestamp_ns(),
        )

        subscribe2 = Subscribe(
            client_id=ClientId(BINANCE.value),
            venue=synthetic.id.venue,
            data_type=DataType(QuoteTick, metadata={"instrument_id": synthetic.id}),
            command_id=UUID4(),
            ts_init=self.clock.timestamp_ns(),
        )

        self.data_engine.execute(subscribe1)
        self.data_engine.execute(subscribe2)

        tick1 = TestDataStubs.quote_tick(
            instrument=BTCUSDT_BINANCE,
            bid_price=50_000.0,
            ask_price=50_001.0,
        )
        tick2 = TestDataStubs.quote_tick(
            instrument=ETHUSDT_BINANCE,
            bid_price=10_000.0,
            ask_price=10_000.0,
        )
        tick3 = TestDataStubs.quote_tick(
            instrument=BTCUSDT_BINANCE,
            bid_price=50_001.0,
            ask_price=50_002.0,
        )

        # Act
        self.data_engine.process(tick1)
        self.data_engine.process(tick2)
        self.data_engine.process(tick3)

        # Assert
        assert handler1 == [tick2]
        assert len(handler2) == 2
        synthetic_tick = handler2[-1]
        assert isinstance(synthetic_tick, QuoteTick)
        assert synthetic_tick.to_dict(synthetic_tick) == {
            "type": "QuoteTick",
            "instrument_id": "BTC-ETH.SYNTH",
            "bid_price": "30000.50000000",
            "ask_price": "30001.00000000",
            "bid_size": "1",
            "ask_size": "1",
            "ts_event": 0,
            "ts_init": 0,
        }

    def test_subscribe_bar_type_then_subscribes(self):
        # Arrange
        self.data_engine.register_client(self.binance_client)
        self.binance_client.start()

        bar_spec = BarSpecification(1000, BarAggregation.TICK, PriceType.MID)
        bar_type = BarType(ETHUSDT_BINANCE.id, bar_spec)

        handler = []
        self.msgbus.subscribe(topic=f"data.bars.{bar_type}", handler=handler.append)

        subscribe = Subscribe(
            client_id=ClientId(BINANCE.value),
            venue=BINANCE,
            data_type=DataType(Bar, metadata={"bar_type": bar_type}),
            command_id=UUID4(),
            ts_init=self.clock.timestamp_ns(),
        )

        # Act
        self.data_engine.execute(subscribe)

        # Assert
        assert self.data_engine.command_count == 1
        assert self.data_engine.subscribed_bars() == [bar_type]

    def test_unsubscribe_bar_type_then_unsubscribes(self):
        # Arrange
        self.data_engine.register_client(self.binance_client)
        self.binance_client.start()

        bar_spec = BarSpecification(1000, BarAggregation.TICK, PriceType.MID)
        bar_type = BarType(ETHUSDT_BINANCE.id, bar_spec)

        handler = []
        self.msgbus.subscribe(topic=f"data.bars.{bar_type}", handler=handler.append)

        subscribe = Subscribe(
            client_id=ClientId(BINANCE.value),
            venue=BINANCE,
            data_type=DataType(Bar, metadata={"bar_type": bar_type}),
            command_id=UUID4(),
            ts_init=self.clock.timestamp_ns(),
        )

        self.data_engine.execute(subscribe)

        self.msgbus.unsubscribe(topic=f"data.bars.{bar_type}", handler=handler.append)
        unsubscribe = Unsubscribe(
            client_id=ClientId(BINANCE.value),
            venue=BINANCE,
            data_type=DataType(Bar, metadata={"bar_type": bar_type}),
            command_id=UUID4(),
            ts_init=self.clock.timestamp_ns(),
        )

        # Act
        self.data_engine.execute(unsubscribe)

        # Assert
        assert self.data_engine.command_count == 2
        assert self.data_engine.subscribed_bars() == []

    def test_process_bar_when_subscriber_then_sends_to_registered_handler(self):
        # Arrange
        self.data_engine.register_client(self.binance_client)
        self.binance_client.start()

        bar_spec = BarSpecification(1000, BarAggregation.TICK, PriceType.MID)
        bar_type = BarType(ETHUSDT_BINANCE.id, bar_spec)

        handler = []
        self.msgbus.subscribe(topic=f"data.bars.{bar_type}", handler=handler.append)

        subscribe = Subscribe(
            client_id=ClientId(BINANCE.value),
            venue=BINANCE,
            data_type=DataType(Bar, metadata={"bar_type": bar_type}),
            command_id=UUID4(),
            ts_init=self.clock.timestamp_ns(),
        )

        self.data_engine.execute(subscribe)

        bar = Bar(
            bar_type,
            Price.from_str("1051.00000"),
            Price.from_str("1055.00000"),
            Price.from_str("1050.00000"),
            Price.from_str("1052.00000"),
            Quantity.from_int(100),
            0,
            0,
        )

        # Act
        self.data_engine.process(bar)

        # Assert
        assert handler == [bar]

    def test_process_bar_when_subscribers_then_sends_to_registered_handlers(self):
        # Arrange
        self.data_engine.register_client(self.binance_client)
        self.binance_client.start()

        bar_spec = BarSpecification(1000, BarAggregation.TICK, PriceType.MID)
        bar_type = BarType(ETHUSDT_BINANCE.id, bar_spec)

        handler1 = []
        handler2 = []
        self.msgbus.subscribe(topic=f"data.bars.{bar_type}", handler=handler1.append)
        self.msgbus.subscribe(topic=f"data.bars.{bar_type}", handler=handler2.append)

        subscribe1 = Subscribe(
            client_id=ClientId(BINANCE.value),
            venue=BINANCE,
            data_type=DataType(Bar, metadata={"bar_type": bar_type}),
            command_id=UUID4(),
            ts_init=self.clock.timestamp_ns(),
        )

        subscribe2 = Subscribe(
            client_id=ClientId(BINANCE.value),
            venue=BINANCE,
            data_type=DataType(Bar, metadata={"bar_type": bar_type}),
            command_id=UUID4(),
            ts_init=self.clock.timestamp_ns(),
        )

        self.data_engine.execute(subscribe1)
        self.data_engine.execute(subscribe2)

        bar = Bar(
            bar_type,
            Price.from_str("1051.00000"),
            Price.from_str("1055.00000"),
            Price.from_str("1050.00000"),
            Price.from_str("1052.00000"),
            Quantity.from_int(100),
            0,
            0,
        )

        # Act
        self.data_engine.process(bar)

        # Assert
        assert handler1 == [bar]
        assert handler2 == [bar]

    def test_process_bar_when_with_older_timestamp_does_not_cache_or_publish(self):
        # Arrange
        self.data_engine.register_client(self.binance_client)
        self.binance_client.start()

        bar_spec = BarSpecification(1000, BarAggregation.TICK, PriceType.MID)
        bar_type = BarType(ETHUSDT_BINANCE.id, bar_spec)

        handler = []
        self.msgbus.subscribe(topic=f"data.bars.{bar_type}", handler=handler.append)

        subscribe = Subscribe(
            client_id=ClientId(BINANCE.value),
            venue=BINANCE,
            data_type=DataType(Bar, metadata={"bar_type": bar_type}),
            command_id=UUID4(),
            ts_init=self.clock.timestamp_ns(),
        )

        self.data_engine.execute(subscribe)

        bar1 = Bar(
            bar_type,
            Price.from_str("1051.00000"),
            Price.from_str("1055.00000"),
            Price.from_str("1050.00000"),
            Price.from_str("1052.00000"),
            Quantity.from_int(100),
            1,
            1,
        )

        bar2 = Bar(
            bar_type,
            Price.from_str("1051.00000"),
            Price.from_str("1055.00000"),
            Price.from_str("1050.00000"),
            Price.from_str("1051.00000"),
            Quantity.from_int(100),
            0,
            1,
        )

        bar3 = Bar(
            bar_type,
            Price.from_str("1051.00000"),
            Price.from_str("1055.00000"),
            Price.from_str("1050.00000"),
            Price.from_str("1050.50000"),
            Quantity.from_int(100),
            0,
            0,
        )

        bar4 = Bar(
            bar_type,
            Price.from_str("1051.00000"),
            Price.from_str("1055.00000"),
            Price.from_str("1049.00000"),
            Price.from_str("1049.50000"),
            Quantity.from_int(100),
            2,
            0,
        )

        # Act
        self.data_engine.process(bar1)
        self.data_engine.process(bar2)
        self.data_engine.process(bar3)
        self.data_engine.process(bar4)

        # Assert
        assert handler == [bar1]
        assert self.cache.bar(bar_type) == bar1

    def test_process_bar_when_revision_is_not_of_last_bar_does_not_cache_or_publish(self):
        # Arrange
        self.data_engine.register_client(self.binance_client)
        self.binance_client.start()

        bar_spec = BarSpecification(1000, BarAggregation.TICK, PriceType.MID)
        bar_type = BarType(ETHUSDT_BINANCE.id, bar_spec)

        handler = []
        self.msgbus.subscribe(topic=f"data.bars.{bar_type}", handler=handler.append)

        subscribe = Subscribe(
            client_id=ClientId(BINANCE.value),
            venue=BINANCE,
            data_type=DataType(Bar, metadata={"bar_type": bar_type}),
            command_id=UUID4(),
            ts_init=self.clock.timestamp_ns(),
        )

        self.data_engine.execute(subscribe)

        bar1 = Bar(
            bar_type,
            Price.from_str("1051.00000"),
            Price.from_str("1055.00000"),
            Price.from_str("1050.00000"),
            Price.from_str("1052.00000"),
            Quantity.from_int(100),
            1,
            1,
        )

        bar2 = Bar(
            bar_type,
            Price.from_str("1051.00000"),
            Price.from_str("1053.00000"),
            Price.from_str("1050.00000"),
            Price.from_str("1051.00000"),
            Quantity.from_int(100),
            1,
            3,
            is_revision=True,
        )

        bar3 = Bar(
            bar_type,
            Price.from_str("1051.00000"),
            Price.from_str("1052.00000"),
            Price.from_str("1050.00000"),
            Price.from_str("1051.00000"),
            Quantity.from_int(100),
            1,
            2,
            is_revision=True,
        )

        # Act
        self.data_engine.process(bar1)
        self.data_engine.process(bar2)
        self.data_engine.process(bar3)

        # Assert
        assert handler == [bar1, bar2]
        assert self.cache.bar(bar_type) == bar2

    def test_process_bar_when_revision_is_set_but_is_actually_new_bar(self):
        # Arrange
        self.data_engine.register_client(self.binance_client)
        self.binance_client.start()

        bar_spec = BarSpecification(1000, BarAggregation.TICK, PriceType.MID)
        bar_type = BarType(ETHUSDT_BINANCE.id, bar_spec)

        handler = []
        self.msgbus.subscribe(topic=f"data.bars.{bar_type}", handler=handler.append)

        subscribe = Subscribe(
            client_id=ClientId(BINANCE.value),
            venue=BINANCE,
            data_type=DataType(Bar, metadata={"bar_type": bar_type}),
            command_id=UUID4(),
            ts_init=self.clock.timestamp_ns(),
        )

        self.data_engine.execute(subscribe)

        bar1 = Bar(
            bar_type,
            Price.from_str("1051.00000"),
            Price.from_str("1055.00000"),
            Price.from_str("1050.00000"),
            Price.from_str("1052.00000"),
            Quantity.from_int(100),
            1,
            1,
        )

        bar2 = Bar(
            bar_type,
            Price.from_str("1051.00000"),
            Price.from_str("1053.00000"),
            Price.from_str("1050.00000"),
            Price.from_str("1051.00000"),
            Quantity.from_int(100),
            2,
            2,
            is_revision=True,  # <- Important
        )

        # Act
        self.data_engine.process(bar1)
        self.data_engine.process(bar2)

        # Assert
        assert handler == [bar1, bar2]
        assert self.cache.bar(bar_type) == bar2

    def test_request_instrument_reaches_client(self):
        # Arrange
        self.data_engine.register_client(self.binance_client)

        handler = []
        request = DataRequest(
            client_id=None,
            venue=BINANCE,
            data_type=DataType(
                Instrument,
                metadata={  # str data type is invalid
                    "instrument_id": ETHUSDT_BINANCE.id,
                },
            ),
            callback=handler.append,
            request_id=UUID4(),
            ts_init=self.clock.timestamp_ns(),
        )

        # Act
        self.msgbus.request(endpoint="DataEngine.request", request=request)

        # Assert
        assert self.data_engine.request_count == 1
        assert len(handler) == 1
        assert handler[0].data == ETHUSDT_BINANCE

    def test_request_instruments_reaches_client(self):
        # Arrange
        self.data_engine.register_client(self.binance_client)

        handler = []
        request = DataRequest(
            client_id=None,
            venue=BINANCE,
            data_type=DataType(
                Instrument,
                metadata={  # str data type is invalid
                    "venue": BINANCE,
                },
            ),
            callback=handler.append,
            request_id=UUID4(),
            ts_init=self.clock.timestamp_ns(),
        )

        # Act
        self.msgbus.request(endpoint="DataEngine.request", request=request)

        # Assert
        assert self.data_engine.request_count == 1
        assert len(handler) == 1
        assert handler[0].data == [BTCUSDT_BINANCE, ETHUSDT_BINANCE]

    @pytest.mark.skipif(sys.platform == "win32", reason="Failing on windows")
    def test_request_instrument_when_catalog_registered(self):
        # Arrange
        catalog = data_catalog_setup(protocol="file")

        idealpro = Venue("IDEALPRO")
        instrument = TestInstrumentProvider.default_fx_ccy("AUD/USD", venue=idealpro)
        catalog.write_data([instrument])

        self.data_engine.register_catalog(catalog)

        # Act
        handler = []
        request = DataRequest(
            client_id=None,
            venue=idealpro,
            data_type=DataType(Instrument, metadata={"instrument_id": instrument.id}),
            callback=handler.append,
            request_id=UUID4(),
            ts_init=self.clock.timestamp_ns(),
        )

        # Act
        self.msgbus.request(endpoint="DataEngine.request", request=request)

        # Assert
        assert self.data_engine.request_count == 1
        assert len(handler) == 1
        assert len(handler[0].data) == 1

    @pytest.mark.skipif(sys.platform == "win32", reason="Failing on windows")
    def test_request_instruments_for_venue_when_catalog_registered(self):
        # Arrange
        catalog = data_catalog_setup(protocol="file")

        idealpro = Venue("IDEALPRO")
        instrument = TestInstrumentProvider.default_fx_ccy("AUD/USD", venue=idealpro)
        catalog.write_data([instrument])

        self.data_engine.register_catalog(catalog)

        # Act
        handler = []
        request = DataRequest(
            client_id=None,
            venue=idealpro,
            data_type=DataType(Instrument, metadata={}),
            callback=handler.append,
            request_id=UUID4(),
            ts_init=self.clock.timestamp_ns(),
        )

        # Act
        self.msgbus.request(endpoint="DataEngine.request", request=request)

        # Assert
        assert self.data_engine.request_count == 1
        assert len(handler) == 1
        assert len(handler[0].data) == 1

    # TODO: Implement with new Rust datafusion backend"
    # def test_request_quote_ticks_when_catalog_registered_using_rust(self) -> None:
    #     # Arrange
    #     catalog = data_catalog_setup(protocol="file")
    #     self.clock.set_time(to_time_ns=1638058200000000000)  # <- Set to end of data
    #
    #     parquet_data_path = os.path.join(TEST_DATA_DIR, "quote_tick_data.parquet")
    #     assert os.path.exists(parquet_data_path)
    #     reader = ParquetReader(
    #         parquet_data_path,
    #         100,
    #         ParquetType.QuoteTick,
    #         ParquetReaderType.File,
    #     )
    #
    #     mapped_chunk = map(QuoteTick.list_from_capsule, reader)
    #     ticks = list(itertools.chain(*mapped_chunk))
    #
    #     min_timestamp = str(ticks[0].ts_init).rjust(19, "0")
    #     max_timestamp = str(ticks[-1].ts_init).rjust(19, "0")
    #
    #     sim_venue = Venue("SIM")
    #
    #     # Reset reader
    #     reader = ParquetReader(
    #         parquet_data_path,
    #         100,
    #         ParquetType.QuoteTick,
    #         ParquetReaderType.File,
    #     )
    #
    #     metadata = {
    #         "instrument_id": f"EUR/USD.{sim_venue}",
    #         "price_precision": "5",
    #         "size_precision": "0",
    #     }
    #     writer = ParquetWriter(
    #         ParquetType.QuoteTick,
    #         metadata,
    #     )
    #
    #     file_path = os.path.join(
    #         catalog.path,
    #         "data",
    #         "quote_tick.parquet",
    #         f"instrument_id=EUR-USD.{sim_venue}",
    #         f"{min_timestamp}-{max_timestamp}-0.parquet",
    #     )
    #
    #     os.makedirs(os.path.dirname(file_path), exist_ok=True)
    #     with open(file_path, "wb") as f:
    #         for chunk in reader:
    #             writer.write(chunk)
    #         data: bytes = writer.flush_bytes()
    #         f.write(data)
    #
    #     self.data_engine.register_catalog(catalog, use_rust=True)
    #
    #     # Act
    #     handler: list[DataResponse] = []
    #     request = DataRequest(
    #         client_id=None,
    #         venue=sim_venue,
    #         data_type=DataType(
    #             QuoteTick,
    #             metadata={
    #                 "instrument_id": InstrumentId(Symbol("EUR/USD"), sim_venue),
    #             },
    #         ),
    #         callback=handler.append,
    #         request_id=UUID4(),
    #         ts_init=self.clock.timestamp_ns(),
    #     )
    #
    #     # Act
    #     self.msgbus.request(endpoint="DataEngine.request", request=request)
    #
    #     # Assert
    #     assert self.data_engine.request_count == 1
    #     assert len(handler) == 1
    #     assert len(handler[0].data) == 9500
    #     assert isinstance(handler[0].data, list)
    #     assert isinstance(handler[0].data[0], QuoteTick)

    # def test_request_trade_ticks_when_catalog_registered_using_rust(self) -> None:
    #     # Arrange
    #     catalog = data_catalog_setup(protocol="file")
    #     self.clock.set_time(to_time_ns=1638058200000000000)  # <- Set to end of data
    #
    #     parquet_data_path = os.path.join(TEST_DATA_DIR, "trade_tick_data.parquet")
    #     assert os.path.exists(parquet_data_path)
    #     reader = ParquetReader(
    #         parquet_data_path,
    #         100,
    #         ParquetType.TradeTick,
    #         ParquetReaderType.File,
    #     )
    #
    #     mapped_chunk = map(TradeTick.list_from_capsule, reader)
    #     trades = list(itertools.chain(*mapped_chunk))
    #
    #     min_timestamp = str(trades[0].ts_init).rjust(19, "0")
    #     max_timestamp = str(trades[-1].ts_init).rjust(19, "0")
    #
    #     sim_venue = Venue("SIM")
    #
    #     # Reset reader
    #     reader = ParquetReader(
    #         parquet_data_path,
    #         100,
    #         ParquetType.TradeTick,
    #         ParquetReaderType.File,
    #     )
    #
    #     metadata = {
    #         "instrument_id": f"EUR/USD.{sim_venue}",
    #         "price_precision": "5",
    #         "size_precision": "0",
    #     }
    #     writer = ParquetWriter(
    #         ParquetType.TradeTick,
    #         metadata,
    #     )
    #
    #     file_path = os.path.join(
    #         catalog.path,
    #         "data",
    #         "trade_tick.parquet",
    #         f"instrument_id=EUR-USD.{sim_venue}",
    #         f"{min_timestamp}-{max_timestamp}-0.parquet",
    #     )
    #
    #     os.makedirs(os.path.dirname(file_path), exist_ok=True)
    #     with open(file_path, "wb") as f:
    #         for chunk in reader:
    #             writer.write(chunk)
    #         data: bytes = writer.flush_bytes()
    #         f.write(data)
    #
    #     self.data_engine.register_catalog(catalog, use_rust=True)
    #
    #     # Act
    #     handler: list[DataResponse] = []
    #     request1 = DataRequest(
    #         client_id=None,
    #         venue=sim_venue,
    #         data_type=DataType(
    #             TradeTick,
    #             metadata={
    #                 "instrument_id": InstrumentId(Symbol("EUR/USD"), sim_venue),
    #             },
    #         ),
    #         callback=handler.append,
    #         request_id=UUID4(),
    #         ts_init=self.clock.timestamp_ns(),
    #     )
    #     request2 = DataRequest(
    #         client_id=None,
    #         venue=sim_venue,
    #         data_type=DataType(
    #             TradeTick,
    #             metadata={
    #                 "instrument_id": InstrumentId(Symbol("EUR/USD"), sim_venue),
    #                 "start": UNIX_EPOCH,
    #                 "end": pd.Timestamp(sys.maxsize, tz="UTC"),
    #             },
    #         ),
    #         callback=handler.append,
    #         request_id=UUID4(),
    #         ts_init=self.clock.timestamp_ns(),
    #     )
    #
    #     # Act
    #     self.msgbus.request(endpoint="DataEngine.request", request=request1)
    #     self.msgbus.request(endpoint="DataEngine.request", request=request2)
    #
    #     # Assert
    #     assert self.data_engine.request_count == 2
    #     assert len(handler) == 2
    #     assert len(handler[0].data) == 100
    #     assert len(handler[1].data) == 100
    #     assert isinstance(handler[0].data, list)
    #     assert isinstance(handler[0].data[0], TradeTick)
    #
    # def test_request_bars_when_catalog_registered(self):
    #     # Arrange
    #     catalog = data_catalog_setup(protocol="file")
    #     self.clock.set_time(to_time_ns=1638058200000000000)  # <- Set to end of data
    #
    #     bar_type = TestDataStubs.bartype_adabtc_binance_1min_last()
    #     instrument = TestInstrumentProvider.adabtc_binance()
    #     wrangler = BarDataWrangler(bar_type, instrument)
    #
    #     binance_spot_header = [
    #         "timestamp",
    #         "open",
    #         "high",
    #         "low",
    #         "close",
    #         "volume",
    #         "ts_close",
    #         "quote_volume",
    #         "n_trades",
    #         "taker_buy_base_volume",
    #         "taker_buy_quote_volume",
    #         "ignore",
    #     ]
    #     df = pd.read_csv(f"{TEST_DATA_DIR}/ADABTC-1m-2021-11-27.csv", names=binance_spot_header)
    #     df["timestamp"] = df["timestamp"].astype("datetime64[ms]")
    #     bars = wrangler.process(df.set_index("timestamp"))
    #     catalog.write_data(bars)
    #
    #     self.data_engine.register_catalog(catalog)
    #
    #     # Act
    #     handler = []
    #     request = DataRequest(
    #         client_id=None,
    #         venue=BINANCE,
    #         data_type=DataType(
    #             Bar,
    #             metadata={
    #                 "bar_type": BarType(
    #                     InstrumentId(Symbol("ADABTC"), BINANCE),
    #                     BarSpecification(1, BarAggregation.MINUTE, PriceType.LAST),
    #                 ),
    #                 "start": UNIX_EPOCH,
    #                 "end": pd.Timestamp(sys.maxsize, tz="UTC"),
    #             },
    #         ),
    #         callback=handler.append,
    #         request_id=UUID4(),
    #         ts_init=self.clock.timestamp_ns(),
    #     )
    #
    #     # Act
    #     self.msgbus.request(endpoint="DataEngine.request", request=request)
    #
    #     # Assert
    #     assert self.data_engine.request_count == 1
    #     assert len(handler) == 1
    #     assert len(handler[0].data) == 21
    #     assert handler[0].data[0].ts_init == 1637971200000000000
    #     assert handler[0].data[-1].ts_init == 1638058200000000000<|MERGE_RESOLUTION|>--- conflicted
+++ resolved
@@ -12,13 +12,10 @@
 #  See the License for the specific language governing permissions and
 #  limitations under the License.
 # -------------------------------------------------------------------------------------------------
+
 import sys
 
-<<<<<<< HEAD
 import pytest
-=======
-import pandas as pd
->>>>>>> 6279894f
 
 from nautilus_trader.backtest.data_client import BacktestMarketDataClient
 from nautilus_trader.common.clock import TestClock
